--- conflicted
+++ resolved
@@ -1160,13 +1160,8 @@
     cpu="${cpu//with Radeon HD Graphics}"
 
     # Add cpu cores to output
-<<<<<<< HEAD
-    [ "$cpu_cores" == "on" ] && [ ! -z "$cores" ] && \
+    [ "$cpu_cores" == "on" ] && [ "$cores" ] && \
         cpu="${cpu/@/\(${cores}\) @}"
-=======
-    [ "$cpu_cores" == "on" ] && [ "$cores" ] && \
-        cpu=${cpu/@/\(${cores}\) @}
->>>>>>> ff7ab26d
 
     # Make the output of cpu shorter
     case "$cpu_shorthand" in
@@ -1962,17 +1957,10 @@
 
         "Windows")
             battery="$(wmic Path Win32_Battery get EstimatedChargeRemaining /value)"
-<<<<<<< HEAD
             battery="${battery/EstimatedChargeRemaining'='}"
             battery="${battery//[[:space:]]/ }"
             battery="${battery// }"
-            [ ! -z "$battery" ] && \
-=======
-            battery=${battery/EstimatedChargeRemaining'='}
-            battery=${battery//[[:space:]]/ }
-            battery=${battery// }
             [ "$battery" ] && \
->>>>>>> ff7ab26d
                 battery+="%"
         ;;
     esac
@@ -2122,13 +2110,8 @@
         spaces="$(printf "%${block_height}s")"
 
         # Convert the spaces into rows of blocks.
-<<<<<<< HEAD
-        [ ! -z "$blocks" ] &&  cols+="${spaces// /${blocks}"\033[0m"nl}"
-        [ ! -z "$blocks2" ] && cols+="${spaces// /${blocks2}"\033[0m"nl}"
-=======
-        [ "$blocks" ] &&  cols+=${spaces// /${blocks}"\033[0m"nl}
-        [ "$blocks2" ] && cols+=${spaces// /${blocks2}"\033[0m"nl}
->>>>>>> ff7ab26d
+        [ "$blocks" ] &&  cols+="${spaces// /${blocks}"\033[0m"nl}"
+        [ "$blocks2" ] && cols+="${spaces// /${blocks2}"\033[0m"nl}"
 
         # Add newlines to the string.
         cols="${cols%%'nl'}"
