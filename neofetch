#!/usr/bin/env bash
# vim: noai:ts=4:sw=4:expandtab
# shellcheck source=/dev/null
# shellcheck disable=2009
#
# Neofetch: A command-line system information tool written in bash 3.2+.
# https://github.com/dylanaraps/neofetch
#
# The MIT License (MIT)
#
# Copyright (c) 2015-2021 Dylan Araps
#
# Permission is hereby granted, free of charge, to any person obtaining a copy
# of this software and associated documentation files (the "Software"), to deal
# in the Software without restriction, including without limitation the rights
# to use, copy, modify, merge, publish, distribute, sublicense, and/or sell
# copies of the Software, and to permit persons to whom the Software is
# furnished to do so, subject to the following conditions:
#
# The above copyright notice and this permission notice shall be included in all
# copies or substantial portions of the Software.
#
# THE SOFTWARE IS PROVIDED "AS IS", WITHOUT WARRANTY OF ANY KIND, EXPRESS OR
# IMPLIED, INCLUDING BUT NOT LIMITED TO THE WARRANTIES OF MERCHANTABILITY,
# FITNESS FOR A PARTICULAR PURPOSE AND NONINFRINGEMENT. IN NO EVENT SHALL THE
# AUTHORS OR COPYRIGHT HOLDERS BE LIABLE FOR ANY CLAIM, DAMAGES OR OTHER
# LIABILITY, WHETHER IN AN ACTION OF CONTRACT, TORT OR OTHERWISE, ARISING FROM,
# OUT OF OR IN CONNECTION WITH THE SOFTWARE OR THE USE OR OTHER DEALINGS IN THE
# SOFTWARE.

version=7.1.0

# Fallback to a value of '5' for shells which support bash
# but do not set the 'BASH_' shell variables (osh).
bash_version=${BASH_VERSINFO[0]:-5}
shopt -s eval_unsafe_arith &>/dev/null

sys_locale=${LANG:-C}
XDG_CONFIG_HOME=${XDG_CONFIG_HOME:-${HOME}/.config}
PATH=$PATH:/usr/xpg4/bin:/usr/sbin:/sbin:/usr/etc:/usr/libexec
reset='\e[0m'
shopt -s nocasematch

# Speed up script by not using unicode.
LC_ALL=C
LANG=C

# Fix issues with gsettings.
export GIO_EXTRA_MODULES=/usr/lib/x86_64-linux-gnu/gio/modules/

# Neofetch default config.
read -rd '' config <<'EOF'
# See this wiki page for more info:
# https://github.com/dylanaraps/neofetch/wiki/Customizing-Info
print_info() {
    info title
    info underline

    info "OS" distro
    info "Host" model
    info "Kernel" kernel
    info "Uptime" uptime
    info "Packages" packages
    info "Shell" shell
    info "Resolution" resolution
    info "DE" de
    info "WM" wm
    info "WM Theme" wm_theme
    info "Theme" theme
    info "Icons" icons
    info "Terminal" term
    info "Terminal Font" term_font
    info "CPU" cpu
    info "GPU" gpu
    info "Memory" memory

    # info "GPU Driver" gpu_driver  # Linux/macOS only
    # info "Disk" disk
    # info "Battery" battery
    # info "Font" font
    # info "Song" song
    # [[ "$player" ]] && prin "Music Player" "$player"
    # info "Local IP" local_ip
    # info "Public IP" public_ip
    # info "Users" users
    # info "Locale" locale  # This only works on glibc systems.

    info cols
}

# Title


# Hide/Show Fully qualified domain name.
#
# Default:  'off'
# Values:   'on', 'off'
# Flag:     --title_fqdn
title_fqdn="off"


# Kernel


# Shorten the output of the kernel function.
#
# Default:  'on'
# Values:   'on', 'off'
# Flag:     --kernel_shorthand
# Supports: Everything except *BSDs (except PacBSD and PC-BSD)
#
# Example:
# on:  '4.8.9-1-ARCH'
# off: 'Linux 4.8.9-1-ARCH'
kernel_shorthand="on"


# Distro


# Shorten the output of the distro function
#
# Default:  'off'
# Values:   'on', 'tiny', 'off'
# Flag:     --distro_shorthand
# Supports: Everything except Windows and Haiku
distro_shorthand="off"

# Show/Hide OS Architecture.
# Show 'x86_64', 'x86' and etc in 'Distro:' output.
#
# Default: 'on'
# Values:  'on', 'off'
# Flag:    --os_arch
#
# Example:
# on:  'Arch Linux x86_64'
# off: 'Arch Linux'
os_arch="on"


# Uptime


# Shorten the output of the uptime function
#
# Default: 'on'
# Values:  'on', 'tiny', 'off'
# Flag:    --uptime_shorthand
#
# Example:
# on:   '2 days, 10 hours, 3 mins'
# tiny: '2d 10h 3m'
# off:  '2 days, 10 hours, 3 minutes'
uptime_shorthand="on"


# Memory


# Show memory percentage in output.
#
# Default: 'off'
# Values:  'on', 'off'
# Flag:    --memory_percent
#
# Example:
# on:   '1801MiB / 7881MiB (22%)'
# off:  '1801MiB / 7881MiB'
memory_percent="off"

# Change memory output unit.
#
# Default: 'mib'
# Values:  'kib', 'mib', 'gib'
# Flag:    --memory_unit
#
# Example:
# kib  '1020928KiB / 7117824KiB'
# mib  '1042MiB / 6951MiB'
# gib: ' 0.98GiB / 6.79GiB'
memory_unit="mib"


# Packages


# Show/Hide Package Manager names.
#
# Default: 'tiny'
# Values:  'on', 'tiny' 'off'
# Flag:    --package_managers
#
# Example:
# on:   '998 (pacman), 8 (flatpak), 4 (snap)'
# tiny: '908 (pacman, flatpak, snap)'
# off:  '908'
package_managers="on"


# Shell


# Show the path to $SHELL
#
# Default: 'off'
# Values:  'on', 'off'
# Flag:    --shell_path
#
# Example:
# on:  '/bin/bash'
# off: 'bash'
shell_path="off"

# Show $SHELL version
#
# Default: 'on'
# Values:  'on', 'off'
# Flag:    --shell_version
#
# Example:
# on:  'bash 4.4.5'
# off: 'bash'
shell_version="on"


# CPU


# CPU speed type
#
# Default: 'bios_limit'
# Values: 'scaling_cur_freq', 'scaling_min_freq', 'scaling_max_freq', 'bios_limit'.
# Flag:    --speed_type
# Supports: Linux with 'cpufreq'
# NOTE: Any file in '/sys/devices/system/cpu/cpu0/cpufreq' can be used as a value.
speed_type="bios_limit"

# CPU speed shorthand
#
# Default: 'off'
# Values: 'on', 'off'.
# Flag:    --speed_shorthand
# NOTE: This flag is not supported in systems with CPU speed less than 1 GHz
#
# Example:
# on:    'i7-6500U (4) @ 3.1GHz'
# off:   'i7-6500U (4) @ 3.100GHz'
speed_shorthand="off"

# Enable/Disable CPU brand in output.
#
# Default: 'on'
# Values:  'on', 'off'
# Flag:    --cpu_brand
#
# Example:
# on:   'Intel i7-6500U'
# off:  'i7-6500U (4)'
cpu_brand="on"

# CPU Speed
# Hide/Show CPU speed.
#
# Default: 'on'
# Values:  'on', 'off'
# Flag:    --cpu_speed
#
# Example:
# on:  'Intel i7-6500U (4) @ 3.1GHz'
# off: 'Intel i7-6500U (4)'
cpu_speed="on"

# CPU Cores
# Display CPU cores in output
#
# Default: 'logical'
# Values:  'logical', 'physical', 'off'
# Flag:    --cpu_cores
# Support: 'physical' doesn't work on BSD.
#
# Example:
# logical:  'Intel i7-6500U (4) @ 3.1GHz' (All virtual cores)
# physical: 'Intel i7-6500U (2) @ 3.1GHz' (All physical cores)
# off:      'Intel i7-6500U @ 3.1GHz'
cpu_cores="logical"

# CPU Temperature
# Hide/Show CPU temperature.
# Note the temperature is added to the regular CPU function.
#
# Default: 'off'
# Values:  'C', 'F', 'off'
# Flag:    --cpu_temp
# Supports: Linux, BSD
# NOTE: For FreeBSD and NetBSD-based systems, you'll need to enable
#       coretemp kernel module. This only supports newer Intel processors.
#
# Example:
# C:   'Intel i7-6500U (4) @ 3.1GHz [27.2°C]'
# F:   'Intel i7-6500U (4) @ 3.1GHz [82.0°F]'
# off: 'Intel i7-6500U (4) @ 3.1GHz'
cpu_temp="off"


# GPU


# Enable/Disable GPU Brand
#
# Default: 'on'
# Values:  'on', 'off'
# Flag:    --gpu_brand
#
# Example:
# on:  'AMD HD 7950'
# off: 'HD 7950'
gpu_brand="on"

# Which GPU to display
#
# Default: 'all'
# Values:  'all', 'dedicated', 'integrated'
# Flag:    --gpu_type
# Supports: Linux
#
# Example:
# all:
#   GPU1: AMD HD 7950
#   GPU2: Intel Integrated Graphics
#
# dedicated:
#   GPU1: AMD HD 7950
#
# integrated:
#   GPU1: Intel Integrated Graphics
gpu_type="all"


# Resolution


# Display refresh rate next to each monitor
# Default: 'off'
# Values:  'on', 'off'
# Flag:    --refresh_rate
# Supports: Doesn't work on Windows.
#
# Example:
# on:  '1920x1080 @ 60Hz'
# off: '1920x1080'
refresh_rate="off"


# Gtk Theme / Icons / Font


# Shorten output of GTK Theme / Icons / Font
#
# Default: 'off'
# Values:  'on', 'off'
# Flag:    --gtk_shorthand
#
# Example:
# on:  'Numix, Adwaita'
# off: 'Numix [GTK2], Adwaita [GTK3]'
gtk_shorthand="off"


# Enable/Disable gtk2 Theme / Icons / Font
#
# Default: 'on'
# Values:  'on', 'off'
# Flag:    --gtk2
#
# Example:
# on:  'Numix [GTK2], Adwaita [GTK3]'
# off: 'Adwaita [GTK3]'
gtk2="on"

# Enable/Disable gtk3 Theme / Icons / Font
#
# Default: 'on'
# Values:  'on', 'off'
# Flag:    --gtk3
#
# Example:
# on:  'Numix [GTK2], Adwaita [GTK3]'
# off: 'Numix [GTK2]'
gtk3="on"


# IP Address


# Website to ping for the public IP
#
# Default: 'http://ident.me'
# Values:  'url'
# Flag:    --ip_host
public_ip_host="http://ident.me"

# Public IP timeout.
#
# Default: '2'
# Values:  'int'
# Flag:    --ip_timeout
public_ip_timeout=2

# Local IP interface
#
# Default: 'auto' (interface of default route)
# Values:  'auto', 'en0', 'en1'
# Flag:    --ip_interface
local_ip_interface=('auto')


# Desktop Environment


# Show Desktop Environment version
#
# Default: 'on'
# Values:  'on', 'off'
# Flag:    --de_version
de_version="on"


# Disk


# Which disks to display.
# The values can be any /dev/sdXX, mount point or directory.
# NOTE: By default we only show the disk info for '/'.
#
# Default: '/'
# Values:  '/', '/dev/sdXX', '/path/to/drive'.
# Flag:    --disk_show
#
# Example:
# disk_show=('/' '/dev/sdb1'):
#      'Disk (/): 74G / 118G (66%)'
#      'Disk (/mnt/Videos): 823G / 893G (93%)'
#
# disk_show=('/'):
#      'Disk (/): 74G / 118G (66%)'
#
disk_show=('/')

# Disk subtitle.
# What to append to the Disk subtitle.
#
# Default: 'mount'
# Values:  'mount', 'name', 'dir', 'none'
# Flag:    --disk_subtitle
#
# Example:
# name:   'Disk (/dev/sda1): 74G / 118G (66%)'
#         'Disk (/dev/sdb2): 74G / 118G (66%)'
#
# mount:  'Disk (/): 74G / 118G (66%)'
#         'Disk (/mnt/Local Disk): 74G / 118G (66%)'
#         'Disk (/mnt/Videos): 74G / 118G (66%)'
#
# dir:    'Disk (/): 74G / 118G (66%)'
#         'Disk (Local Disk): 74G / 118G (66%)'
#         'Disk (Videos): 74G / 118G (66%)'
#
# none:   'Disk: 74G / 118G (66%)'
#         'Disk: 74G / 118G (66%)'
#         'Disk: 74G / 118G (66%)'
disk_subtitle="mount"

# Disk percent.
# Show/Hide disk percent.
#
# Default: 'on'
# Values:  'on', 'off'
# Flag:    --disk_percent
#
# Example:
# on:  'Disk (/): 74G / 118G (66%)'
# off: 'Disk (/): 74G / 118G'
disk_percent="on"


# Song


# Manually specify a music player.
#
# Default: 'auto'
# Values:  'auto', 'player-name'
# Flag:    --music_player
#
# Available values for 'player-name':
#
# amarok
# audacious
# banshee
# bluemindo
# clementine
# cmus
# deadbeef
# deepin-music
# dragon
# elisa
# exaile
# gnome-music
# gmusicbrowser
# gogglesmm
# guayadeque
# io.elementary.music
# iTunes
# Music
# juk
# lollypop
# MellowPlayer
# mocp
# mopidy
# mpd
# muine
# netease-cloud-music
# olivia
# playerctl
# pogo
# pragha
# qmmp
# quodlibet
# rhythmbox
# sayonara
# smplayer
# spotify
# strawberry
# tauonmb
# tomahawk
# vlc
# xmms2d
# xnoise
# yarock
music_player="auto"

# Format to display song information.
#
# Default: '%artist% - %album% - %title%'
# Values:  '%artist%', '%album%', '%title%'
# Flag:    --song_format
#
# Example:
# default: 'Song: Jet - Get Born - Sgt Major'
song_format="%artist% - %album% - %title%"

# Print the Artist, Album and Title on separate lines
#
# Default: 'off'
# Values:  'on', 'off'
# Flag:    --song_shorthand
#
# Example:
# on:  'Artist: The Fratellis'
#      'Album: Costello Music'
#      'Song: Chelsea Dagger'
#
# off: 'Song: The Fratellis - Costello Music - Chelsea Dagger'
song_shorthand="off"

# 'mpc' arguments (specify a host, password etc).
#
# Default:  ''
# Example: mpc_args=(-h HOST -P PASSWORD)
mpc_args=()


# Text Colors


# Text Colors
#
# Default:  'distro'
# Values:   'distro', 'num' 'num' 'num' 'num' 'num' 'num'
# Flag:     --colors
#
# Each number represents a different part of the text in
# this order: 'title', '@', 'underline', 'subtitle', 'colon', 'info'
#
# Example:
# colors=(distro)      - Text is colored based on Distro colors.
# colors=(4 6 1 8 8 6) - Text is colored in the order above.
colors=(distro)


# Text Options


# Toggle bold text
#
# Default:  'on'
# Values:   'on', 'off'
# Flag:     --bold
bold="on"

# Enable/Disable Underline
#
# Default:  'on'
# Values:   'on', 'off'
# Flag:     --underline
underline_enabled="on"

# Underline character
#
# Default:  '-'
# Values:   'string'
# Flag:     --underline_char
underline_char="-"


# Info Separator
# Replace the default separator with the specified string.
#
# Default:  ':'
# Flag:     --separator
#
# Example:
# separator="->":   'Shell-> bash'
# separator=" =":   'WM = dwm'
separator=":"


# Color Blocks


# Color block range
# The range of colors to print.
#
# Default:  '0', '15'
# Values:   'num'
# Flag:     --block_range
#
# Example:
#
# Display colors 0-7 in the blocks.  (8 colors)
# neofetch --block_range 0 7
#
# Display colors 0-15 in the blocks. (16 colors)
# neofetch --block_range 0 15
block_range=(0 15)

# Toggle color blocks
#
# Default:  'on'
# Values:   'on', 'off'
# Flag:     --color_blocks
color_blocks="on"

# Color block width in spaces
#
# Default:  '3'
# Values:   'num'
# Flag:     --block_width
block_width=3

# Color block height in lines
#
# Default:  '1'
# Values:   'num'
# Flag:     --block_height
block_height=1

# Color Alignment
#
# Default: 'auto'
# Values: 'auto', 'num'
# Flag: --col_offset
#
# Number specifies how far from the left side of the terminal (in spaces) to
# begin printing the columns, in case you want to e.g. center them under your
# text.
# Example:
# col_offset="auto" - Default behavior of neofetch
# col_offset=7      - Leave 7 spaces then print the colors
col_offset="auto"

# Progress Bars


# Bar characters
#
# Default:  '-', '='
# Values:   'string', 'string'
# Flag:     --bar_char
#
# Example:
# neofetch --bar_char 'elapsed' 'total'
# neofetch --bar_char '-' '='
bar_char_elapsed="-"
bar_char_total="="

# Toggle Bar border
#
# Default:  'on'
# Values:   'on', 'off'
# Flag:     --bar_border
bar_border="on"

# Progress bar length in spaces
# Number of chars long to make the progress bars.
#
# Default:  '15'
# Values:   'num'
# Flag:     --bar_length
bar_length=15

# Progress bar colors
# When set to distro, uses your distro's logo colors.
#
# Default:  'distro', 'distro'
# Values:   'distro', 'num'
# Flag:     --bar_colors
#
# Example:
# neofetch --bar_colors 3 4
# neofetch --bar_colors distro 5
bar_color_elapsed="distro"
bar_color_total="distro"


# Info display
# Display a bar with the info.
#
# Default: 'off'
# Values:  'bar', 'infobar', 'barinfo', 'off'
# Flags:   --memory_display
#          --battery_display
#          --disk_display
#
# Example:
# bar:     '[---=======]'
# infobar: 'info [---=======]'
# barinfo: '[---=======] info'
# off:     'info'
memory_display="off"
battery_display="off"
disk_display="off"


# Backend Settings


# Image backend.
#
# Default:  'ascii'
# Values:   'ascii', 'caca', 'catimg', 'chafa', 'jp2a', 'iterm2', 'off',
#           'pot', 'termpix', 'pixterm', 'tycat', 'w3m', 'kitty', 'ueberzug',
#           'viu'

# Flag:     --backend
image_backend="ascii"

# Image Source
#
# Which image or ascii file to display.
#
# Default:  'auto'
# Values:   'auto', 'ascii', 'wallpaper', '/path/to/img', '/path/to/ascii', '/path/to/dir/'
#           'command output (neofetch --ascii "$(fortune | cowsay -W 30)")'
# Flag:     --source
#
# NOTE: 'auto' will pick the best image source for whatever image backend is used.
#       In ascii mode, distro ascii art will be used and in an image mode, your
#       wallpaper will be used.
image_source="auto"


# Ascii Options


# Ascii distro
# Which distro's ascii art to display.
#
# Default: 'auto'
# Values:  'auto', 'distro_name'
# Flag:    --ascii_distro
# NOTE: AIX, Asahi, Hash, Alpine, AlterLinux, Amazon, AmogOS, Anarchy, Android, instantOS,
#       Antergos, antiX, "AOSC OS", "AOSC OS/Retro", Apricity, ArchCraft,
#       ArcoLinux, ArchBox, ARCHlabs, ArchStrike, XFerience, ArchMerge, Arch,
#       Artix, Arya, Bedrock, BigLinux, Bitrig, BlackArch, BLAG, BlankOn, BlueLight,
#       Bodhi, bonsai, BSD, BunsenLabs, Calculate, Carbs, CentOS, CenterOS, Chakra, ChaletOS,
#       Chapeau, Chrom*, Cleanjaro, ClearOS, Clear_Linux, Clover, Condres,
#       Container_Linux, Crystal Linux, CRUX, Cucumber, dahlia, Debian, Deepin,
#       DesaOS, Devuan, DracOS, DarkOs, Itc, DragonFly, Drauger, Elementary,
#       EndeavourOS, EncryptOS, Endless, EuroLinux, Exherbo, Fedora, Feren, Finnix, FreeBSD,
#       FreeMiNT, Frugalware, Funtoo, GalliumOS, Garuda, Gentoo, Pentoo,
#       gNewSense, GNOME, GNU, GoboLinux, GrapheneOS, Grombyang, Guix, Haiku, Huayra,
#       HydroOS, Hyperbola, iglunix, janus, Kali, KaOS, KDE_neon, Kibojoe, Kogaion, Korora,
#       KSLinux, Kubuntu, LEDE, LaxerOS, LibreELEC, LFS, Linux_Lite, LMDE,
#       Lubuntu, Lunar, macos, Mageia, MagpieOS, Mandriva, Manjaro, TeArch, Maui,
#       Mer, Minix, MIRACLE_LINUX, LinuxMint, Live_Raizo, MX_Linux, Namib, Neptune, NetBSD,
#       Netrunner, Nitrux, NixOS, NomadBSD, Nurunner, NuTyX, OBRevenge, OpenBSD,
#       openEuler, OpenIndiana, openmamba, OpenMandriva, OpenStage, OpenWrt,
#       osmc, Oracle, Orchid, OS Elbrus, PacBSD, Parabola, Pardus, Parrot, Parsix,
#       TrueOS, PCLinuxOS, Pengwin, Peppermint, Pisi, popos, Porteus, PostMarketOS,
#       Proxmox, PuffOS, Puppy, PureOS, Qubes, Qubyt, Quibian, Radix, Raspbian,
#       Reborn_OS, Redstar, Redcore, Redhat, Refracted_Devuan, Regata, Regolith,
#       Rocky, Rosa, sabotage, Sabayon, Sailfish, SalentOS, ShastraOS, Scientific, Septor,
#       SereneLinux, SharkLinux, Siduction, SkiffOS, Slackware, SliTaz, SmartOS,
#       Solus, Source_Mage, Sparky, Star, SteamOS, SunOS, openSUSE_Leap, t2,
#       openSUSE_Tumbleweed, openSUSE, SwagArch, Tails, Trisquel,
#       Ubuntu-Cinnamon, Ubuntu-Budgie, Ubuntu-GNOME, Ubuntu Touch, Ubuntu-MATE,
#       Ubuntu-Studio, Ubuntu-Sway, Ubuntu, Ultramarine, Univention, Venom, Void, VNux, LangitKetujuh, semc,
#       Obarun, windows10, Windows7, Xubuntu, Zorin, and IRIX have ascii logos.
# NOTE: Arch, Ubuntu, Redhat, Fedora and Dragonfly have 'old' logo variants.
#       Use '{distro name}_old' to use the old logos.
# NOTE: Ubuntu has flavor variants.
#       Change this to Lubuntu, Kubuntu, Xubuntu, Ubuntu-GNOME,
#       Ubuntu-Studio, Ubuntu-Mate  or Ubuntu-Budgie to use the flavors.
# NOTE: "AOSC OS/Retro", Arcolinux, Dragonfly, Fedora, Alpine, Arch, Ubuntu,
#       CRUX, Debian, Gentoo, FreeBSD, Mac, NixOS, OpenBSD, Orchid, android,
#       Artix, CentOS, Cleanjaro, ElementaryOS, GUIX, Hyperbola,
#       Manjaro, MXLinux, NetBSD, Parabola, POP_OS, PureOS,
#       Slackware, SunOS, LinuxLite, OpenSUSE, Raspbian,
#       postmarketOS, and Void have a smaller logo variant.
#       Use '{distro name}_small' to use the small variants.
ascii_distro="auto"

# Ascii Colors
#
# Default:  'distro'
# Values:   'distro', 'num' 'num' 'num' 'num' 'num' 'num'
# Flag:     --ascii_colors
#
# Example:
# ascii_colors=(distro)      - Ascii is colored based on Distro colors.
# ascii_colors=(4 6 1 8 8 6) - Ascii is colored using these colors.
ascii_colors=(distro)

# Bold ascii logo
# Whether or not to bold the ascii logo.
#
# Default: 'on'
# Values:  'on', 'off'
# Flag:    --ascii_bold
ascii_bold="on"


# Image Options


# Image loop
# Setting this to on will make neofetch redraw the image constantly until
# Ctrl+C is pressed. This fixes display issues in some terminal emulators.
#
# Default:  'off'
# Values:   'on', 'off'
# Flag:     --loop
image_loop="off"

# Thumbnail directory
#
# Default: '~/.cache/thumbnails/neofetch'
# Values:  'dir'
thumbnail_dir="${XDG_CACHE_HOME:-${HOME}/.cache}/thumbnails/neofetch"

# Crop mode
#
# Default:  'normal'
# Values:   'normal', 'fit', 'fill'
# Flag:     --crop_mode
#
# See this wiki page to learn about the fit and fill options.
# https://github.com/dylanaraps/neofetch/wiki/What-is-Waifu-Crop%3F
crop_mode="normal"

# Crop offset
# Note: Only affects 'normal' crop mode.
#
# Default:  'center'
# Values:   'northwest', 'north', 'northeast', 'west', 'center'
#           'east', 'southwest', 'south', 'southeast'
# Flag:     --crop_offset
crop_offset="center"

# Image size
# The image is half the terminal width by default.
#
# Default: 'auto'
# Values:  'auto', '00px', '00%', 'none'
# Flags:   --image_size
#          --size
image_size="auto"

# Catimg block size.
# Control the resolution of catimg.
#
# Default: '2'
# Values:  '1', '2'
# Flags:   --catimg_size
catimg_size="2"

# Gap between image and text
#
# Default: '3'
# Values:  'num', '-num'
# Flag:    --gap
gap=3

# Image offsets
# Only works with the w3m backend.
#
# Default: '0'
# Values:  'px'
# Flags:   --xoffset
#          --yoffset
yoffset=0
xoffset=0

# Image background color
# Only works with the w3m backend.
#
# Default: ''
# Values:  'color', 'blue'
# Flag:    --bg_color
background_color=


# Misc Options

# Stdout mode
# Turn off all colors and disables image backend (ASCII/Image).
# Useful for piping into another command.
# Default: 'off'
# Values: 'on', 'off'
stdout="off"
EOF

# DETECT INFORMATION

get_os() {
    # $kernel_name is set in a function called cache_uname and is
    # just the output of "uname -s".
    case $kernel_name in
        Darwin)   os=$darwin_name ;;
        SunOS)    os=Solaris ;;
        Haiku)    os=Haiku ;;
        MINIX)    os=MINIX ;;
        AIX)      os=AIX ;;
        IRIX*)    os=IRIX ;;
        FreeMiNT) os=FreeMiNT ;;

        Linux|GNU*)
            os=Linux
        ;;

        *BSD|DragonFly|Bitrig)
            os=BSD
        ;;

        CYGWIN*|MSYS*|MINGW*)
            os=Windows
        ;;

        *)
            printf '%s\n' "Unknown OS detected: '$kernel_name', aborting..." >&2
            printf '%s\n' "Open an issue on GitHub to add support for your OS." >&2
            exit 1
        ;;
    esac
}

get_distro() {
    [[ $distro ]] && return

    case $os in
        Linux|BSD|MINIX)
            if [[ -f /bedrock/etc/bedrock-release && -z $BEDROCK_RESTRICT ]]; then
                case $distro_shorthand in
                    on|tiny) distro="Bedrock Linux" ;;
                    *) distro=$(< /bedrock/etc/bedrock-release)
                esac

            elif [[ -f /etc/redstar-release ]]; then
                case $distro_shorthand in
                    on|tiny) distro="Red Star OS" ;;
                    *) distro="Red Star OS $(awk -F'[^0-9*]' '$0=$2' /etc/redstar-release)"
                esac

            elif [[ -f /etc/armbian-release ]]; then
                . /etc/armbian-release
                distro="Armbian $DISTRIBUTION_CODENAME (${VERSION:-})"

            elif [[ -f /etc/siduction-version ]]; then
                case $distro_shorthand in
                    on|tiny) distro=Siduction ;;
                    *) distro="Siduction ($(lsb_release -sic))"
                esac

            elif [[ -f /etc/mcst_version ]]; then
                case $distro_shorthand in
                    on|tiny) distro="OS Elbrus" ;;
                    *) distro="OS Elbrus $(< /etc/mcst_version)"
                esac

            elif [[ -f /etc/NIXOS ]]; then
                case $distro_shorthand in
                    on) distro="NixOS $(nixos-version | awk '{print substr($1,0,5),$2}')" ;;
                    tiny) distro="NixOS" ;;
                    *) distro="NixOS $(nixos-version)" ;;
                esac

            elif type -p pveversion >/dev/null; then
                case $distro_shorthand in
                    on|tiny) distro="Proxmox VE" ;;
                    *)
                        distro=$(pveversion)
                        distro=${distro#pve-manager/}
                        distro="Proxmox VE ${distro%/*}"
                esac

            elif type -p lsb_release >/dev/null; then
                case $distro_shorthand in
                    on)   lsb_flags=-si ;;
                    tiny) lsb_flags=-si ;;
                    *)    lsb_flags=-sd ;;
                esac
                distro=$(lsb_release "$lsb_flags")

            elif [[ -f /etc/os-release || \
                    -f /usr/lib/os-release || \
                    -f /etc/openwrt_release || \
                    -f /etc/lsb-release ]]; then

                # Source the os-release file
                for file in /etc/lsb-release /usr/lib/os-release \
                            /etc/os-release  /etc/openwrt_release; do
                    source "$file" && break
                done

                # Format the distro name.
                case $distro_shorthand in
                    on)   distro="${NAME:-${DISTRIB_ID}} ${VERSION_ID:-${DISTRIB_RELEASE}}" ;;
                    tiny) distro="${NAME:-${DISTRIB_ID:-${TAILS_PRODUCT_NAME}}}" ;;
                    off)  distro="${PRETTY_NAME:-${DISTRIB_DESCRIPTION}} ${UBUNTU_CODENAME}" ;;
                esac

                # Workaround for NomadBSD.
                [[ $distro = "FreeBSD"* ]] && [[ -f /usr/bin/nomadbsd-sysinfo ]] && distro=NomadBSD

            elif [[ -f /etc/GoboLinuxVersion ]]; then
                case $distro_shorthand in
                    on|tiny) distro=GoboLinux ;;
                    *) distro="GoboLinux $(< /etc/GoboLinuxVersion)"
                esac

            elif [[ -f /etc/SDE-VERSION ]]; then
                distro="$(< /etc/SDE-VERSION)"
                case $distro_shorthand in
                    on|tiny) distro="${distro% *}" ;;
                esac

            elif type -p crux >/dev/null; then
                distro=$(crux)
                case $distro_shorthand in
                    on)   distro=${distro//version} ;;
                    tiny) distro=${distro//version*}
                esac

            elif type -p tazpkg >/dev/null; then
                distro="SliTaz $(< /etc/slitaz-release)"

            elif type -p kpt >/dev/null && \
                 type -p kpm >/dev/null; then
                distro=KSLinux

            elif [[ -d /system/app/ && -d /system/priv-app ]]; then
                distro="Android $(getprop ro.build.version.release)"

            # Chrome OS doesn't conform to the /etc/*-release standard.
            # While the file is a series of variables they can't be sourced
            # by the shell since the values aren't quoted.
            elif [[ -f /etc/lsb-release && $(< /etc/lsb-release) == *CHROMEOS* ]]; then
                distro='Chrome OS'

            elif type -p guix >/dev/null; then
                case $distro_shorthand in
                    on|tiny) distro="Guix System" ;;
                    *) distro="Guix System $(guix -V | awk 'NR==1{printf $4}')"
                esac

            # Display whether using '-current' or '-release' on OpenBSD.
            elif [[ $kernel_name = OpenBSD ]] ; then
                read -ra kernel_info <<< "$(sysctl -n kern.version)"
                distro=${kernel_info[*]:0:2}

            else
                for release_file in /etc/*-release; do
                    distro+=$(< "$release_file")
                done

                if [[ -z $distro ]]; then
                    case $distro_shorthand in
                        on|tiny) distro=$kernel_name ;;
                        *) distro="$kernel_name $kernel_version" ;;
                    esac

                    distro=${distro/DragonFly/DragonFlyBSD}

                    # Workarounds for some BSD based distros.
                    [[ -f /etc/pcbsd-lang ]]       && distro=PCBSD
                    [[ -f /etc/trueos-lang ]]      && distro=TrueOS
                    [[ -f /etc/pacbsd-release ]]   && distro=PacBSD
                    [[ -f /etc/hbsd-update.conf ]] && distro=HardenedBSD
                fi
            fi

            if [[ $(< /proc/version) == *Microsoft* || $kernel_version == *Microsoft* ]]; then
                windows_version=$(wmic.exe os get Version)
                windows_version=$(trim "${windows_version/Version}")

                case $distro_shorthand in
                    on)   distro+=" [Windows $windows_version]" ;;
                    tiny) distro="Windows ${windows_version::2}" ;;
                    *)    distro+=" on Windows $windows_version" ;;
                esac

            elif [[ $(< /proc/version) == *chrome-bot* || -f /dev/cros_ec ]]; then
                [[ $distro != *Chrome* ]] &&
                    case $distro_shorthand in
                        on)   distro+=" [Chrome OS]" ;;
                        tiny) distro="Chrome OS" ;;
                        *)    distro+=" on Chrome OS" ;;
                    esac
                    distro=${distro## on }
            fi

            distro=$(trim_quotes "$distro")
            distro=${distro/NAME=}

            if [[ -f /usr/bin/system-image-cli ]]; then
            	local ut_ota
                ut_ota=$(system-image-cli -i | awk '/version tag:/ { print $3 }');
                distro="Ubuntu Touch $ut_ota";

                # There's a weird UT bug where the HOSTNAME is set to android.
                HOSTNAME=$(hostname);
            fi

            # Get Ubuntu flavor.
            if [[ $distro == "Ubuntu"* ]]; then
                case $XDG_CONFIG_DIRS in
                    *"studio"*)   distro=${distro/Ubuntu/Ubuntu Studio} ;;
                    *"plasma"*)   distro=${distro/Ubuntu/Kubuntu} ;;
                    *"mate"*)     distro=${distro/Ubuntu/Ubuntu MATE} ;;
                    *"xubuntu"*)  distro=${distro/Ubuntu/Xubuntu} ;;
                    *"Lubuntu"*)  distro=${distro/Ubuntu/Lubuntu} ;;
                    *"budgie"*)   distro=${distro/Ubuntu/Ubuntu Budgie} ;;
                    *"cinnamon"*) distro=${distro/Ubuntu/Ubuntu Cinnamon} ;;
                    *"ubuntusway"*) distro=${distro/Ubuntu/Ubuntu Sway} ;;
                esac
            fi
        ;;

        "Mac OS X"|"macOS")
            case $osx_version in
                10.4*)  codename="Mac OS X Tiger" ;;
                10.5*)  codename="Mac OS X Leopard" ;;
                10.6*)  codename="Mac OS X Snow Leopard" ;;
                10.7*)  codename="Mac OS X Lion" ;;
                10.8*)  codename="OS X Mountain Lion" ;;
                10.9*)  codename="OS X Mavericks" ;;
                10.10*) codename="OS X Yosemite" ;;
                10.11*) codename="OS X El Capitan" ;;
                10.12*) codename="macOS Sierra" ;;
                10.13*) codename="macOS High Sierra" ;;
                10.14*) codename="macOS Mojave" ;;
                10.15*) codename="macOS Catalina" ;;
                10.16*) codename="macOS Big Sur" ;;
                11.*)  codename="macOS Big Sur" ;;
                12.*)  codename="macOS Monterey" ;;
                13.*)  codename="macOS Ventura" ;;
                *)      codename=macOS ;;
            esac

            distro="$codename $osx_version $osx_build"

            case $distro_shorthand in
                on) distro=${distro/ ${osx_build}} ;;

                tiny)
                    case $osx_version in
                        10.[4-7]*)            distro=${distro/${codename}/Mac OS X} ;;
                        10.[8-9]*|10.1[0-1]*) distro=${distro/${codename}/OS X} ;;
                        10.1[2-6]*|11.0*)     distro=${distro/${codename}/macOS} ;;
                    esac
                    distro=${distro/ ${osx_build}}
                ;;
            esac
        ;;

        "iPhone OS")
            distro="iOS $osx_version"

            # "uname -m" doesn't print architecture on iOS.
            os_arch=off
        ;;

        Windows)
            distro=$(wmic os get Caption)
            distro=${distro/Caption}
            distro=${distro/Microsoft }
        ;;

        Solaris)
            case $distro_shorthand in
                on|tiny) distro=$(awk 'NR==1 {print $1,$3}' /etc/release) ;;
                *)       distro=$(awk 'NR==1 {print $1,$2,$3}' /etc/release) ;;
            esac
            distro=${distro/\(*}
        ;;

        Haiku)
            distro=Haiku
        ;;

        AIX)
            distro="AIX $(oslevel)"
        ;;

        IRIX)
            distro="IRIX ${kernel_version}"
        ;;

        FreeMiNT)
            distro=FreeMiNT
        ;;
    esac

    distro=${distro//Enterprise Server}

    [[ $distro ]] || distro="$os (Unknown)"

    # Get OS architecture.
    case $os in
        Solaris|AIX|Haiku|IRIX|FreeMiNT)
            machine_arch=$(uname -p)
        ;;

        *)  machine_arch=$kernel_machine ;;
    esac

    [[ $os_arch == on ]] && \
        distro+=" $machine_arch"

    [[ ${ascii_distro:-auto} == auto ]] && \
        ascii_distro=$(trim "$distro")
}

get_model() {
    case $os in
        Linux)
            if [[ -d /android/system/ || -d /system/app/ ]]; then
                model="$(getprop ro.product.brand) $(getprop ro.product.model)"

            elif [[ -f /sys/devices/virtual/dmi/id/board_vendor ||
                    -f /sys/devices/virtual/dmi/id/board_name ]]; then
                model=$(< /sys/devices/virtual/dmi/id/board_vendor)
                model+=" $(< /sys/devices/virtual/dmi/id/board_name)"

            elif [[ -f /sys/devices/virtual/dmi/id/product_name ||
                    -f /sys/devices/virtual/dmi/id/product_version ]]; then
                model=$(< /sys/devices/virtual/dmi/id/product_name)
                model+=" $(< /sys/devices/virtual/dmi/id/product_version)"

            elif [[ -f /sys/firmware/devicetree/base/model ]]; then
                model=$(< /sys/firmware/devicetree/base/model)

            elif [[ -f /tmp/sysinfo/model ]]; then
                model=$(< /tmp/sysinfo/model)
            fi
        ;;

        "Mac OS X"|"macOS")
            if [[ $(kextstat | grep -F -e "FakeSMC" -e "VirtualSMC") != "" ]]; then
                model="Hackintosh (SMBIOS: $(sysctl -n hw.model))"
            else
                if [[ $osx_version =~ "10.4" || $osx_version =~ "10.5" ]]; then
                    model="$(system_profiler SPHardwareDataType | grep Machine\ Name\:)"
                    model=${model/Machine\ Name\:/}

                    model="$model ($(sysctl -n hw.model))"
                else
                    model=$(sysctl -n hw.model)  
                fi
            fi
        ;;

        "iPhone OS")
            case $kernel_machine in
                iPad1,1):            "iPad" ;;
                iPad2,[1-4]):        "iPad 2" ;;
                iPad3,[1-3]):        "iPad 3" ;;
                iPad3,[4-6]):        "iPad 4" ;;
                iPad6,1[12]):        "iPad 5" ;;
                iPad7,[5-6]):        "iPad 6" ;;
                iPad7,1[12]):        "iPad 7" ;;
                iPad11,[67]):        "iPad 8" ;;
                iPad4,[1-3]):        "iPad Air" ;;
                iPad5,[3-4]):        "iPad Air 2" ;;
                iPad11,[3-4]):       "iPad Air 3" ;;
                iPad13,[1-2]):       "iPad Air 4";;
                iPad6,[7-8]):        "iPad Pro (12.9 Inch)" ;;
                iPad6,[3-4]):        "iPad Pro (9.7 Inch)" ;;
                iPad7,[1-2]):        "iPad Pro 2 (12.9 Inch)" ;;
                iPad7,[3-4]):        "iPad Pro (10.5 Inch)" ;;
                iPad8,[1-4]):        "iPad Pro (11 Inch)" ;;
                iPad8,[5-8]):        "iPad Pro 3 (12.9 Inch)" ;;
                iPad8,9 | iPad8,10): "iPad Pro 4 (11 Inch)" ;;
                iPad8,1[1-2]):       "iPad Pro 4 (12.9 Inch)" ;;
                iPad2,[5-7]):        "iPad mini" ;;
                iPad4,[4-6]):        "iPad mini 2" ;;
                iPad4,[7-9]):        "iPad mini 3" ;;
                iPad5,[1-2]):        "iPad mini 4" ;;
                iPad11,[1-2]):       "iPad mini 5" ;;

                iPhone1,1):     "iPhone" ;;
                iPhone1,2):     "iPhone 3G" ;;
                iPhone2,1):     "iPhone 3GS" ;;
                iPhone3,[1-3]): "iPhone 4" ;;
                iPhone4,1):     "iPhone 4S" ;;
                iPhone5,[1-2]): "iPhone 5" ;;
                iPhone5,[3-4]): "iPhone 5c" ;;
                iPhone6,[1-2]): "iPhone 5s" ;;
                iPhone7,2):     "iPhone 6" ;;
                iPhone7,1):     "iPhone 6 Plus" ;;
                iPhone8,1):     "iPhone 6s" ;;
                iPhone8,2):     "iPhone 6s Plus" ;;
                iPhone8,4):     "iPhone SE" ;;
                iPhone9,[13]):  "iPhone 7" ;;
                iPhone9,[24]):  "iPhone 7 Plus" ;;
                iPhone10,[14]): "iPhone 8" ;;
                iPhone10,[25]): "iPhone 8 Plus" ;;
                iPhone10,[36]): "iPhone X" ;;
                iPhone11,2):    "iPhone XS" ;;
                iPhone11,[46]): "iPhone XS Max" ;;
                iPhone11,8):    "iPhone XR" ;;
                iPhone12,1):    "iPhone 11" ;;
                iPhone12,3):    "iPhone 11 Pro" ;;
                iPhone12,5):    "iPhone 11 Pro Max" ;;
                iPhone12,8):    "iPhone SE 2020" ;;
                iPhone13,1):    "iPhone 12 Mini" ;;
                iPhone13,2):    "iPhone 12" ;;
                iPhone13,3):    "iPhone 12 Pro" ;;
                iPhone13,4):    "iPhone 12 Pro Max" ;;

                iPod1,1): "iPod touch" ;;
                ipod2,1): "iPod touch 2G" ;;
                ipod3,1): "iPod touch 3G" ;;
                ipod4,1): "iPod touch 4G" ;;
                ipod5,1): "iPod touch 5G" ;;
                ipod7,1): "iPod touch 6G" ;;
                iPod9,1): "iPod touch 7G" ;;
            esac

            model=$_
        ;;

        BSD|MINIX)
            model=$(sysctl -n hw.vendor hw.product)
        ;;

        Windows)
            model=$(wmic computersystem get manufacturer,model)
            model=${model/Manufacturer}
            model=${model/Model}
        ;;

        Solaris)
            model=$(prtconf -b | awk -F':' '/banner-name/ {printf $2}')
        ;;

        AIX)
            model=$(/usr/bin/uname -M)
        ;;

        FreeMiNT)
            model=$(sysctl -n hw.model)
            model=${model/ (_MCH *)}
        ;;
    esac

    # Remove dummy OEM info.
    model=${model//To be filled by O.E.M.}
    model=${model//To Be Filled*}
    model=${model//OEM*}
    model=${model//Not Applicable}
    model=${model//System Product Name}
    model=${model//System Version}
    model=${model//Undefined}
    model=${model//Default string}
    model=${model//Not Specified}
    model=${model//Type1ProductConfigId}
    model=${model//INVALID}
    model=${model//All Series}
    model=${model//�}

    case $model in
        "Standard PC"*) model="KVM/QEMU (${model})" ;;
        OpenBSD*)       model="vmm ($model)" ;;
    esac
}

get_title() {
    user=${USER:-$(id -un || printf %s "${HOME/*\/}")}

    case $title_fqdn in
        on) hostname=$(hostname -f) ;;
        *)  hostname=${HOSTNAME:-$(hostname)} ;;
    esac

    title=${title_color}${bold}${user}${at_color}@${title_color}${bold}${hostname}
    length=$((${#user} + ${#hostname} + 1))
}

get_kernel() {
    # Since these OS are integrated systems, it's better to skip this function altogether
    [[ $os =~ (AIX|IRIX) ]] && return

    # Haiku uses 'uname -v' and not - 'uname -r'.
    [[ $os == Haiku ]] && {
        kernel=$(uname -v)
        return
    }

    # In Windows 'uname' may return the info of GNUenv thus use wmic for OS kernel.
    [[ $os == Windows ]] && {
        kernel=$(wmic os get Version)
        kernel=${kernel/Version}
        return
    }

    case $kernel_shorthand in
        on)  kernel=$kernel_version ;;
        off) kernel="$kernel_name $kernel_version" ;;
    esac

    # Hide kernel info if it's identical to the distro info.
    [[ $os =~ (BSD|MINIX) && $distro == *"$kernel_name"* ]] &&
        case $distro_shorthand in
            on|tiny) kernel=$kernel_version ;;
            *)       unset kernel ;;
        esac
}

get_uptime() {
    # Get uptime in seconds.
    case $os in
        Linux|Windows|MINIX)
            if [[ -r /proc/uptime ]]; then
                s=$(< /proc/uptime)
                s=${s/.*}
            else
                boot=$(date -d"$(uptime -s)" +%s)
                now=$(date +%s)
                s=$((now - boot))
            fi
        ;;

        "Mac OS X"|"macOS"|"iPhone OS"|BSD|FreeMiNT)
            boot=$(sysctl -n kern.boottime)
            boot=${boot/\{ sec = }
            boot=${boot/,*}

            # Get current date in seconds.
            now=$(date +%s)
            s=$((now - boot))
        ;;

        Solaris)
            s=$(kstat -p unix:0:system_misc:snaptime | awk '{print $2}')
            s=${s/.*}
        ;;

        AIX|IRIX)
            t=$(LC_ALL=POSIX ps -o etime= -p 1)

            [[ $t == *-*   ]] && { d=${t%%-*}; t=${t#*-}; }
            [[ $t == *:*:* ]] && { h=${t%%:*}; t=${t#*:}; }

            h=${h#0}
            t=${t#0}

            s=$((${d:-0}*86400 + ${h:-0}*3600 + ${t%%:*}*60 + ${t#*:}))
        ;;

        Haiku)
            s=$(($(system_time) / 1000000))
        ;;
    esac

    d="$((s / 60 / 60 / 24)) days"
    h="$((s / 60 / 60 % 24)) hours"
    m="$((s / 60 % 60)) minutes"

    # Remove plural if < 2.
    ((${d/ *} == 1)) && d=${d/s}
    ((${h/ *} == 1)) && h=${h/s}
    ((${m/ *} == 1)) && m=${m/s}

    # Hide empty fields.
    ((${d/ *} == 0)) && unset d
    ((${h/ *} == 0)) && unset h
    ((${m/ *} == 0)) && unset m

    uptime=${d:+$d, }${h:+$h, }$m
    uptime=${uptime%', '}
    uptime=${uptime:-$s seconds}

    # Make the output of uptime smaller.
    case $uptime_shorthand in
        on)
            uptime=${uptime/ minutes/ mins}
            uptime=${uptime/ minute/ min}
            uptime=${uptime/ seconds/ secs}
        ;;

        tiny)
            uptime=${uptime/ days/d}
            uptime=${uptime/ day/d}
            uptime=${uptime/ hours/h}
            uptime=${uptime/ hour/h}
            uptime=${uptime/ minutes/m}
            uptime=${uptime/ minute/m}
            uptime=${uptime/ seconds/s}
            uptime=${uptime//,}
        ;;
    esac
}

get_packages() {
    # to adjust the number of pkgs per pkg manager
    pkgs_h=0

    # has: Check if package manager installed.
    # dir: Count files or dirs in a glob.
    # pac: If packages > 0, log package manager name.
    # tot: Count lines in command output.
    has() { type -p "$1" >/dev/null && manager=$1; }
    # globbing is intentional here
    # shellcheck disable=SC2206
    dir() { pkgs=($@); ((packages+=${#pkgs[@]})); pac "$((${#pkgs[@]}-pkgs_h))"; }
    pac() { (($1 > 0)) && { managers+=("$1 (${manager})"); manager_string+="${manager}, "; }; }
    tot() {
        IFS=$'\n' read -d "" -ra pkgs <<< "$("$@")";
        ((packages+=${#pkgs[@]}));
        pac "$((${#pkgs[@]}-pkgs_h))";
    }

    # Redefine tot() and dir() for Bedrock Linux.
    [[ -f /bedrock/etc/bedrock-release && $PATH == */bedrock/cross/* ]] && {
        br_strata=$(brl list)
        tot() {
            IFS=$'\n' read -d "" -ra pkgs <<< "$(for s in ${br_strata}; do strat -r "$s" "$@"; done)"
            ((packages+="${#pkgs[@]}"))
            pac "$((${#pkgs[@]}-pkgs_h))";
        }
        dir() {
            local pkgs=()
            # globbing is intentional here
            # shellcheck disable=SC2206
            for s in ${br_strata}; do pkgs+=(/bedrock/strata/$s/$@); done
            ((packages+=${#pkgs[@]}))
            pac "$((${#pkgs[@]}-pkgs_h))"
        }
    }

    case $os in
        Linux|BSD|"iPhone OS"|Solaris)
            # Package Manager Programs.
            has kiss       && tot kiss l
            has cpt-list   && tot cpt-list
            has pacman-key && tot pacman -Qq --color never
            has click      && tot click list
            has dpkg       && tot dpkg-query -f '.\n' -W
            has xbps-query && tot xbps-query -l
            has apk        && tot apk info
            has opkg       && tot opkg list-installed
            has pacman-g2  && tot pacman-g2 -Q
            has lvu        && tot lvu installed
            has tce-status && tot tce-status -i
            has pkg_info   && tot pkg_info
            has pkgin      && tot pkgin list
            has tazpkg     && pkgs_h=6 tot tazpkg list && ((packages-=6))
            has sorcery    && tot gaze installed
            has alps       && tot alps showinstalled
            has butch      && tot butch list
            has swupd      && tot swupd bundle-list --quiet
            has pisi       && tot pisi li
            has pacstall   && tot pacstall -L

            # Using the dnf package cache is much faster than rpm.
            if has dnf && type -p sqlite3 >/dev/null && [[ -f /var/cache/dnf/packages.db ]]; then
                pac "$(sqlite3 /var/cache/dnf/packages.db "SELECT count(pkg) FROM installed")"
            else
                has rpm && tot rpm -qa
            fi

            # 'mine' conflicts with minesweeper games.
            [[ -f /etc/SDE-VERSION ]] &&
                has mine && tot mine -q

            # Counting files/dirs.
            # Variables need to be unquoted here. Only Bedrock Linux is affected.
            # $br_prefix is fixed and won't change based on user input so this is safe either way.
            # shellcheck disable=SC2086
            {
            shopt -s nullglob
            has brew    && dir "$(brew --cellar)/* $(brew --caskroom)/*"
            has emerge  && dir "/var/db/pkg/*/*"
            has Compile && dir "/Programs/*/"
            has eopkg   && dir "/var/lib/eopkg/package/*"
            has crew    && dir "${CREW_PREFIX:-/usr/local}/etc/crew/meta/*.filelist"
            has pkgtool && dir "/var/log/packages/*"
            has scratch && dir "/var/lib/scratchpkg/index/*/.pkginfo"
            has kagami  && dir "/var/lib/kagami/pkgs/*"
            has cave    && dir "/var/db/paludis/repositories/cross-installed/*/data/*/ \
                               /var/db/paludis/repositories/installed/data/*/"
            shopt -u nullglob
            }

            # Other (Needs complex command)
            has kpm-pkg && ((packages+=$(kpm  --get-selections | grep -cv deinstall$)))

            has guix && {
                manager=guix-system && tot guix package -p "/run/current-system/profile" -I
                manager=guix-user   && tot guix package -I
            }

            has nix-store && {
                nix-user-pkgs() {
                    nix-store -qR ~/.nix-profile
                    nix-store -qR /etc/profiles/per-user/"$USER"
                }
                manager=nix-system  && tot nix-store -qR /run/current-system/sw
                manager=nix-user    && tot nix-user-pkgs
                manager=nix-default && tot nix-store -qR /nix/var/nix/profiles/default
            }

            # pkginfo is also the name of a python package manager which is painfully slow.
            # TODO: Fix this somehow.
            has pkginfo && tot pkginfo -i

            case $os-$kernel_name in
                BSD-FreeBSD|BSD-DragonFly)
                    has pkg && tot pkg info
                ;;

                BSD-*)
                    has pkg && dir /var/db/pkg/*

                    ((packages == 0)) &&
                        has pkg && tot pkg list
                ;;
            esac

            # List these last as they accompany regular package managers.
            has flatpak && tot flatpak list
            has spm     && tot spm list -i
            has puyo    && dir ~/.puyo/installed

            # Snap hangs if the command is run without the daemon running.
            # Only run snap if the daemon is also running.
            has snap && ps -e | grep -qFm 1 snapd >/dev/null && \
            pkgs_h=1 tot snap list && ((packages-=1))

            # This is the only standard location for appimages.
            # See: https://github.com/AppImage/AppImageKit/wiki
            manager=appimage && has appimaged && dir ~/.local/bin/*.appimage
        ;;

        "Mac OS X"|"macOS"|MINIX)
            has port  && pkgs_h=1 tot port installed && ((packages-=1))
            has brew  && dir "$(brew --cellar)/* $(brew --caskroom)/*"
            has pkgin && tot pkgin list
            has dpkg  && tot dpkg-query -f '.\n' -W

            has nix-store && {
                nix-user-pkgs() {
                    nix-store -qR ~/.nix-profile
                    nix-store -qR /etc/profiles/per-user/"$USER"
                }
                manager=nix-system && tot nix-store -qR /run/current-system/sw
                manager=nix-user   && tot nix-user-pkgs
            }
        ;;

        AIX|FreeMiNT)
            has lslpp && ((packages+=$(lslpp -J -l -q | grep -cv '^#')))
            has rpm   && tot rpm -qa
        ;;

        Windows)
            case $kernel_name in
                CYGWIN*) has cygcheck && tot cygcheck -cd ;;
                MSYS*)   has pacman   && tot pacman -Qq --color never ;;
            esac

            # Scoop environment throws errors if `tot scoop list` is used
            has scoop && pkgs_h=1 dir ~/scoop/apps/* && ((packages-=1))

            # Count chocolatey packages.
            # [[ -d /c/ProgramData/chocolatey/lib ]] && \
            #     dir /c/ProgramData/chocolatey/lib/*
            has choco && tot choco list --localonly

            # Count winget
            has winget && tot winget list
        ;;

        Haiku)
            has pkgman && dir /boot/system/package-links/*
            packages=${packages/pkgman/depot}
        ;;

        IRIX)
            manager=swpkg
            pkgs_h=3 tot versions -b && ((packages-=3))
        ;;
    esac

    if ((packages == 0)); then
        unset packages

    elif [[ $package_managers == on ]]; then
        printf -v packages '%s, ' "${managers[@]}"
        packages=${packages%,*}

    elif [[ $package_managers == tiny ]]; then
        packages+=" (${manager_string%,*})"
    fi

    packages=${packages/pacman-key/pacman}
}

get_shell() {
    case $shell_path in
        on)  shell="$SHELL " ;;
        off) shell="${SHELL##*/} " ;;
    esac

    [[ $shell_version != on ]] && return

    case ${shell_name:=${SHELL##*/}} in
        bash)
            [[ $BASH_VERSION ]] ||
                BASH_VERSION=$("$SHELL" -c "printf %s \"\$BASH_VERSION\"")

            shell+=${BASH_VERSION/-*}
        ;;

        sh|ash|dash|es) ;;

        *ksh)
            shell+=$("$SHELL" -c "printf %s \"\$KSH_VERSION\"")
            shell=${shell/ * KSH}
            shell=${shell/version}
        ;;

        osh)
            if [[ $OIL_VERSION ]]; then
                shell+=$OIL_VERSION
            else
                shell+=$("$SHELL" -c "printf %s \"\$OIL_VERSION\"")
            fi
        ;;

        tcsh)
            shell+=$("$SHELL" -c "printf %s \$tcsh")
        ;;

        yash)
            shell+=$("$SHELL" --version 2>&1)
            shell=${shell/ $shell_name}
            shell=${shell/ Yet another shell}
            shell=${shell/Copyright*}
        ;;

        nu)
            shell+=$("$SHELL" -c "version | get version")
            shell=${shell/ $shell_name}
        ;;


        *)
            shell+=$("$SHELL" --version 2>&1)
            shell=${shell/ $shell_name}
        ;;
    esac

    # Remove unwanted info.
    shell=${shell/, version}
    shell=${shell/xonsh\//xonsh }
    shell=${shell/options*}
    shell=${shell/\(*\)}
}

get_de() {
    # If function was run, stop here.
    ((de_run == 1)) && return

    case $os in
        "Mac OS X"|"macOS") de=Aqua ;;

        Windows)
            case $distro in
                *"Windows 10"*|*"Windows 11"*)
                    de=Fluent
                ;;

                *"Windows 8"*)
                    de=Metro
                ;;

                *)
                    de=Aero
                ;;
            esac
        ;;

        FreeMiNT)
            freemint_wm=(/proc/*)

            case ${freemint_wm[*]} in
                *thing*)  de=Thing ;;
                *jinnee*) de=Jinnee ;;
                *tera*)   de=Teradesk ;;
                *neod*)   de=NeoDesk ;;
                *zdesk*)  de=zDesk ;;
                *mdesk*)  de=mDesk ;;
            esac
        ;;

        *)
            ((wm_run != 1)) && get_wm

            # Temporary support for Regolith Linux
            if [[ $DESKTOP_SESSION == *regolith ]]; then
                de=Regolith

            elif [[ $XDG_CURRENT_DESKTOP ]]; then
                de=${XDG_CURRENT_DESKTOP/X\-}
                de=${de/Budgie:GNOME/Budgie}
                de=${de/:Unity7:ubuntu}

            elif [[ $DESKTOP_SESSION ]]; then
                de=${DESKTOP_SESSION##*/}

            elif [[ $GNOME_DESKTOP_SESSION_ID ]]; then
                de=GNOME

            elif [[ $MATE_DESKTOP_SESSION_ID ]]; then
                de=MATE

            elif [[ $TDE_FULL_SESSION ]]; then
                de=Trinity
            fi

            # When a window manager is started from a display manager
            # the desktop variables are sometimes also set to the
            # window manager name. This checks to see if WM == DE
            # and discards the DE value.
            [[ $de == "$wm" ]] && { unset -v de; return; }
        ;;
    esac

    # Fallback to using xprop.
    [[ $DISPLAY && -z $de ]] && type -p xprop &>/dev/null && \
        de=$(xprop -root | awk '/KDE_SESSION_VERSION|^_MUFFIN|xfce4|xfce5/')

    # Format strings.
    case $de in
        KDE_SESSION_VERSION*) de=KDE${de/* = } ;;
        *xfce4*)  de=Xfce4 ;;
        *xfce5*)  de=Xfce5 ;;
        *xfce*)   de=Xfce ;;
        *mate*)   de=MATE ;;
        *GNOME*)  de=GNOME ;;
        *MUFFIN*) de=Cinnamon ;;
    esac

    ((${KDE_SESSION_VERSION:-0} >= 4)) && de=${de/KDE/Plasma}

    if [[ $de_version == on && $de ]]; then
        case $de in
            Plasma*)   de_ver=$(plasmashell --version) ;;
            MATE*)     de_ver=$(mate-session --version) ;;
            Xfce*)     de_ver=$(xfce4-session --version) ;;
            GNOME*)    de_ver=$(gnome-shell --version) ;;
            Cinnamon*) de_ver=$(cinnamon --version) ;;
            Deepin*)   de_ver=$(awk -F'=' '/MajorVersion/ {print $2}' /etc/os-version) ;;
            Budgie*)   de_ver=$(budgie-desktop --version) ;;
            Cutefish*) de_ver=$(awk -F'=' '/Version/ {print $2}' /etc/cutefish) ;;
            LXQt*)     de_ver=$(lxqt-session --version) ;;
            Lumina*)   de_ver=$(lumina-desktop --version 2>&1) ;;
            Trinity*)  de_ver=$(tde-config --version) ;;
            Unity*)    de_ver=$(unity --version) ;;
        esac

        de_ver=${de_ver/*TDE:}
        de_ver=${de_ver/tde-config*}
        de_ver=${de_ver/liblxqt*}
        de_ver=${de_ver/Copyright*}
        de_ver=${de_ver/)*}
        de_ver=${de_ver/* }
        de_ver=${de_ver//\"}

        de+=" $de_ver"
    fi

    # TODO:
    #  - New config option + flag: --de_display_server on/off ?
    #  - Add display of X11, Arcan and anything else relevant.
    [[ $de && $WAYLAND_DISPLAY ]] &&
        de+=" (Wayland)"

    de_run=1
}

get_wm() {
    # If function was run, stop here.
    ((wm_run == 1)) && return

    case $kernel_name in
        *OpenBSD*) ps_flags=(x -c) ;;
        *)         ps_flags=(-e) ;;
    esac

    if [[ -O "${XDG_RUNTIME_DIR}/${WAYLAND_DISPLAY:-wayland-0}" ]]; then
        if tmp_pid="$(lsof -t "${XDG_RUNTIME_DIR}/${WAYLAND_DISPLAY:-wayland-0}" 2>&1)" ||
           tmp_pid="$(fuser   "${XDG_RUNTIME_DIR}/${WAYLAND_DISPLAY:-wayland-0}" 2>&1)"; then
            wm="$(ps -p "${tmp_pid}" -ho comm=)"
        else
            # lsof may not exist, or may need root on some systems. Similarly fuser.
            # On those systems we search for a list of known window managers, this can mistakenly
            # match processes for another user or session and will miss unlisted window managers.
            wm=$(ps "${ps_flags[@]}" | grep -m 1 -o -F \
                               -e arcan \
                               -e asc \
                               -e clayland \
                               -e dwc \
                               -e fireplace \
                               -e gnome-shell \
                               -e greenfield \
                               -e grefsen \
                               -e hikari \
                               -e kwin \
                               -e lipstick \
                               -e maynard \
                               -e mazecompositor \
                               -e motorcar \
                               -e orbital \
                               -e orbment \
                               -e perceptia \
                               -e river \
                               -e rustland \
                               -e sway \
                               -e ulubis \
                               -e velox \
                               -e wavy \
                               -e way-cooler \
                               -e wayfire \
                               -e wayhouse \
                               -e westeros \
                               -e westford \
                               -e weston)
        fi

    elif [[ $DISPLAY && $os != "Mac OS X" && $os != "macOS" && $os != FreeMiNT ]]; then
        # non-EWMH WMs.
        wm=$(ps "${ps_flags[@]}" | grep -m 1 -o \
                           -e "[s]owm" \
                           -e "[c]atwm" \
                           -e "[f]vwm" \
                           -e "[d]wm" \
                           -e "[2]bwm" \
                           -e "[m]onsterwm" \
                           -e "[t]inywm" \
                           -e "[x]11fs" \
                           -e "[x]monad")

        [[ -z $wm ]] && type -p xprop &>/dev/null && {
            id=$(xprop -root -notype _NET_SUPPORTING_WM_CHECK)
            id=${id##* }
            wm=$(xprop -id "$id" -notype -len 100 -f _NET_WM_NAME 8t)
            wm=${wm/*WM_NAME = }
            wm=${wm/\"}
            wm=${wm/\"*}
        }

    else
        case $os in
            "Mac OS X"|"macOS")
                ps_line=$(ps -e | grep -o \
                    -e "[S]pectacle" \
                    -e "[A]methyst" \
                    -e "[k]wm" \
                    -e "[c]hun[k]wm" \
                    -e "[y]abai" \
                    -e "[R]ectangle")

                case $ps_line in
                    *chunkwm*)   wm=chunkwm ;;
                    *kwm*)       wm=Kwm ;;
                    *yabai*)     wm=yabai ;;
                    *Amethyst*)  wm=Amethyst ;;
                    *Spectacle*) wm=Spectacle ;;
                    *Rectangle*) wm=Rectangle ;;
                    *)           wm="Quartz Compositor" ;;
                esac
            ;;

            Windows)
                wm=$(
                    tasklist |

                    grep -Fom 1 \
                         -e bugn \
                         -e Windawesome \
                         -e blackbox \
                         -e emerge \
                         -e litestep
                )

                [[ $wm == blackbox ]] &&
                    wm="bbLean (Blackbox)"

                wm=${wm:+$wm, }DWM.exe
            ;;

            FreeMiNT)
                freemint_wm=(/proc/*)

                case ${freemint_wm[*]} in
                    *xaaes* | *xaloader*) wm=XaAES ;;
                    *myaes*)              wm=MyAES ;;
                    *naes*)               wm=N.AES ;;
                    geneva)               wm=Geneva ;;
                    *)                    wm="Atari AES" ;;
                esac
            ;;
        esac
    fi

    # Rename window managers to their proper values.
    [[ $wm == *WINDOWMAKER* ]] && wm=wmaker
    [[ $wm == *GNOME*Shell* ]] && wm=Mutter

    wm_run=1
}

get_wm_theme() {
    ((wm_run != 1)) && get_wm
    ((de_run != 1)) && get_de

    case $wm  in
        E16)
            wm_theme=$(awk -F "= " '/theme.name/ {print $2}' "${HOME}/.e16/e_config--0.0.cfg")
        ;;

        Sawfish)
            wm_theme=$(awk -F '\\(quote|\\)' '/default-frame-style/ {print $(NF-4)}' \
                       "$HOME/.sawfish/custom")
        ;;

        Cinnamon|Muffin|"Mutter (Muffin)")
            detheme=$(gsettings get org.cinnamon.theme name)
            wm_theme=$(gsettings get org.cinnamon.desktop.wm.preferences theme)
            wm_theme="$detheme ($wm_theme)"
        ;;

        Compiz|Mutter|Gala)
            if type -p gsettings >/dev/null; then
                wm_theme=$(gsettings get org.gnome.shell.extensions.user-theme name)

                [[ ${wm_theme//\'} ]] || \
                    wm_theme=$(gsettings get org.gnome.desktop.wm.preferences theme)

            elif type -p gconftool-2 >/dev/null; then
                wm_theme=$(gconftool-2 -g /apps/metacity/general/theme)
            fi
        ;;

        Metacity*)
            if [[ $de == Deepin ]]; then
                wm_theme=$(gsettings get com.deepin.wrap.gnome.desktop.wm.preferences theme)

            elif [[ $de == MATE ]]; then
                wm_theme=$(gsettings get org.mate.Marco.general theme)

            else
                wm_theme=$(gconftool-2 -g /apps/metacity/general/theme)
            fi
        ;;

        E17|Enlightenment)
            if type -p eet >/dev/null; then
                wm_theme=$(eet -d "$HOME/.e/e/config/standard/e.cfg" config |\
                            awk '/value \"file\" string.*.edj/ {print $4}')
                wm_theme=${wm_theme##*/}
                wm_theme=${wm_theme%.*}
            fi
        ;;

        Fluxbox)
            [[ -f $HOME/.fluxbox/init ]] &&
                wm_theme=$(awk -F "/" '/styleFile/ {print $NF}' "$HOME/.fluxbox/init")
        ;;

        IceWM*)
            [[ -f $HOME/.icewm/theme ]] &&
                wm_theme=$(awk -F "[\",/]" '!/#/ {print $2}' "$HOME/.icewm/theme")
        ;;

        Openbox)
            case $de in
                LXDE*) ob_file=lxde-rc ;;
                LXQt*) ob_file=lxqt-rc ;;
                    *) ob_file=rc ;;
            esac

            ob_file=$XDG_CONFIG_HOME/openbox/$ob_file.xml

            [[ -f $ob_file ]] &&
                wm_theme=$(awk '/<theme>/ {while (getline n) {if (match(n, /<name>/))
                            {l=n; exit}}} END {split(l, a, "[<>]"); print a[3]}' "$ob_file")
        ;;

        PekWM)
            [[ -f $HOME/.pekwm/config ]] &&
                wm_theme=$(awk -F "/" '/Theme/{gsub(/\"/,""); print $NF}' "$HOME/.pekwm/config")
        ;;

        Xfwm4)
            [[ -f $HOME/.config/xfce4/xfconf/xfce-perchannel-xml/xfwm4.xml ]] &&
                wm_theme=$(xfconf-query -c xfwm4 -p /general/theme)
        ;;

        KWin*)
            kde_config_dir
            kwinrc=$kde_config_dir/kwinrc
            kdebugrc=$kde_config_dir/kdebugrc

            if [[ -f $kwinrc ]]; then
                wm_theme=$(awk '/theme=/ {
                                    gsub(/theme=.*qml_|theme=.*svg__/,"",$0);
                                    print $0;
                                    exit
                                 }' "$kwinrc")

                [[ "$wm_theme" ]] ||
                    wm_theme=$(awk '/library=org.kde/ {
                                        gsub(/library=org.kde./,"",$0);
                                        print $0;
                                        exit
                                     }' "$kwinrc")

                [[ $wm_theme ]] ||
                    wm_theme=$(awk '/PluginLib=kwin3_/ {
                                        gsub(/PluginLib=kwin3_/,"",$0);
                                        print $0;
                                        exit
                                     }' "$kwinrc")

            elif [[ -f $kdebugrc ]]; then
                wm_theme=$(awk '/(decoration)/ {gsub(/\[/,"",$1); print $1; exit}' "$kdebugrc")
            fi

            wm_theme=${wm_theme/theme=}
        ;;

        "Quartz Compositor")
            global_preferences=$HOME/Library/Preferences/.GlobalPreferences.plist
            wm_theme=$(PlistBuddy -c "Print AppleInterfaceStyle" "$global_preferences")
            wm_theme_color=$(PlistBuddy -c "Print AppleAccentColor" "$global_preferences")

            [[ "$wm_theme" ]] ||
                wm_theme=Light

            case $wm_theme_color in
                -1) wm_theme_color=Graphite ;;
                0)  wm_theme_color=Red ;;
                1)  wm_theme_color=Orange ;;
                2)  wm_theme_color=Yellow ;;
                3)  wm_theme_color=Green ;;
                5)  wm_theme_color=Purple ;;
                6)  wm_theme_color=Pink ;;
                *)  wm_theme_color=Blue ;;
            esac

            wm_theme="$wm_theme_color ($wm_theme)"
        ;;

        *Explorer)
            path=/proc/registry/HKEY_CURRENT_USER/Software/Microsoft
            path+=/Windows/CurrentVersion/Themes/CurrentTheme

            wm_theme=$(head -n1 "$path")
            wm_theme=${wm_theme##*\\}
            wm_theme=${wm_theme%.*}
        ;;

        Blackbox|bbLean*)
            path=$(wmic process get ExecutablePath | grep -F "blackbox")
            path=${path//\\/\/}

            wm_theme=$(grep '^session\.styleFile:' "${path/\.exe/.rc}")
            wm_theme=${wm_theme/session\.styleFile: }
            wm_theme=${wm_theme##*\\}
            wm_theme=${wm_theme%.*}
        ;;
    esac

    wm_theme=$(trim_quotes "$wm_theme")
}

get_cpu() {
    case $os in
        "Linux" | "MINIX" | "Windows")
            # Get CPU name.
            cpu_file="/proc/cpuinfo"

            case $kernel_machine in
                "frv" | "hppa" | "m68k" | "openrisc" | "or"* | "powerpc" | "ppc"* | "sparc"*)
                    cpu="$(awk -F':' '/^cpu\t|^CPU/ {printf $2; exit}' "$cpu_file")"
                ;;

                "s390"*)
                    cpu="$(awk -F'=' '/machine/ {print $4; exit}' "$cpu_file")"
                ;;

                "ia64" | "m32r")
                    cpu="$(awk -F':' '/model/ {print $2; exit}' "$cpu_file")"
                    [[ -z "$cpu" ]] && cpu="$(awk -F':' '/family/ {printf $2; exit}' "$cpu_file")"
                ;;

                "loongarch64")
                    cpu="$(awk -F':' '/Model/ {print $2; exit}' "$cpu_file")"
                ;;

                "arm"* | "aarch64")
                    if [[ $(trim "$ascii_distro") == Android* ]]; then
                      # Android roms have modified cpuinfo that shows CPU model as a string
                      cpu="$(awk -F '\\s*: | @' \
                             '/model name|Hardware|Processor|^cpu model|chip type|^cpu type/ {
                             cpu=$2; if ($1 == "Hardware") exit } END { print cpu }' "$cpu_file")"
                    else
                      # ARM linux displays binary model code in cpuinfo, which needs to be decoded with lscpu
                      cpu="$(lscpu | awk -F': ' '/Vendor ID/ {print $2; exit}') $(lscpu | awk -F': ' '/Model name/ {print $2; exit}')"
                    fi
                ;;

                "riscv"*)
                    cpu="$(awk -F': ' '/uarch/ {print $2; exit}' "$cpu_file")"
                ;;
		
                *)
                    cpu="$(awk -F '\\s*: | @' \
                            '/model name|Hardware|Processor|^cpu model|chip type|^cpu type/ {
                            cpu=$2; if ($1 == "Hardware") exit } END { print cpu }' "$cpu_file")"
                ;;
            esac

            speed_dir="/sys/devices/system/cpu/cpu0/cpufreq"

            # Select the right temperature file.
            for temp_dir in /sys/class/hwmon/*; do
                [[ "$(< "${temp_dir}/name")" =~ (cpu_thermal|coretemp|fam15h_power|k10temp) ]] && {
                    temp_dirs=("$temp_dir"/temp*_input)
                    temp_dir=${temp_dirs[0]}
                    break
                }
            done

            # Get CPU speed.
            if [[ -d "$speed_dir" ]]; then
                # Fallback to bios_limit if $speed_type fails.
                speed="$(< "${speed_dir}/${speed_type}")" ||\
                speed="$(< "${speed_dir}/bios_limit")" ||\
                speed="$(< "${speed_dir}/scaling_max_freq")" ||\
                speed="$(< "${speed_dir}/cpuinfo_max_freq")"
                speed="$((speed / 1000))"

            else
                case $kernel_machine in
                    "sparc"*)
                        # SPARC systems use a different file to expose clock speed information.
                        speed_file="/sys/devices/system/cpu/cpu0/clock_tick"
                        speed="$(($(< "$speed_file") / 1000000))"
                    ;;

                    *)
                        speed="$(awk -F ': |\\.' '/cpu MHz|^clock/ {printf $2; exit}' "$cpu_file")"
                        speed="${speed/MHz}"
                    ;;
                esac
            fi

            # Get CPU temp.
            [[ -f "$temp_dir" ]] && deg="$(($(< "$temp_dir") * 100 / 10000))"

            # Get CPU cores.
            case $kernel_machine in
                "sparc"*)
                    case $cpu_cores in
                        # SPARC systems doesn't expose detailed topology information in
                        # /proc/cpuinfo so I have to use lscpu here.
                        "logical" | "on")
                            cores="$(lscpu | awk -F ': *' '/^CPU\(s\)/ {print $2}')"
                        ;;
                        "physical")
                            cores="$(lscpu | awk -F ': *' '/^Core\(s\) per socket/ {print $2}')"
                            sockets="$(lscpu | awk -F ': *' '/^Socket\(s\)/ {print $2}')"
                            cores="$((sockets * cores))"
                        ;;
                    esac
                ;;

                *)
                    case $cpu_cores in
                        "logical" | "on")
                            cores="$(grep -c "^processor" "$cpu_file")"
                        ;;
                        "physical")
                            cores="$(awk '/^core id/&&!a[$0]++{++i} END {print i}' "$cpu_file")"
                        ;;
                    esac
                ;;
            esac
        ;;

        "Mac OS X"|"macOS")
            if [[ $osx_version =~ "10.4" || $osx_version =~ "10.5" ]]; then
                cpu="$(system_profiler SPHardwareDataType | grep CPU\ Type)"
                cpu="${cpu/CPU\ Type\:/}"
                
                speed="$(system_profiler SPHardwareDataType | grep CPU\ Speed)"
                speed="${speed/CPU\ Speed\:/}"
		speed="${speed/ MHz/}"
		speed="${speed/ GHz/}"

                cores="$(system_profiler SPHardwareDataType | grep Number\ Of\ CPUs)"
                cores="${cores/Number\ Of\ CPUs\:/}"
            else
                cpu="$(sysctl -n machdep.cpu.brand_string)"
            fi

            # Get CPU cores.
            case $cpu_cores in
                "logical" | "on") cores="$(sysctl -n hw.logicalcpu_max)" ;;
                "physical")       cores="$(sysctl -n hw.physicalcpu_max)" ;;
            esac
        ;;

        "iPhone OS")
            case $kernel_machine in
                "iPhone1,"[1-2] | "iPod1,1"): "Samsung S5L8900 (1) @ 412MHz" ;;
                "iPhone2,1"):                 "Samsung S5PC100 (1) @ 600MHz" ;;
                "iPhone3,"[1-3] | "iPod4,1"): "Apple A4 (1) @ 800MHz" ;;
                "iPhone4,1" | "iPod5,1"):     "Apple A5 (2) @ 800MHz" ;;
                "iPhone5,"[1-4]): "Apple A6 (2) @ 1.3GHz" ;;
                "iPhone6,"[1-2]): "Apple A7 (2) @ 1.3GHz" ;;
                "iPhone7,"[1-2]): "Apple A8 (2) @ 1.4GHz" ;;
                "iPhone8,"[1-4] | "iPad6,1"[12]): "Apple A9 (2) @ 1.85GHz" ;;
                "iPhone9,"[1-4] | "iPad7,"[5-6] | "iPad7,1"[1-2]):
                    "Apple A10 Fusion (4) @ 2.34GHz"
                ;;
                "iPhone10,"[1-6]): "Apple A11 Bionic (6) @ 2.39GHz" ;;
                "iPhone11,"[2468] | "iPad11,"[1-4] | "iPad11,"[6-7]): "Apple A12 Bionic (6) @ 2.49GHz" ;;
                "iPhone12,"[1358]): "Apple A13 Bionic (6) @ 2.65GHz" ;;
                "iPhone13,"[1-4] | "iPad13,"[1-2]): "Apple A14 Bionic (6) @ 3.00Ghz" ;;

                "iPod2,1"): "Samsung S5L8720 (1) @ 533MHz" ;;
                "iPod3,1"): "Samsung S5L8922 (1) @ 600MHz" ;;
                "iPod7,1"): "Apple A8 (2) @ 1.1GHz" ;;
                "iPad1,1"): "Apple A4 (1) @ 1GHz" ;;
                "iPad2,"[1-7]): "Apple A5 (2) @ 1GHz" ;;
                "iPad3,"[1-3]): "Apple A5X (2) @ 1GHz" ;;
                "iPad3,"[4-6]): "Apple A6X (2) @ 1.4GHz" ;;
                "iPad4,"[1-3]): "Apple A7 (2) @ 1.4GHz" ;;
                "iPad4,"[4-9]): "Apple A7 (2) @ 1.4GHz" ;;
                "iPad5,"[1-2]): "Apple A8 (2) @ 1.5GHz" ;;
                "iPad5,"[3-4]): "Apple A8X (3) @ 1.5GHz" ;;
                "iPad6,"[3-4]): "Apple A9X (2) @ 2.16GHz" ;;
                "iPad6,"[7-8]): "Apple A9X (2) @ 2.26GHz" ;;
                "iPad7,"[1-4]): "Apple A10X Fusion (6) @ 2.39GHz" ;;
                "iPad8,"[1-8]): "Apple A12X Bionic (8) @ 2.49GHz" ;;
                "iPad8,9" | "iPad8,1"[0-2]): "Apple A12Z Bionic (8) @ 2.49GHz" ;;
            esac
            cpu="$_"
        ;;

        "BSD")
            # Get CPU name.
            cpu="$(sysctl -n hw.model)"
            cpu="${cpu/[0-9]\.*}"
            cpu="${cpu/ @*}"

            # Get CPU speed.
            speed="$(sysctl -n hw.cpuspeed)"
            [[ -z "$speed" ]] && speed="$(sysctl -n  hw.clockrate)"

            # Get CPU cores.
            case $kernel_name in
                "OpenBSD"*)
                    [[ "$(sysctl -n hw.smt)" == "1" ]] && smt="on" || smt="off"
                    ncpufound="$(sysctl -n hw.ncpufound)"
                    ncpuonline="$(sysctl -n hw.ncpuonline)"
                    cores="${ncpuonline}/${ncpufound},\\xc2\\xa0SMT\\xc2\\xa0${smt}"
                ;;
                *)
                    cores="$(sysctl -n hw.ncpu)"
                ;;
            esac

            # Get CPU temp.
            case $kernel_name in
                "FreeBSD"* | "DragonFly"* | "NetBSD"*)
                    deg="$(sysctl -n dev.cpu.0.temperature)"
                    deg="${deg/C}"
                ;;
                "OpenBSD"* | "Bitrig"*)
                    deg="$(sysctl hw.sensors | \
                        awk -F'=|degC' '/(ksmn|adt|lm|cpu)0.temp0/ {printf("%2.1f", $2); exit}')"
                ;;
            esac
        ;;

        "Solaris")
            # Get CPU name.
            cpu="$(psrinfo -pv)"
            cpu="${cpu//*$'\n'}"
            cpu="${cpu/[0-9]\.*}"
            cpu="${cpu/ @*}"
            cpu="${cpu/\(portid*}"

            # Get CPU speed.
            speed="$(psrinfo -v | awk '/operates at/ {print $6; exit}')"

            # Get CPU cores.
            case $cpu_cores in
                "logical" | "on") cores="$(kstat -m cpu_info | grep -c -F "chip_id")" ;;
                "physical") cores="$(psrinfo -p)" ;;
            esac
        ;;

        "Haiku")
            # Get CPU name.
            cpu="$(sysinfo -cpu | awk -F '\\"' '/CPU #0/ {print $2}')"
            cpu="${cpu/@*}"

            # Get CPU speed.
            speed="$(sysinfo -cpu | awk '/running at/ {print $NF; exit}')"
            speed="${speed/MHz}"

            # Get CPU cores.
            cores="$(sysinfo -cpu | grep -c -F 'CPU #')"
        ;;

        "AIX")
            # Get CPU name.
            cpu="$(lsattr -El proc0 -a type | awk '{printf $2}')"

            # Get CPU speed.
            speed="$(prtconf -s | awk -F':' '{printf $2}')"
            speed="${speed/MHz}"

            # Get CPU cores.
            case $cpu_cores in
                "logical" | "on")
                    cores="$(lparstat -i | awk -F':' '/Online Virtual CPUs/ {printf $2}')"
                ;;

                "physical")
                    cores="$(lparstat -i | awk -F':' '/Active Physical CPUs/ {printf $2}')"
                ;;
            esac
        ;;

        "IRIX")
            # Get CPU name.
            cpu="$(hinv -c processor | awk -F':' '/CPU:/ {printf $2}')"

            # Get CPU speed.
            speed="$(hinv -c processor | awk '/MHZ/ {printf $2}')"

            # Get CPU cores.
            cores="$(sysconf NPROC_ONLN)"
        ;;

        "FreeMiNT")
            cpu="$(awk -F':' '/CPU:/ {printf $2}' /kern/cpuinfo)"
            speed="$(awk -F '[:.M]' '/Clocking:/ {printf $2}' /kern/cpuinfo)"
        ;;
    esac

    # Remove un-needed patterns from cpu output.
    cpu="${cpu//(TM)}"
    cpu="${cpu//(tm)}"
    cpu="${cpu//(R)}"
    cpu="${cpu//(r)}"
    cpu="${cpu//CPU}"
    cpu="${cpu//Processor}"
    cpu="${cpu//Dual-Core}"
    cpu="${cpu//Quad-Core}"
    cpu="${cpu//Six-Core}"
    cpu="${cpu//Eight-Core}"
    cpu="${cpu//[1-9][0-9]-Core}"
    cpu="${cpu//[0-9]-Core}"
    cpu="${cpu//, * Compute Cores}"
    cpu="${cpu//Core / }"
    cpu="${cpu//(\"AuthenticAMD\"*)}"
    cpu="${cpu//with Radeon*Graphics}"
    cpu="${cpu//, altivec supported}"
    cpu="${cpu//FPU*}"
    cpu="${cpu//Chip Revision*}"
    cpu="${cpu//Technologies, Inc}"
    cpu="${cpu//Core2/Core 2}"

    # Trim spaces from core and speed output
    cores="${cores//[[:space:]]}"
    speed="${speed//[[:space:]]}"

    # Remove CPU brand from the output.
    if [[ "$cpu_brand" == "off" ]]; then
        cpu="${cpu/AMD }"
        cpu="${cpu/Intel }"
        cpu="${cpu/Core? Duo }"
        cpu="${cpu/Qualcomm }"
    fi

    # Add CPU cores to the output.
    [[ "$cpu_cores" != "off" && "$cores" ]] && \
        case $os in
            "Mac OS X"|"macOS") cpu="${cpu/@/(${cores}) @}" ;;
            *)                  cpu="$cpu ($cores)" ;;
        esac

    # Add CPU speed to the output.
    if [[ "$cpu_speed" != "off" && "$speed" ]]; then
        if (( speed < 1000 )); then
            cpu="$cpu @ ${speed}MHz"
        else
            [[ "$speed_shorthand" == "on" ]] && speed="$((speed / 100))"
            speed="${speed:0:1}.${speed:1}"
            cpu="$cpu @ ${speed}GHz"
        fi
    fi

    # Add CPU temp to the output.
    if [[ "$cpu_temp" != "off" && "$deg" ]]; then
        deg="${deg//.}"

        # Convert to Fahrenheit if enabled
        [[ "$cpu_temp" == "F" ]] && deg="$((deg * 90 / 50 + 320))"

        # Format the output
        deg="[${deg/${deg: -1}}.${deg: -1}°${cpu_temp:-C}]"
        cpu="$cpu $deg"
    fi
}

get_gpu() {
    case $os in
        "Linux")
            # Read GPUs into array.
            gpu_cmd="$(lspci -mm |
                       awk -F '\"|\" \"|\\(' \
                              '/"Display|"3D|"VGA/ {
                                  a[$0] = $1 " " $3 " " ($(NF-1) ~ /^$|^Device [[:xdigit:]]+$/ ? $4 : $(NF-1))
                              }
                              END { for (i in a) {
                                  if (!seen[a[i]]++) {
                                      sub("^[^ ]+ ", "", a[i]);
                                      print a[i]
                                  }
                              }}')"
            IFS=$'\n' read -d "" -ra gpus <<< "$gpu_cmd"

            # Remove duplicate Intel Graphics outputs.
            # This fixes cases where the outputs are both
            # Intel but not entirely identical.
            #
            # Checking the first two array elements should
            # be safe since there won't be 2 intel outputs if
            # there's a dedicated GPU in play.
            [[ "${gpus[0]}" == *Intel* && "${gpus[1]}" == *Intel* ]] && unset -v "gpus[0]"

            for gpu in "${gpus[@]}"; do
                # GPU shorthand tests.
                [[ "$gpu_type" == "dedicated" && "$gpu" == *Intel* ]] || \
                [[ "$gpu_type" == "integrated" && ! "$gpu" == *Intel* ]] && \
                    { unset -v gpu; continue; }

                case $gpu in
                    *"Advanced"*)
                        brand="${gpu/*AMD*ATI*/AMD ATI}"
                        brand="${brand:-${gpu/*AMD*/AMD}}"
                        brand="${brand:-${gpu/*ATI*/ATi}}"

                        gpu="${gpu/\[AMD\/ATI\] }"
                        gpu="${gpu/\[AMD\] }"
                        gpu="${gpu/OEM }"
                        gpu="${gpu/Advanced Micro Devices, Inc.}"
                        gpu="${gpu/*\[}"
                        gpu="${gpu/\]*}"
                        gpu="$brand $gpu"
                    ;;

                    *"NVIDIA"*)
                        gpu="${gpu/*\[}"
                        gpu="${gpu/\]*}"
                        gpu="NVIDIA $gpu"
                    ;;

                    *"Intel"*)
                        gpu="${gpu/*Intel/Intel}"
                        gpu="${gpu/\(R\)}"
                        gpu="${gpu/Corporation}"
                        gpu="${gpu/ \(*}"
                        gpu="${gpu/Integrated Graphics Controller}"
                        gpu="${gpu/*Xeon*/Intel HD Graphics}"

                        [[ -z "$(trim "$gpu")" ]] && gpu="Intel Integrated Graphics"
                    ;;

                    *"MCST"*)
                        gpu="${gpu/*MCST*MGA2*/MCST MGA2}"
                    ;;

                    *"VirtualBox"*)
                        gpu="VirtualBox Graphics Adapter"
                    ;;

                    *) continue ;;
                esac

                if [[ "$gpu_brand" == "off" ]]; then
                    gpu="${gpu/AMD }"
                    gpu="${gpu/NVIDIA }"
                    gpu="${gpu/Intel }"
                fi

                prin "${subtitle:+${subtitle}${gpu_name}}" "$gpu"
            done

            return
        ;;

        "Mac OS X"|"macOS")
            if [[ -f "${cache_dir}/neofetch/gpu" ]]; then
                source "${cache_dir}/neofetch/gpu"

            else
                gpu="$(system_profiler SPDisplaysDataType |\
                       awk -F': ' '/^\ *Chipset Model:/ {printf $2 ", "}')"
                gpu="${gpu//\/ \$}"
                gpu="${gpu%,*}"

                cache "gpu" "$gpu"
            fi
        ;;

        "iPhone OS")
            case $kernel_machine in
                "iPhone1,"[1-2]):                             "PowerVR MBX Lite 3D" ;;
                "iPhone2,1" | "iPhone3,"[1-3] | "iPod3,1" | "iPod4,1" | "iPad1,1"):
                    "PowerVR SGX535"
                ;;
                "iPhone4,1" | "iPad2,"[1-7] | "iPod5,1"):     "PowerVR SGX543MP2" ;;
                "iPhone5,"[1-4]):                             "PowerVR SGX543MP3" ;;
                "iPhone6,"[1-2] | "iPad4,"[1-9]):             "PowerVR G6430" ;;
                "iPhone7,"[1-2] | "iPod7,1" | "iPad5,"[1-2]): "PowerVR GX6450" ;;
                "iPhone8,"[1-4] | "iPad6,1"[12]):             "PowerVR GT7600" ;;
                "iPhone9,"[1-4] | "iPad7,"[5-6]):             "PowerVR GT7600 Plus" ;;
                "iPhone10,"[1-6]):                            "Apple Designed GPU (A11)" ;;
                "iPhone11,"[2468] | "iPad11,"[67]):           "Apple Designed GPU (A12)" ;;
                "iPhone12,"[1358]):                           "Apple Designed GPU (A13)" ;;
                "iPhone13,"[1234] | "iPad13,"[12]):           "Apple Designed GPU (A14)" ;;

                "iPad3,"[1-3]):     "PowerVR SGX534MP4" ;;
                "iPad3,"[4-6]):     "PowerVR SGX554MP4" ;;
                "iPad5,"[3-4]):     "PowerVR GXA6850" ;;
                "iPad6,"[3-8]):     "PowerVR 7XT" ;;

                "iPod1,1" | "iPod2,1")
                    : "PowerVR MBX Lite"
                ;;
            esac
            gpu="$_"
        ;;

        "Windows")
            wmic path Win32_VideoController get caption | while read -r line; do
                line=$(trim "$line")

                case $line in
                    *Caption*|'')
                        continue
                    ;;

                    *)
                        prin "${subtitle:+${subtitle}${gpu_name}}" "$line"
                    ;;
                esac
            done
        ;;

        "Haiku")
            gpu="$(listdev | grep -A2 -F 'device Display controller' |\
                   awk -F':' '/device beef/ {print $2}')"
        ;;

        *)
            case $kernel_name in
                "FreeBSD"* | "DragonFly"*)
                    gpu="$(pciconf -lv | grep -B 4 -F "VGA" | grep -F "device")"
                    gpu="${gpu/*device*= }"
                    gpu="$(trim_quotes "$gpu")"
                ;;

                *)
                    gpu="$(glxinfo -B | grep -F 'OpenGL renderer string')"
                    gpu="${gpu/OpenGL renderer string: }"
                ;;
            esac
        ;;
    esac

    if [[ "$gpu_brand" == "off" ]]; then
        gpu="${gpu/AMD}"
        gpu="${gpu/NVIDIA}"
        gpu="${gpu/Intel}"
    fi
}

get_memory() {
    case $os in
        "Linux" | "Windows")
            # MemUsed = Memtotal + Shmem - MemFree - Buffers - Cached - SReclaimable
            # Source: https://github.com/KittyKatt/screenFetch/issues/386#issuecomment-249312716
            while IFS=":" read -r a b; do
                case $a in
                    "MemTotal") ((mem_used+=${b/kB})); mem_total="${b/kB}" ;;
                    "Shmem") ((mem_used+=${b/kB}))  ;;
                    "MemFree" | "Buffers" | "Cached" | "SReclaimable")
                        mem_used="$((mem_used-=${b/kB}))"
                    ;;

                    # Available since Linux 3.14rc (34e431b0ae398fc54ea69ff85ec700722c9da773).
                    # If detected this will be used over the above calculation for mem_used.
                    "MemAvailable")
                        mem_avail=${b/kB}
                    ;;
                esac
            done < /proc/meminfo

            if [[ $mem_avail ]]; then
                mem_used=$(((mem_total - mem_avail) / 1024))
            else
                mem_used="$((mem_used / 1024))"
            fi

            mem_total="$((mem_total / 1024))"
        ;;

        "Mac OS X" | "macOS" | "iPhone OS")
            if [[ $osx_version =~ "10.4" || $osx_version =~ "10.5" ]]; then
                mem_total="$(system_profiler SPHardwareDataType | grep Memory:)"
                mem_total="${mem_total/Memory\: /}"
                mem_total="${mem_total/ MB/}"

                mem_used="$(vm_stat | grep Pages\ active\:)"
                mem_used="${mem_used/Pages active\: /}"
                mem_used="${mem_used/\./}"

		pages_inactive=$(vm_stat | grep "Pages inactive")
		pages_inactive=${pages_inactive/Pages inactive\: /}
		pages_inactive=${pages_inactive/\./}

		mem_used=$((mem_used + pages_inactive))
                mem_used=$((mem_used * 4096 / 1048576))
            else
                hw_pagesize="$(sysctl -n hw.pagesize)"
                mem_total="$(($(sysctl -n hw.memsize) / 1024 / 1024))"
                pages_app="$(($(sysctl -n vm.page_pageable_internal_count) - $(sysctl -n vm.page_purgeable_count)))"
                pages_wired="$(vm_stat | awk '/ wired/ { print $4 }')"
                pages_compressed="$(vm_stat | awk '/ occupied/ { printf $5 }')"
                pages_compressed="${pages_compressed:-0}"
                mem_used="$(((${pages_app} + ${pages_wired//.} + ${pages_compressed//.}) * hw_pagesize / 1024 / 1024))"
            fi
        ;;

        "BSD" | "MINIX")
            # Mem total.
            case $kernel_name in
                "NetBSD"*) mem_total="$(($(sysctl -n hw.physmem64) / 1024 / 1024))" ;;
                *) mem_total="$(($(sysctl -n hw.physmem) / 1024 / 1024))" ;;
            esac

            # Mem free.
            case $kernel_name in
                "NetBSD"*)
                    mem_free="$(($(awk -F ':|kB' '/MemFree:/ {printf $2}' /proc/meminfo) / 1024))"
                ;;

                "FreeBSD"* | "DragonFly"*)
                    hw_pagesize="$(sysctl -n hw.pagesize)"
                    mem_inactive="$(($(sysctl -n vm.stats.vm.v_inactive_count) * hw_pagesize))"
                    mem_unused="$(($(sysctl -n vm.stats.vm.v_free_count) * hw_pagesize))"
                    mem_cache="$(($(sysctl -n vm.stats.vm.v_cache_count) * hw_pagesize))"
                    mem_free="$(((mem_inactive + mem_unused + mem_cache) / 1024 / 1024))"
                ;;

                "MINIX")
                    mem_free="$(top -d 1 | awk -F ',' '/^Memory:/ {print $2}')"
                    mem_free="${mem_free/M Free}"
                ;;

                "OpenBSD"*) ;;
                *) mem_free="$(($(vmstat | awk 'END {printf $5}') / 1024))" ;;
            esac

            # Mem used.
            case $kernel_name in
                "OpenBSD"*)
                    mem_used="$(vmstat | awk 'END {printf $3}')"
                    mem_used="${mem_used/M}"
                ;;

                *) mem_used="$((mem_total - mem_free))" ;;
            esac
        ;;

        "Solaris" | "AIX")
            hw_pagesize="$(pagesize)"
            case $os in
                "Solaris")
                    pages_total="$(kstat -p unix:0:system_pages:pagestotal | awk '{print $2}')"
                    pages_free="$(kstat -p unix:0:system_pages:pagesfree | awk '{print $2}')"
                ;;

                "AIX")
                    IFS=$'\n'"| " read -d "" -ra mem_stat <<< "$(svmon -G -O unit=page)"
                    pages_total="${mem_stat[11]}"
                    pages_free="${mem_stat[16]}"
                ;;
            esac
            mem_total="$((pages_total * hw_pagesize / 1024 / 1024))"
            mem_free="$((pages_free * hw_pagesize / 1024 / 1024))"
            mem_used="$((mem_total - mem_free))"
        ;;

        "Haiku")
            mem_total="$(($(sysinfo -mem | awk -F '\\/ |)' '{print $2; exit}') / 1024 / 1024))"
            mem_used="$(sysinfo -mem | awk -F '\\/|)' '{print $2; exit}')"
            mem_used="$((${mem_used/max} / 1024 / 1024))"
        ;;

        "IRIX")
            IFS=$'\n' read -d "" -ra mem_cmd <<< "$(pmem)"
            IFS=" " read -ra mem_stat <<< "${mem_cmd[0]}"

            mem_total="$((mem_stat[3] / 1024))"
            mem_free="$((mem_stat[5] / 1024))"
            mem_used="$((mem_total - mem_free))"
        ;;

        "FreeMiNT")
            mem="$(awk -F ':|kB' '/MemTotal:|MemFree:/ {printf $2, " "}' /kern/meminfo)"
            mem_free="${mem/*  }"
            mem_total="${mem/$mem_free}"
            mem_used="$((mem_total - mem_free))"
            mem_total="$((mem_total / 1024))"
            mem_used="$((mem_used / 1024))"
        ;;

    esac

    [[ "$memory_percent" == "on" ]] && ((mem_perc=mem_used * 100 / mem_total))

    case $memory_unit in
        gib)
            mem_used=$(awk '{printf "%.2f", $1 / $2}' <<< "$mem_used 1024")
            mem_total=$(awk '{printf "%.2f", $1 / $2}' <<< "$mem_total 1024")
            mem_label=GiB
        ;;

        kib)
            mem_used=$((mem_used * 1024))
            mem_total=$((mem_total * 1024))
            mem_label=KiB
        ;;
    esac

    memory="${mem_used}${mem_label:-MiB} / ${mem_total}${mem_label:-MiB} ${mem_perc:+(${mem_perc}%)}"

    # Bars.
    case $memory_display in
        "bar")     memory="$(bar "${mem_used}" "${mem_total}")" ;;
        "infobar") memory="${memory} $(bar "${mem_used}" "${mem_total}")" ;;
        "barinfo") memory="$(bar "${mem_used}" "${mem_total}")${info_color} ${memory}" ;;
    esac
}

get_song() {
    players=(
        "amarok"
        "audacious"
        "banshee"
        "bluemindo"
        "clementine"
        "cmus"
        "deadbeef"
        "deepin-music"
        "dragon"
        "elisa"
        "exaile"
        "gnome-music"
        "gmusicbrowser"
        "gogglesmm"
        "guayadeque"
        "io.elementary.music"
        "iTunes"
        "Music"
        "juk"
        "lollypop"
        "MellowPlayer"
        "mocp"
        "mopidy"
        "mpd"
        "muine"
        "netease-cloud-music"
        "olivia"
        "plasma-browser-integration"
        "playerctl"
        "pogo"
        "pragha"
        "qmmp"
        "quodlibet"
        "rhythmbox"
        "sayonara"
        "smplayer"
        "spotify"
        "Spotify"
        "strawberry"
        "tauonmb"
        "tomahawk"
        "vlc"
        "xmms2d"
        "xnoise"
        "yarock"
    )

    printf -v players "|%s" "${players[@]}"
    player="$(ps aux | awk -v pattern="(${players:1})" \
        '!/ awk / && !/iTunesHelper/ && match($0,pattern){print substr($0,RSTART,RLENGTH); exit}')"

    [[ "$music_player" && "$music_player" != "auto" ]] && player="$music_player"

    get_song_dbus() {
        # Multiple players use an almost identical dbus command to get the information.
        # This function saves us using the same command throughout the function.
        song="$(\
            dbus-send --print-reply --dest=org.mpris.MediaPlayer2."${1}" /org/mpris/MediaPlayer2 \
            org.freedesktop.DBus.Properties.Get string:'org.mpris.MediaPlayer2.Player' \
            string:'Metadata' |\
            awk -F '"' 'BEGIN {RS=" entry"}; /"xesam:artist"/ {a = $4} /"xesam:album"/ {b = $4}
                        /"xesam:title"/ {t = $4} END {print a " \n" b " \n" t}'
        )"
    }

    case ${player/*\/} in
        "mocp"*)          song="$(mocp -Q '%artist \n%album \n%song')" ;;
        "deadbeef"*)      song="$(deadbeef --nowplaying-tf '%artist% \\n%album% \\n%title%')" ;;
        "qmmp"*)          song="$(qmmp --nowplaying '%p \n%a \n%t')" ;;
        "gnome-music"*)   get_song_dbus "GnomeMusic" ;;
        "lollypop"*)      get_song_dbus "Lollypop" ;;
        "clementine"*)    get_song_dbus "clementine" ;;
        "cmus"*)          get_song_dbus "cmus" ;;
        "juk"*)           get_song_dbus "juk" ;;
        "bluemindo"*)     get_song_dbus "Bluemindo" ;;
        "guayadeque"*)    get_song_dbus "guayadeque" ;;
        "yarock"*)        get_song_dbus "yarock" ;;
        "deepin-music"*)  get_song_dbus "DeepinMusic" ;;
        "tomahawk"*)      get_song_dbus "tomahawk" ;;
        "elisa"*)         get_song_dbus "elisa" ;;
        "sayonara"*)      get_song_dbus "sayonara" ;;
        "audacious"*)     get_song_dbus "audacious" ;;
        "vlc"*)           get_song_dbus "vlc" ;;
        "gmusicbrowser"*) get_song_dbus "gmusicbrowser" ;;
        "pragha"*)        get_song_dbus "pragha" ;;
        "amarok"*)        get_song_dbus "amarok" ;;
        "dragon"*)        get_song_dbus "dragonplayer" ;;
        "smplayer"*)      get_song_dbus "smplayer" ;;
        "rhythmbox"*)     get_song_dbus "rhythmbox" ;;
        "strawberry"*)    get_song_dbus "strawberry" ;;
        "gogglesmm"*)     get_song_dbus "gogglesmm" ;;
        "xnoise"*)        get_song_dbus "xnoise" ;;
        "tauonmb"*)       get_song_dbus "tauon" ;;
        "olivia"*)        get_song_dbus "olivia" ;;
        "exaile"*)        get_song_dbus "exaile" ;;
        "netease-cloud-music"*)        get_song_dbus "netease-cloud-music" ;;
        "plasma-browser-integration"*) get_song_dbus "plasma-browser-integration" ;;
        "io.elementary.music"*)        get_song_dbus "Music" ;;
        "MellowPlayer"*)  get_song_dbus "MellowPlayer3" ;;

        "mpd"* | "mopidy"*)
            song="$(mpc -f '%artist% \n%album% \n%title%' current "${mpc_args[@]}")"
        ;;

        "xmms2d"*)
            song="$(xmms2 current -f "\${artist}"$' \n'"\${album}"$' \n'"\${title}")"
        ;;

        "spotify"*)
            case $os in
                "Linux") get_song_dbus "spotify" ;;

                "Mac OS X"|"macOS")
                    song="$(osascript -e 'tell application "Spotify" to artist of current track as¬
                                          string & "\n" & album of current track as¬
                                          string & "\n" & name of current track as string')"
                ;;
            esac
        ;;

        "itunes"*)
            song="$(osascript -e 'tell application "iTunes" to artist of current track as¬
                                  string & "\n" & album of current track as¬
                                  string & "\n" & name of current track as string')"
        ;;

        "music"*)
            song="$(osascript -e 'tell application "Music" to artist of current track as¬
                                  string & "\n" & album of current track as¬
                                  string & "\n" & name of current track as string')"
        ;;

        "banshee"*)
            song="$(banshee --query-artist --query-album --query-title |\
                    awk -F':' '/^artist/ {a=$2} /^album/ {b=$2} /^title/ {t=$2}
                               END {print a " \n" b " \n"t}')"
        ;;

        "muine"*)
            song="$(dbus-send --print-reply --dest=org.gnome.Muine /org/gnome/Muine/Player \
                    org.gnome.Muine.Player.GetCurrentSong |
                    awk -F':' '/^artist/ {a=$2} /^album/ {b=$2} /^title/ {t=$2}
                               END {print a " \n" b " \n" t}')"
        ;;

        "quodlibet"*)
            song="$(dbus-send --print-reply --dest=net.sacredchao.QuodLibet \
                    /net/sacredchao/QuodLibet net.sacredchao.QuodLibet.CurrentSong |\
                    awk -F'"' 'BEGIN {RS=" entry"}; /"artist"/ {a=$4} /"album"/ {b=$4}
                    /"title"/ {t=$4} END {print a " \n" b " \n" t}')"
        ;;

        "pogo"*)
            song="$(dbus-send --print-reply --dest=org.mpris.pogo /Player \
                    org.freedesktop.MediaPlayer.GetMetadata |
                    awk -F'"' 'BEGIN {RS=" entry"}; /"artist"/ {a=$4} /"album"/ {b=$4}
                    /"title"/ {t=$4} END {print a " \n" b " \n" t}')"
        ;;

        "playerctl"*)
            song="$(playerctl metadata --format '{{ artist }} \n{{ album }} \n{{ title }}')"
         ;;

        *) mpc &>/dev/null && song="$(mpc -f '%artist% \n%album% \n%title%' current)" || return ;;
    esac

    IFS=$'\n' read -d "" -r artist album title <<< "${song//'\n'/$'\n'}"

    # Make sure empty tags are truly empty.
    artist="$(trim "$artist")"
    album="$(trim "$album")"
    title="$(trim "$title")"

    # Set default values if no tags were found.
    : "${artist:=Unknown Artist}" "${album:=Unknown Album}" "${title:=Unknown Song}"

    # Display Artist, Album and Title on separate lines.
    if [[ "$song_shorthand" == "on" ]]; then
        prin "Artist" "$artist"
        prin "Album"  "$album"
        prin "Song"   "$title"
    else
        song="${song_format/\%artist\%/$artist}"
        song="${song/\%album\%/$album}"
        song="${song/\%title\%/$title}"
    fi
}

get_resolution() {
    case $os in
        "Mac OS X"|"macOS")
            if type -p screenresolution >/dev/null; then
                resolution="$(screenresolution get 2>&1 | awk '/Display/ {printf $6 "Hz, "}')"
                resolution="${resolution//x??@/ @ }"

            else
                resolution="$(system_profiler SPDisplaysDataType |\
                              awk '/Resolution:/ {printf $2"x"$4" @ "$6"Hz, "}')"
            fi

            if [[ -e "/Library/Preferences/com.apple.windowserver.plist" ]]; then
                scale_factor="$(PlistBuddy -c "Print DisplayAnyUserSets:0:0:Resolution" \
                                /Library/Preferences/com.apple.windowserver.plist)"
            else
                scale_factor=""
            fi

            # If no refresh rate is empty.
            [[ "$resolution" == *"@ Hz"* ]] && \
                resolution="${resolution//@ Hz}"

            [[ "${scale_factor%.*}" == 2 ]] && \
                resolution="${resolution// @/@2x @}"

            if [[ "$refresh_rate" == "off" ]]; then
                resolution="${resolution// @ [0-9][0-9]Hz}"
                resolution="${resolution// @ [0-9][0-9][0-9]Hz}"
            fi

            [[ "$resolution" == *"0Hz"* ]] && \
                resolution="${resolution// @ 0Hz}"
        ;;

        "Windows")
            IFS=$'\n' read -d "" -ra sw \
                <<< "$(wmic path Win32_VideoController get CurrentHorizontalResolution)"

            IFS=$'\n' read -d "" -ra sh \
                <<< "$(wmic path Win32_VideoController get CurrentVerticalResolution)"

            sw=("${sw[@]//CurrentHorizontalResolution}")
            sh=("${sh[@]//CurrentVerticalResolution}")

            for ((mn = 0; mn < ${#sw[@]}; mn++)) {
                [[ ${sw[mn]//[[:space:]]} && ${sh[mn]//[[:space:]]} ]] &&
                    resolution+="${sw[mn]//[[:space:]]}x${sh[mn]//[[:space:]]}, "
            }

            resolution=${resolution%,}
        ;;

        "Haiku")
            resolution="$(screenmode | awk -F ' |, ' 'END{printf $2 "x" $3 " @ " $6 $7}')"

            [[ "$refresh_rate" == "off" ]] && resolution="${resolution/ @*}"
        ;;

        "FreeMiNT")
            # Need to block X11 queries
        ;;

        *)
            if type -p xrandr >/dev/null && [[ $DISPLAY && -z $WAYLAND_DISPLAY ]]; then
                case $refresh_rate in
                    "on")
                        resolution="$(xrandr --nograb --current |\
                                      awk 'match($0,/[0-9]*\.[0-9]*\*/) {
                                           printf $1 " @ " substr($0,RSTART,RLENGTH) "Hz, "}')"
                    ;;

                    "off")
                        resolution="$(xrandr --nograb --current |\
                                      awk -F 'connected |\\+|\\(' \
                                             '/ connected.*[0-9]+x[0-9]+\+/ && $2 {printf $2 ", "}')"

                        resolution="${resolution/primary, }"
                        resolution="${resolution/primary }"
                    ;;
                esac
                resolution="${resolution//\*}"

            elif type -p xwininfo >/dev/null && [[ $DISPLAY && -z $WAYLAND_DISPLAY ]]; then
                read -r w h \
                    <<< "$(xwininfo -root | awk -F':' '/Width|Height/ {printf $2}')"
                resolution="${w}x${h}"

            elif type -p xdpyinfo >/dev/null && [[ $DISPLAY && -z $WAYLAND_DISPLAY ]]; then
                resolution="$(xdpyinfo | awk '/dimensions:/ {printf $2}')"

            elif [[ -d /sys/class/drm ]]; then
                for dev in /sys/class/drm/*/modes; do
                    read -r single_resolution _ < "$dev"

                    [[ $single_resolution ]] && resolution="${single_resolution}, ${resolution}"
                done
            fi
        ;;
    esac

    resolution="${resolution%%,}"
    resolution="${resolution%%, }"
    [[ -z "${resolution/x}" ]] && resolution=
}

get_style() {
    # Fix weird output when the function is run multiple times.
    unset gtk2_theme gtk3_theme theme path

    if [[ "$DISPLAY" && $os != "Mac OS X" && $os != "macOS" ]]; then
        # Get DE if user has disabled the function.
        ((de_run != 1)) && get_de

        # Remove version from '$de'.
        [[ $de_version == on ]] && de=${de/ *}

        # Check for DE Theme.
        case $de in
            "KDE"* | "Plasma"*)
                kde_config_dir

                if [[ -f "${kde_config_dir}/kdeglobals" ]]; then
                    kde_config_file="${kde_config_dir}/kdeglobals"

                    kde_theme="$(grep "^${kde}" "$kde_config_file")"
                    kde_theme="${kde_theme/*=}"
                    if [[ "$kde" == "font" ]]; then
                        kde_font_size="${kde_theme#*,}"
                        kde_font_size="${kde_font_size/,*}"
                        kde_theme="${kde_theme/,*} ${kde_theme/*,} ${kde_font_size}"
                    fi
                    kde_theme="$kde_theme [$de], "
                else
                    err "Theme: KDE config files not found, skipping."
                fi
            ;;

            *"Cinnamon"*)
                if type -p gsettings >/dev/null; then
                    gtk3_theme="$(gsettings get org.cinnamon.desktop.interface "$gsettings")"
                    gtk2_theme="$gtk3_theme"
                fi
            ;;

            "Gnome"* | "Unity"* | "Budgie"*)
                if type -p gsettings >/dev/null; then
                    gtk3_theme="$(gsettings get org.gnome.desktop.interface "$gsettings")"
                    gtk2_theme="$gtk3_theme"

                elif type -p gconftool-2 >/dev/null; then
                    gtk2_theme="$(gconftool-2 -g /desktop/gnome/interface/"$gconf")"
                fi
            ;;

            "Mate"*)
                gtk3_theme="$(gsettings get org.mate.interface "$gsettings")"
                gtk2_theme="$gtk3_theme"
            ;;

            "Xfce"*)
                type -p xfconf-query >/dev/null && \
                    gtk2_theme="$(xfconf-query -c xsettings -p "$xfconf")"
            ;;
        esac

        # Check for general GTK2 Theme.
        if [[ -z "$gtk2_theme" ]]; then
            if [[ -n "$GTK2_RC_FILES" ]]; then
                IFS=: read -ra rc_files <<< "$GTK2_RC_FILES"
                gtk2_theme="$(grep "^[^#]*${name}" "${rc_files[@]}")"
            elif [[ -f "${HOME}/.gtkrc-2.0"  ]]; then
                gtk2_theme="$(grep "^[^#]*${name}" "${HOME}/.gtkrc-2.0")"

            elif [[ -f "/etc/gtk-2.0/gtkrc" ]]; then
                gtk2_theme="$(grep "^[^#]*${name}" /etc/gtk-2.0/gtkrc)"

            elif [[ -f "/usr/share/gtk-2.0/gtkrc" ]]; then
                gtk2_theme="$(grep "^[^#]*${name}" /usr/share/gtk-2.0/gtkrc)"

            fi

            gtk2_theme="${gtk2_theme/*${name}*=}"
        fi

        # Check for general GTK3 Theme.
        if [[ -z "$gtk3_theme" ]]; then
            if [[ -f "${XDG_CONFIG_HOME}/gtk-3.0/settings.ini" ]]; then
                gtk3_theme="$(grep "^[^#]*$name" "${XDG_CONFIG_HOME}/gtk-3.0/settings.ini")"

            elif type -p gsettings >/dev/null; then
                gtk3_theme="$(gsettings get org.gnome.desktop.interface "$gsettings")"

            elif [[ -f "/etc/gtk-3.0/settings.ini" ]]; then
                gtk3_theme="$(grep "^[^#]*$name" /etc/gtk-3.0/settings.ini)"

            elif [[ -f "/usr/share/gtk-3.0/settings.ini" ]]; then
                gtk3_theme="$(grep "^[^#]*$name" /usr/share/gtk-3.0/settings.ini)"
            fi

            gtk3_theme="${gtk3_theme/${name}*=}"
        fi

        # Trim whitespace.
        gtk2_theme="$(trim "$gtk2_theme")"
        gtk3_theme="$(trim "$gtk3_theme")"

        # Remove quotes.
        gtk2_theme="$(trim_quotes "$gtk2_theme")"
        gtk3_theme="$(trim_quotes "$gtk3_theme")"

        # Toggle visibility of GTK themes.
        [[ "$gtk2" == "off" ]] && unset gtk2_theme
        [[ "$gtk3" == "off" ]] && unset gtk3_theme

        # Format the string based on which themes exist.
        if [[ "$gtk2_theme" && "$gtk2_theme" == "$gtk3_theme" ]]; then
            gtk3_theme+=" [GTK2/3]"
            unset gtk2_theme

        elif [[ "$gtk2_theme" && "$gtk3_theme" ]]; then
            gtk2_theme+=" [GTK2], "
            gtk3_theme+=" [GTK3] "

        else
            [[ "$gtk2_theme" ]] && gtk2_theme+=" [GTK2] "
            [[ "$gtk3_theme" ]] && gtk3_theme+=" [GTK3] "
        fi

        # Final string.
        theme="${kde_theme}${gtk2_theme}${gtk3_theme}"
        theme="${theme%, }"

        # Make the output shorter by removing "[GTKX]" from the string.
        if [[ "$gtk_shorthand" == "on" ]]; then
            theme="${theme// '[GTK'[0-9]']'}"
            theme="${theme/ '[GTK2/3]'}"
            theme="${theme/ '[KDE]'}"
            theme="${theme/ '[Plasma]'}"
        fi
    fi
}

get_theme() {
    name="gtk-theme-name"
    gsettings="gtk-theme"
    gconf="gtk_theme"
    xfconf="/Net/ThemeName"
    kde="Name"

    get_style
}

get_icons() {
    name="gtk-icon-theme-name"
    gsettings="icon-theme"
    gconf="icon_theme"
    xfconf="/Net/IconThemeName"
    kde="Theme"

    get_style
    icons="$theme"
}

get_font() {
    name="gtk-font-name"
    gsettings="font-name"
    gconf="font_theme"
    xfconf="/Gtk/FontName"
    kde="font"

    get_style
    font="$theme"
}

get_term() {
    # If function was run, stop here.
    ((term_run == 1)) && return

    # Workaround for macOS systems that
    # don't support the block below.
    case $TERM_PROGRAM in
        "iTerm.app")    term="iTerm2" ;;
        "Terminal.app") term="Apple Terminal" ;;
        "Hyper")        term="HyperTerm" ;;
        *)              term="${TERM_PROGRAM/\.app}" ;;
    esac

    # Most likely TosWin2 on FreeMiNT - quick check
    [[ "$TERM" == "tw52" || "$TERM" == "tw100" ]] && term="TosWin2"
    [[ "$SSH_CONNECTION" ]] && term="$SSH_TTY"
    [[ "$WT_SESSION" ]]     && term="Windows Terminal"
    [[ "$TERMUX_VERSION" ]] && term="Termux $TERMUX_VERSION"

    # Check $PPID for terminal emulator.
    while [[ -z "$term" ]]; do
        parent="$(get_ppid "$parent")"
        [[ -z "$parent" ]] && break
        name="$(get_process_name "$parent")"

        case ${name// } in
            "${SHELL/*\/}"|*"sh"|"screen"|"su"*|"newgrp"|"hyfetch") ;;

            "login"*|*"Login"*|"init"|"(init)")
                term="$(tty)"
            ;;

            "ruby"|"1"|"tmux"*|"systemd"|"sshd"*|"python"*|\
            "USER"*"PID"*|"kdeinit"*|"launchd"*|"bwrap")
                break
            ;;

            "gnome-terminal-") term="gnome-terminal" ;;
            "cutefish-termin") term="cutefish-terminal" ;;
            "urxvtd")          term="urxvt" ;;
            *"nvim")           term="Neovim Terminal" ;;
            *"NeoVimServer"*)  term="VimR Terminal" ;;

            *)
                # Fix issues with long process names on Linux.
                [[ $os == Linux ]] && term=$(realpath "/proc/$parent/exe")

                term="${name##*/}"

                # Fix wrapper names in Nix.
                [[ $term == .*-wrapped ]] && {
                   term="${term#.}"
                   term="${term%-wrapped}"
                }
            ;;
        esac
    done

    # Log that the function was run.
    term_run=1
}

get_term_font() {
    ((term_run != 1)) && get_term

    case $term in
        "alacritty"*)
            shopt -s nullglob
            confs=({$XDG_CONFIG_HOME,$HOME}/{alacritty,}/{.,}alacritty.ym?)
            shopt -u nullglob

            [[ -f "${confs[0]}" ]] || return

            term_font="$(awk '/normal:/ {while (!/family:/ || /#/)
                         {if (!getline) {exit}} print; exit}' "${confs[0]}")"
            term_font="${term_font/*family:}"
            term_font="${term_font/$'\n'*}"
            term_font="${term_font/\#*}"
            term_font="${term_font//\"}"
        ;;

        "Apple_Terminal")
            term_font="$(osascript <<END
                         tell application "Terminal" to font name of window frontmost
END
)"
        ;;

        "cutefish-terminal")
            term_font="$(awk -F '=' '/fontName=/ {a=$2} /fontPointSize=/ {b=$2} END {print a,b}' \
                         "${XDG_CONFIG_HOME}/cutefishos/cutefish-terminal.conf")"
        ;;

        "iTerm2")
            # Unfortunately the profile name is not unique, but it seems to be the only thing
            # that identifies an active profile. There is the "id of current session of current win-
            # dow" though, but that does not match to a guid in the plist.
            # So, be warned, collisions may occur!
            # See: https://groups.google.com/forum/#!topic/iterm2-discuss/0tO3xZ4Zlwg
            local current_profile_name profiles_count profile_name diff_font

            current_profile_name="$(osascript <<END
                                    tell application "iTerm2" to profile name \
                                    of current session of current window
END
)"

            # Warning: Dynamic profiles are not taken into account here!
            # https://www.iterm2.com/documentation-dynamic-profiles.html
            font_file="${HOME}/Library/Preferences/com.googlecode.iterm2.plist"

            # Count Guids in "New Bookmarks"; they should be unique
            profiles_count="$(PlistBuddy -c "Print ':New Bookmarks:'" "$font_file" | \
                              grep -w -c "Guid")"

            for ((i=0; i<profiles_count; i++)); do
                profile_name="$(PlistBuddy -c "Print ':New Bookmarks:${i}:Name:'" "$font_file")"

                if [[ "$profile_name" == "$current_profile_name" ]]; then
                    # "Normal Font"
                    term_font="$(PlistBuddy -c "Print ':New Bookmarks:${i}:Normal Font:'" \
                                 "$font_file")"

                    # Font for non-ascii characters
                    # Only check for a different non-ascii font, if the user checked
                    # the "use a different font for non-ascii text" switch.
                    diff_font="$(PlistBuddy -c "Print ':New Bookmarks:${i}:Use Non-ASCII Font:'" \
                                 "$font_file")"

                    if [[ "$diff_font" == "true" ]]; then
                        non_ascii="$(PlistBuddy -c "Print ':New Bookmarks:${i}:Non Ascii Font:'" \
                                     "$font_file")"

                        [[ "$term_font" != "$non_ascii" ]] && \
                            term_font="$term_font (normal) / $non_ascii (non-ascii)"
                    fi
                fi
            done
        ;;

        "deepin-terminal"*)
            term_font="$(awk -F '=' '/font=/ {a=$2} /font_size/ {b=$2} END {print a,b}' \
                         "${XDG_CONFIG_HOME}/deepin/deepin-terminal/config.conf")"
        ;;

        "GNUstep_Terminal")
             term_font="$(awk -F '>|<' '/>TerminalFont</ {getline; f=$3}
                          />TerminalFontSize</ {getline; s=$3} END {print f,s}' \
                          "${HOME}/GNUstep/Defaults/Terminal.plist")"
        ;;

        "Hyper"*)
            term_font="$(awk -F':|,' '/fontFamily/ {print $2; exit}' "${HOME}/.hyper.js")"
            term_font="$(trim_quotes "$term_font")"
        ;;

        "kitty"*)
            term_font="from kitty.cli import *; o = create_default_opts(); \
                       print(f'{o.font_family} {o.font_size}')"
            term_font="$(kitty +runpy ''"$term_font"'')"
        ;;

        "konsole" | "yakuake")
            # Get Process ID of current konsole window / tab
            child="$(get_ppid "$$")"

            QT_BINDIR="$(qtpaths --binaries-dir)" && PATH+=":$QT_BINDIR"

            IFS=$'\n' read -d "" -ra konsole_instances \
                <<< "$(qdbus | awk '/org.kde.'"$term"'/ {print $1}')"

            for i in "${konsole_instances[@]}"; do
                IFS=$'\n' read -d "" -ra konsole_sessions <<< "$(qdbus "$i" | grep -F '/Sessions/')"

                for session in "${konsole_sessions[@]}"; do
                    if ((child == "$(qdbus "$i" "$session" processId)")); then
                        profile="$(qdbus "$i" "$session" environment |\
                                   awk -F '=' '/KONSOLE_PROFILE_NAME/ {print $2}')"
                        [[ $profile ]] || profile="$(qdbus "$i" "$session" profile)"
                        break
                    fi
                done
                [[ $profile ]] && break
            done

            [[ $profile ]] || return

            # We could have two profile files for the same profile name, take first match
            profile_filename="$(grep -l "Name=${profile}" "$HOME"/.local/share/konsole/*.profile)"
            profile_filename="${profile_filename/$'\n'*}"

            [[ $profile_filename ]] && \
                term_font="$(awk -F '=|,' '/Font=/ {print $2,$3}' "$profile_filename")"
        ;;

        "lxterminal"*)
            term_font="$(awk -F '=' '/fontname=/ {print $2; exit}' \
                         "${XDG_CONFIG_HOME}/lxterminal/lxterminal.conf")"
        ;;

        "mate-terminal")
            # To get the actual config we have to create a temporarily file with the
            # --save-config option.
            mateterm_config="/tmp/mateterm.cfg"

            # Ensure /tmp exists and we do not overwrite anything.
            if [[ -d "/tmp" && ! -f "$mateterm_config" ]]; then
                mate-terminal --save-config="$mateterm_config"

                role="$(xprop -id "${WINDOWID}" WM_WINDOW_ROLE)"
                role="${role##* }"
                role="${role//\"}"

                profile="$(awk -F '=' -v r="$role" \
                                  '$0~r {
                                            getline;
                                            if(/Maximized/) getline;
                                            if(/Fullscreen/) getline;
                                            id=$2"]"
                                         } $0~id {if(id) {getline; print $2; exit}}' \
                           "$mateterm_config")"

                rm -f "$mateterm_config"

                mate_get() {
                   gsettings get org.mate.terminal.profile:/org/mate/terminal/profiles/"$1"/ "$2"
                }

                if [[ "$(mate_get "$profile" "use-system-font")" == "true" ]]; then
                    term_font="$(gsettings get org.mate.interface monospace-font-name)"
                else
                    term_font="$(mate_get "$profile" "font")"
                fi
                term_font="$(trim_quotes "$term_font")"
            fi
        ;;

        "mintty")
            term_font="$(awk -F '=' '!/^($|#)/ && /^\\s*Font\\s*=/ {printf $2; exit}' "${HOME}/.minttyrc")"
        ;;

        "pantheon"*)
            term_font="$(gsettings get org.pantheon.terminal.settings font)"

            [[ -z "${term_font//\'}" ]] && \
                term_font="$(gsettings get org.gnome.desktop.interface monospace-font-name)"

            term_font="$(trim_quotes "$term_font")"
        ;;

        "qterminal")
            term_font="$(awk -F '=' '/fontFamily=/ {a=$2} /fontSize=/ {b=$2} END {print a,b}' \
                         "${XDG_CONFIG_HOME}/qterminal.org/qterminal.ini")"
        ;;

        "sakura"*)
            term_font="$(awk -F '=' '/^font=/ {print $2; exit}' \
                         "${XDG_CONFIG_HOME}/sakura/sakura.conf")"
        ;;

        "st")
            term_font="$(ps -o command= -p "$parent" | grep -F -- "-f")"

            if [[ "$term_font" ]]; then
                term_font="${term_font/*-f/}"
                term_font="${term_font/ -*/}"

            else
                # On Linux we can get the exact path to the running binary through the procfs
                # (in case `st` is launched from outside of $PATH) on other systems we just
                # have to guess and assume `st` is invoked from somewhere in the users $PATH
                [[ -L "/proc/$parent/exe" ]] && binary="/proc/$parent/exe" || binary="$(type -p st)"

                # Grep the output of strings on the `st` binary for anything that looks vaguely
                # like a font definition. NOTE: There is a slight limitation in this approach.
                # Technically "Font Name" is a valid font. As it doesn't specify any font options
                # though it is hard to match it correctly amongst the rest of the noise.
                [[ -n "$binary" ]] &&
                    term_font=$(
                        strings "$binary" |

                        grep -m 1 "*font[^2]"
                    )
            fi

            term_font="${term_font/xft:}"
            term_font="${term_font#*=}"
            term_font="${term_font/:*}"
        ;;

        "terminology")
            term_font="$(strings "${XDG_CONFIG_HOME}/terminology/config/standard/base.cfg" |\
                         awk '/^font\.name$/{print a}{a=$0}')"
            term_font="${term_font/.pcf}"
            term_font="${term_font/:*}"
        ;;

        "termite")
            [[ -f "${XDG_CONFIG_HOME}/termite/config" ]] && \
                termite_config="${XDG_CONFIG_HOME}/termite/config"

            term_font="$(awk -F '= ' '/\[options\]/ {
                                          opt=1
                                      }
                                      /^\s*font/ {
                                          if(opt==1) a=$2;
                                          opt=0
                                      } END {print a}' "/etc/xdg/termite/config" \
                         "$termite_config")"
        ;;

        "Termux $TERMUX_VERSION")
            term_font=$(fc-scan /data/data/com.termux/files/home/.termux/font.ttf|grep fullname:|cut -d '"' -f2)
            ;;

        urxvt|urxvtd|rxvt-unicode|xterm)
            xrdb=$(xrdb -query)
            term_font=$(grep -im 1 -e "^${term/d}"'\**\.*font:' -e '^\*font:' <<< "$xrdb")
            term_font=${term_font/*"*font:"}
            term_font=${term_font/*".font:"}
            term_font=${term_font/*"*.font:"}
            term_font=$(trim "$term_font")

            [[ -z $term_font && $term == xterm ]] && \
                term_font=$(grep '^XTerm.vt100.faceName' <<< "$xrdb")

            term_font=$(trim "${term_font/*"faceName:"}")

            # xft: isn't required at the beginning so we prepend it if it's missing
            [[ ${term_font:0:1} != '-' && ${term_font:0:4} != xft: ]] && \
                term_font=xft:$term_font

            # Xresources has two different font formats, this checks which
            # one is in use and formats it accordingly.
            case $term_font in
                *xft:*)
                    term_font=${term_font/xft:}
                    term_font=${term_font/:*}
                ;;

                -*)
                    IFS=- read -r _ _ term_font _ <<< "$term_font"
                ;;
            esac
        ;;

        "xfce4-terminal")
            term_font="$(awk -F '=' '/^FontName/{a=$2}/^FontUseSystem=TRUE/{a=$0} END {print a}' \
                         "${XDG_CONFIG_HOME}/xfce4/terminal/terminalrc")"

            [[ "$term_font" == "FontUseSystem=TRUE" ]] && \
                term_font="$(gsettings get org.gnome.desktop.interface monospace-font-name)"

            term_font="$(trim_quotes "$term_font")"

            # Default fallback font hardcoded in terminal-preferences.c
            [[ -z "$term_font" ]] && term_font="Monospace 12"
        ;;

        conemu-*)
            # Could have used `eval set -- "$ConEmuArgs"` instead for arg parsing.
            readarray -t ce_arg_list < <(xargs -n1 printf "%s\n" <<< "${ConEmuArgs-}")

            for ce_arg_idx in "${!ce_arg_list[@]}"; do
                # Search for "-LoadCfgFile" arg
                [[ "${ce_arg_list[$ce_arg_idx]}" == -LoadCfgFile ]] && {
                    # Conf path is the next arg
                    ce_conf=${ce_arg_list[++ce_arg_idx]}
                    break
                }
            done

            # https://conemu.github.io/en/ConEmuXml.html#search-sequence
            for ce_conf in "$ce_conf" "${ConEmuDir-}\ConEmu.xml" "${ConEmuDir-}\.ConEmu.xml" \
                           "${ConEmuBaseDir-}\ConEmu.xml" "${ConEmuBaseDir-}\.ConEmu.xml" \
                           "$APPDATA\ConEmu.xml" "$APPDATA\.ConEmu.xml"; do
                # Search for first conf file available
                [[ -f "$ce_conf" ]] && {
                    # Very basic XML parsing
                    term_font="$(awk '/name="FontName"/ && match($0, /data="([^"]*)"/) {
                        print substr($0, RSTART+6, RLENGTH-7)}' "$ce_conf")"
                    break
                }
            done

            # Null-terminated contents in /proc/registry files triggers a Bash warning.
            [[ "$term_font" ]] || read -r term_font < \
                /proc/registry/HKEY_CURRENT_USER/Software/ConEmu/.Vanilla/FontName
        ;;
    esac
}

get_disk() {
    type -p df &>/dev/null ||
        { err "Disk requires 'df' to function. Install 'df' to get disk info."; return; }

    df_version=$(df --version 2>&1)

    case $df_version in
        *IMitv*)   df_flags=(-P -g) ;; # AIX
        *befhikm*) df_flags=(-P -k) ;; # IRIX
        *hiklnP*)  df_flags=(-h)    ;; # OpenBSD

        *Tracker*) # Haiku
            err "Your version of df cannot be used due to the non-standard flags"
            return
        ;;

        *) df_flags=(-P -h) ;;
    esac

    # Create an array called 'disks' where each element is a separate line from
    # df's output. We then unset the first element which removes the column titles.
    IFS=$'\n' read -d "" -ra disks <<< "$(df "${df_flags[@]}" "${disk_show[@]:-/}")"
    unset "disks[0]"

    # Stop here if 'df' fails to print disk info.
    [[ ${disks[*]} ]] || {
        err "Disk: df failed to print the disks, make sure the disk_show array is set properly."
        return
    }

    for disk in "${disks[@]}"; do
        # Create a second array and make each element split at whitespace this time.
        IFS=" " read -ra disk_info <<< "$disk"
        disk_perc=${disk_info[${#disk_info[@]} - 2]/\%}

        case $disk_percent in
            off) disk_perc=
        esac

        case $df_version in
            *befhikm*)
                disk=$((disk_info[${#disk_info[@]} - 4] / 1024 / 1024))G
                disk+=" / "
                disk+=$((disk_info[${#disk_info[@]} - 5] / 1024/ 1024))G
                disk+=${disk_perc:+ ($disk_perc%)}
            ;;

            *)
                disk=${disk_info[${#disk_info[@]} - 4]/i}
                disk+=" / "
                disk+=${disk_info[${#disk_info[@]} - 5]/i}
                disk+=${disk_perc:+ ($disk_perc%)}
            ;;
        esac

        case $disk_subtitle in
            name)
                disk_sub=${disk_info[*]::${#disk_info[@]} - 5}
            ;;

            dir)
                disk_sub=${disk_info[${#disk_info[@]} - 1]/*\/}
                disk_sub=${disk_sub:-${disk_info[${#disk_info[@]} - 1]}}
            ;;

            none) ;;

            *)
                disk_sub=${disk_info[${#disk_info[@]} - 1]}
            ;;
        esac

        case $disk_display in
            bar)     disk="$(bar "$disk_perc" "100")" ;;
            infobar) disk+=" $(bar "$disk_perc" "100")" ;;
            barinfo) disk="$(bar "$disk_perc" "100")${info_color} $disk" ;;
            perc)    disk="${disk_perc}% $(bar "$disk_perc" "100")" ;;
        esac

        # Append '(disk mount point)' to the subtitle.
        if [[ "$subtitle" ]]; then
            prin "$subtitle${disk_sub:+ ($disk_sub)}" "$disk"
        else
            prin "$disk_sub" "$disk"
        fi
    done
}

get_battery() {
    case $os in
        "Linux")
            # We use 'prin' here so that we can do multi battery support
            # with a single battery per line.
            for bat in "/sys/class/power_supply/"{BAT,axp288_fuel_gauge,CMB}*; do
                [[ -f ${bat}/capacity && -f ${bat}/status ]] || continue
                capacity="$(< "${bat}/capacity")"
                status="$(< "${bat}/status")"

                if [[ "$capacity" ]]; then
                    battery="${capacity}% [${status}]"

                    case $battery_display in
                        "bar")     battery="$(bar "$capacity" 100)" ;;
                        "infobar") battery+=" $(bar "$capacity" 100)" ;;
                        "barinfo") battery="$(bar "$capacity" 100)${info_color} ${battery}" ;;
                    esac

                    bat="${bat/*axp288_fuel_gauge}"
                    prin "${subtitle:+${subtitle}${bat: -1}}" "$battery"
                fi
            done
            return
        ;;

        "BSD")
            case $kernel_name in
                "FreeBSD"* | "DragonFly"*)
                    battery="$(acpiconf -i 0 | awk -F ':\t' '/Remaining capacity/ {print $2}')"
                    battery_state="$(acpiconf -i 0 | awk -F ':\t\t\t' '/State/ {print $2}')"
                ;;

                "NetBSD"*)
                    battery="$(envstat | awk '\\(|\\)' '/charge:/ {print $2}')"
                    battery="${battery/\.*/%}"
                ;;

                "OpenBSD"* | "Bitrig"*)
                    battery0full="$(sysctl -n   hw.sensors.acpibat0.watthour0\
                                                hw.sensors.acpibat0.amphour0)"
                    battery0full="${battery0full%% *}"

                    battery0now="$(sysctl -n    hw.sensors.acpibat0.watthour3\
                                                hw.sensors.acpibat0.amphour3)"
                    battery0now="${battery0now%% *}"

                    state="$(sysctl -n hw.sensors.acpibat0.raw0)"
                    state="${state##? (battery }"
                    state="${state%)*}"

                    [[ "${state}" == "charging" ]] && battery_state="charging"
                    [[ "$battery0full" ]] && \
                    battery="$((100 * ${battery0now/\.} / ${battery0full/\.}))%"
                ;;
            esac
        ;;

        "Mac OS X"|"macOS")
            battery="$(pmset -g batt | grep -o '[0-9]*%')"
            state="$(pmset -g batt | awk '/;/ {print $4}')"
            [[ "$state" == "charging;" ]] && battery_state="charging"
        ;;

        "Windows")
            battery="$(wmic Path Win32_Battery get EstimatedChargeRemaining)"
            battery="${battery/EstimatedChargeRemaining}"
            battery="$(trim "$battery")%"
            state="$(wmic /NameSpace:'\\root\WMI' Path BatteryStatus get Charging)"
            state="${state/Charging}"
            [[ "$state" == *TRUE* ]] && battery_state="charging"
        ;;

        "Haiku")
            battery0full="$(awk -F '[^0-9]*' 'NR==2 {print $4}' /dev/power/acpi_battery/0)"
            battery0now="$(awk -F '[^0-9]*' 'NR==5 {print $4}' /dev/power/acpi_battery/0)"
            battery="$((battery0full * 100 / battery0now))%"
        ;;
    esac

    [[ "$battery_state" ]] && battery+=" Charging"

    case $battery_display in
        "bar")     battery="$(bar "${battery/\%*}" 100)" ;;
        "infobar") battery="${battery} $(bar "${battery/\%*}" 100)" ;;
        "barinfo") battery="$(bar "${battery/\%*}" 100)${info_color} ${battery}" ;;
    esac
}

get_local_ip() {
    case $os in
        "Linux" | "BSD" | "Solaris" | "AIX" | "IRIX")
            if [[ "${local_ip_interface[0]}" == "auto" ]]; then
                local_ip="$(ip route get 1 | awk -F'src' '{print $2; exit}')"
                local_ip="${local_ip/uid*}"
                [[ "$local_ip" ]] || local_ip="$(ifconfig -a | awk '/broadcast/ {print $2; exit}')"
            else
                for interface in "${local_ip_interface[@]}"; do
                    local_ip="$(ip addr show "$interface" 2> /dev/null |
                        awk '/inet / {print $2; exit}')"
                    local_ip="${local_ip/\/*}"
                    [[ "$local_ip" ]] ||
                        local_ip="$(ifconfig "$interface" 2> /dev/null |
                        awk '/broadcast/ {print $2; exit}')"
                    if [[ -n "$local_ip" ]]; then
                        prin "$interface" "$local_ip"
                    else
                        err "Local IP: Could not detect local ip for $interface"
                    fi
                done
            fi
        ;;

        "MINIX")
            local_ip="$(ifconfig | awk '{printf $3; exit}')"
        ;;

        "Mac OS X" | "macOS" | "iPhone OS")
            if [[ "${local_ip_interface[0]}" == "auto" ]]; then
                interface="$(route get 1 | awk -F': ' '/interface/ {printf $2; exit}')"
                local_ip="$(ipconfig getifaddr "$interface")"
            else
                for interface in "${local_ip_interface[@]}"; do
                    local_ip="$(ipconfig getifaddr "$interface")"
                    if [[ -n "$local_ip" ]]; then
                        prin "$interface" "$local_ip"
                    else
                        err "Local IP: Could not detect local ip for $interface"
                    fi
                done
            fi
        ;;

        "Windows")
            local_ip="$(ipconfig | awk -F ': ' '/IPv4 Address/ {printf $2 ", "}')"
            local_ip="${local_ip%\,*}"
        ;;

        "Haiku")
            local_ip="$(ifconfig | awk -F ': ' '/Bcast/ {print $2}')"
            local_ip="${local_ip/, Bcast}"
        ;;
    esac
}

get_public_ip() {
    if [[ ! -n "$public_ip_host" ]] && type -p dig >/dev/null; then
        public_ip="$(dig +time=1 +tries=1 +short myip.opendns.com @resolver1.opendns.com)"
       [[ "$public_ip" =~ ^\; ]] && unset public_ip
    fi

    if [[ ! -n "$public_ip_host" ]] && [[ -z "$public_ip" ]] && type -p drill >/dev/null; then
        public_ip="$(drill myip.opendns.com @resolver1.opendns.com | \
                     awk '/^myip\./ && $3 == "IN" {print $5}')"
    fi

    if [[ -z "$public_ip" ]] && type -p curl >/dev/null; then
        public_ip="$(curl -L --max-time "$public_ip_timeout" -w '\n' "$public_ip_host")"
    fi

    if [[ -z "$public_ip" ]] && type -p wget >/dev/null; then
        public_ip="$(wget -T "$public_ip_timeout" -qO- "$public_ip_host")"
    fi
}

get_users() {
    users="$(who | awk '!seen[$1]++ {printf $1 ", "}')"
    users="${users%\,*}"
}

get_locale() {
    locale="$sys_locale"
}

get_gpu_driver() {
    case $os in
        "Linux")
            gpu_driver="$(lspci -nnk | awk -F ': ' \
                          '/Display|3D|VGA/{nr[NR+2]}; NR in nr {printf $2 ", "; exit}')"
            gpu_driver="${gpu_driver%, }"

            if [[ "$gpu_driver" == *"nvidia"* ]]; then
                gpu_driver="$(< /sys/module/nvidia/version)"
                gpu_driver="NVIDIA ${gpu_driver/  *}"
            fi
        ;;

        "Mac OS X"|"macOS")
            if [[ "$(kextstat | grep "GeForceWeb")" != "" ]]; then
                gpu_driver="NVIDIA Web Driver"
            else
                gpu_driver="macOS Default Graphics Driver"
            fi
        ;;
    esac
}

get_cols() {
    local blocks blocks2 cols

    if [[ "$color_blocks" == "on" ]]; then
        # Convert the width to space chars.
        printf -v block_width "%${block_width}s"

        # Generate the string.
        for ((block_range[0]; block_range[0]<=block_range[1]; block_range[0]++)); do
            case ${block_range[0]} in
                [0-7])
                    printf -v blocks  '%b\e[3%bm\e[4%bm%b' \
                        "$blocks" "${block_range[0]}" "${block_range[0]}" "$block_width"
                ;;

                *)
                    printf -v blocks2 '%b\e[38;5;%bm\e[48;5;%bm%b' \
                        "$blocks2" "${block_range[0]}" "${block_range[0]}" "$block_width"
                ;;
            esac
        done

        # Convert height into spaces.
        printf -v block_spaces "%${block_height}s"

        # Convert the spaces into rows of blocks.
        [[ "$blocks"  ]] && cols+="${block_spaces// /${blocks}[mnl}"
        [[ "$blocks2" ]] && cols+="${block_spaces// /${blocks2}[mnl}"

        # Add newlines to the string.
        cols=${cols%%nl}
        cols=${cols//nl/
[${text_padding}C${zws}}

        # Add block height to info height.
        ((info_height+=block_range[1]>7?block_height+2:block_height+1))

        case $col_offset in
            "auto") printf '\n\e[%bC%b\n' "$text_padding" "${zws}${cols}" ;;
            *) printf '\n\e[%bC%b\n' "$col_offset" "${zws}${cols}" ;;
        esac
    fi

    unset -v blocks blocks2 cols

    # Tell info() that we printed manually.
    prin=1
}

# IMAGES

image_backend() {
    [[ "$image_backend" != "off" ]] && ! type -p convert &>/dev/null && \
        { image_backend="ascii"; err "Image: Imagemagick not found, falling back to ascii mode."; }

    case ${image_backend:-off} in
        "ascii") print_ascii ;;
        "off") image_backend="off" ;;

        "caca" | "catimg" | "chafa" | "jp2a" | "iterm2" | "termpix" |\
        "tycat" | "w3m" | "sixel" | "pixterm" | "kitty" | "pot", | "ueberzug" |\
         "viu")
            get_image_source

            [[ ! -f "$image" ]] && {
                to_ascii "Image: '$image_source' doesn't exist, falling back to ascii mode."
                return
            }
            [[ "$image_backend" == "ueberzug" ]] && wait=true;

            get_window_size

            ((term_width < 1)) && {
                to_ascii "Image: Failed to find terminal window size."
                err "Image: Check the 'Images in the terminal' wiki page for more info,"
                return
            }

            printf '\e[2J\e[H'
            get_image_size
            make_thumbnail
            display_image || to_off "Image: $image_backend failed to display the image."
        ;;

        *)
            err "Image: Unknown image backend specified '$image_backend'."
            err "Image: Valid backends are: 'ascii', 'caca', 'catimg', 'chafa', 'jp2a', 'iterm2',
                                            'kitty', 'off', 'sixel', 'pot', 'pixterm', 'termpix',
                                            'tycat', 'w3m', 'viu')"
            err "Image: Falling back to ascii mode."
            print_ascii
        ;;
    esac

    # Set cursor position next image/ascii.
    [[ "$image_backend" != "off" ]] && printf '\e[%sA\e[9999999D' "${lines:-0}"
}

print_ascii() {
    if [[ -f "$image_source" && ! "$image_source" =~ (png|jpg|jpeg|jpe|svg|gif) ]]; then
        ascii_data="$(< "$image_source")"
    elif [[ "$image_source" == "ascii" || $image_source == auto ]]; then
        :
    else
        ascii_data="$image_source"
    fi

    # Set locale to get correct padding.
    LC_ALL="$sys_locale"

    # Calculate size of ascii file in line length / line count.
    if [ -n "$ascii_len" ] && [ -n "$ascii_lines" ]
    then
        lines=$ascii_lines
    else
        while IFS=$'\n' read -r line; do
            line=${line//\\\\/\\}
            line=${line//█/ }
            ((++lines,${#line}>ascii_len)) && ascii_len="${#line}"
        done <<< "${ascii_data//\$\{??\}}"
    fi

    # Fallback if file not found.
    ((lines==1)) && {
        lines=
        ascii_len=
        image_source=auto
        get_distro_ascii
        print_ascii
        return
    }

    # Colors.
    ascii_data="${ascii_data//\$\{c1\}/$c1}"
    ascii_data="${ascii_data//\$\{c2\}/$c2}"
    ascii_data="${ascii_data//\$\{c3\}/$c3}"
    ascii_data="${ascii_data//\$\{c4\}/$c4}"
    ascii_data="${ascii_data//\$\{c5\}/$c5}"
    ascii_data="${ascii_data//\$\{c6\}/$c6}"

    ((text_padding=ascii_len+gap))
    printf '%b\n' "$ascii_data${reset}"
    LC_ALL=C
}

get_image_source() {
    case $image_source in
        "auto" | "wall" | "wallpaper")
            get_wallpaper
        ;;

        *)
            # Get the absolute path.
            image_source="$(get_full_path "$image_source")"

            if [[ -d "$image_source" ]]; then
                shopt -s nullglob
                files=("${image_source%/}"/*.{png,jpg,jpeg,jpe,gif,svg})
                shopt -u nullglob
                image="${files[RANDOM % ${#files[@]}]}"

            else
                image="$image_source"
            fi
        ;;
    esac

    err "Image: Using image '$image'"
}

get_wallpaper() {
    case $os in
        "Mac OS X"|"macOS")
            image="$(osascript <<END
                     tell application "System Events" to picture of current desktop
END
)"
        ;;

        "Windows")
            case $distro in
                "Windows XP")
                    image="/c/Documents and Settings/${USER}"
                    image+="/Local Settings/Application Data/Microsoft/Wallpaper1.bmp"

                    [[ "$kernel_name" == *CYGWIN* ]] && image="/cygdrive${image}"
                ;;

                "Windows"*)
                    image="${APPDATA}/Microsoft/Windows/Themes/TranscodedWallpaper.jpg"
                ;;
            esac
        ;;

        *)
            # Get DE if user has disabled the function.
            ((de_run != 1)) && get_de

            type -p wal >/dev/null && [[ -f "${HOME}/.cache/wal/wal" ]] && \
                { image="$(< "${HOME}/.cache/wal/wal")"; return; }

            case $de in
                "MATE"*)
                    image="$(gsettings get org.mate.background picture-filename)"
                ;;

                "Xfce"*)
                    image="$(xfconf-query -c xfce4-desktop -p \
                             "/backdrop/screen0/monitor0/workspace0/last-image")"
                ;;

                "Cinnamon"*)
                    image="$(gsettings get org.cinnamon.desktop.background picture-uri)"
                    image="$(decode_url "$image")"
                ;;

                "GNOME"*)
                    image="$(gsettings get org.gnome.desktop.background picture-uri)"
                    image="$(decode_url "$image")"
                ;;

                "Plasma"*)
                    image=$XDG_CONFIG_HOME/plasma-org.kde.plasma.desktop-appletsrc
                    image=$(awk -F '=' '$1 == "Image" { print $2 }' "$image")
                ;;

                "Cutefish"*)
                    image="$XDG_CONFIG_HOME/cutefishos/theme.conf"
                    image="$(awk -F '=' '$1 == "Wallpaper" {print $2}' "$image")"
                ;;

                "LXQt"*)
                    image="$XDG_CONFIG_HOME/pcmanfm-qt/lxqt/settings.conf"
                    image="$(awk -F '=' '$1 == "Wallpaper" {print $2}' "$image")"
                ;;

                *)
                    if type -p feh >/dev/null && [[ -f "${HOME}/.fehbg" ]]; then
                        image="$(awk -F\' '/feh/ {printf $(NF-1)}' "${HOME}/.fehbg")"

                    elif type -p setroot >/dev/null && \
                         [[ -f "${XDG_CONFIG_HOME}/setroot/.setroot-restore" ]]; then
                        image="$(awk -F\' '/setroot/ {printf $(NF-1)}' \
                                 "${XDG_CONFIG_HOME}/setroot/.setroot-restore")"

                    elif type -p nitrogen >/dev/null; then
                        image="$(awk -F'=' '/file/ {printf $2;exit;}' \
                                 "${XDG_CONFIG_HOME}/nitrogen/bg-saved.cfg")"

                    else
                        image="$(gsettings get org.gnome.desktop.background picture-uri)"
                        image="$(decode_url "$image")"
                    fi
                ;;
            esac

            # Strip un-needed info from the path.
            image="${image/file:\/\/}"
            image="$(trim_quotes "$image")"
        ;;
    esac

    # If image is an xml file, don't use it.
    [[ "${image/*\./}" == "xml" ]] && image=""
}

get_w3m_img_path() {
    # Find w3m-img path.
    shopt -s nullglob
    w3m_paths=({/usr/{local/,},~/.nix-profile/}{lib,libexec,lib64,libexec64}/w3m/w3mi*)
    shopt -u nullglob

    [[ -x "${w3m_paths[0]}" ]] && \
        { w3m_img_path="${w3m_paths[0]}"; return; }

    err "Image: w3m-img wasn't found on your system"
}

get_window_size() {
    # This functions gets the current window size in
    # pixels.
    #
    # We first try to use the escape sequence "\033[14t"
    # to get the terminal window size in pixels. If this
    # fails we then fallback to using "xdotool" or other
    # programs.

    # Tmux has a special way of reading escape sequences
    # so we have to use a slightly different sequence to
    # get the terminal size.
    if [[ "$image_backend" == "tycat" ]]; then
        printf '%b' '\e}qs\000'

    elif [[ -z $VTE_VERSION ]]; then
        case ${TMUX:-null} in
            "null") printf '%b' '\e[14t' ;;
            *)      printf '%b' '\ePtmux;\e\e[14t\e\\ ' ;;
        esac
    fi

    # The escape codes above print the desired output as
    # user input so we have to use read to store the out
    # -put as a variable.
    # The 1 second timeout is required for older bash
    #
    # False positive.
    # shellcheck disable=2141
    case $bash_version in
        4|5) IFS=';t' read -d t -t 0.05 -sra term_size ;;
        *)   IFS=';t' read -d t -t 1 -sra term_size ;;
    esac
    unset IFS

    # Split the string into height/width.
    if [[ "$image_backend" == "tycat" ]]; then
        term_width="$((term_size[2] * term_size[0]))"
        term_height="$((term_size[3] * term_size[1]))"

    else
        term_height="${term_size[1]}"
        term_width="${term_size[2]}"
    fi

    # Get terminal width/height.
    if (( "${term_width:-0}" < 50 )) && [[ "$DISPLAY" && $os != "Mac OS X" && $os != "macOS" ]]; then
        if type -p xdotool &>/dev/null; then
            IFS=$'\n' read -d "" -ra win \
                <<< "$(xdotool getactivewindow getwindowgeometry --shell %1)"
            term_width="${win[3]/WIDTH=}"
            term_height="${win[4]/HEIGHT=}"

        elif type -p xwininfo &>/dev/null; then
            # Get the focused window's ID.
            if type -p xdo &>/dev/null; then
                current_window="$(xdo id)"

            elif type -p xprop &>/dev/null; then
                current_window="$(xprop -root _NET_ACTIVE_WINDOW)"
                current_window="${current_window##* }"

            elif type -p xdpyinfo &>/dev/null; then
                current_window="$(xdpyinfo | grep -F "focus:")"
                current_window="${current_window/*window }"
                current_window="${current_window/,*}"
            fi

            # If the ID was found get the window size.
            if [[ "$current_window" ]]; then
                term_size=("$(xwininfo -id "$current_window")")
                term_width="${term_size[0]#*Width: }"
                term_width="${term_width/$'\n'*}"
                term_height="${term_size[0]/*Height: }"
                term_height="${term_height/$'\n'*}"
            fi
        fi
    fi

    term_width="${term_width:-0}"
}


get_term_size() {
    # Get the terminal size in cells.
    read -r lines columns <<< "$(stty size)"

    # Calculate font size.
    font_width="$((term_width / columns))"
    font_height="$((term_height / lines))"
}

get_image_size() {
    # This functions determines the size to make the thumbnail image.
    get_term_size

    case $image_size in
        "auto")
            image_size="$((columns * font_width / 2))"
            term_height="$((term_height - term_height / 4))"

            ((term_height < image_size)) && \
                image_size="$term_height"
        ;;

        *"%")
            percent="${image_size/\%}"
            image_size="$((percent * term_width / 100))"

            (((percent * term_height / 50) < image_size)) && \
                image_size="$((percent * term_height / 100))"
        ;;

        "none")
            # Get image size so that we can do a better crop.
            read -r width height <<< "$(identify -format "%w %h" "$image")"

            while ((width >= (term_width / 2) || height >= term_height)); do
                ((width=width/2,height=height/2))
            done

            crop_mode="none"
        ;;

        *)  image_size="${image_size/px}" ;;
    esac

    # Check for terminal padding.
    [[ "$image_backend" == "w3m" ]] && term_padding

    width="${width:-$image_size}"
    height="${height:-$image_size}"
    text_padding="$(((width + padding + xoffset) / font_width + gap))"
}

make_thumbnail() {
    # Name the thumbnail using variables so we can
    # use it later.
    image_name="${crop_mode}-${crop_offset}-${width}-${height}-${image//\/}"

    # Handle file extensions.
    case ${image##*.} in
        "eps"|"pdf"|"svg"|"gif"|"png")
            image_name+=".png" ;;
        *)  image_name+=".jpg" ;;
    esac

    # Create the thumbnail dir if it doesn't exist.
    mkdir -p "${thumbnail_dir:=${XDG_CACHE_HOME:-${HOME}/.cache}/thumbnails/neofetch}"

    if [[ ! -f "${thumbnail_dir}/${image_name}" ]]; then
        # Get image size so that we can do a better crop.
        [[ -z "$size" ]] && {
            read -r og_width og_height <<< "$(identify -format "%w %h" "$image")"
            ((og_height > og_width)) && size="$og_width" || size="$og_height"
        }

        case $crop_mode in
            "fit")
                c="$(convert "$image" \
                    -colorspace srgb \
                    -format "%[pixel:p{0,0}]" info:)"

                convert \
                    -background none \
                    "$image" \
                    -trim +repage \
                    -gravity south \
                    -background "$c" \
                    -extent "${size}x${size}" \
                    -scale "${width}x${height}" \
                    "${thumbnail_dir}/${image_name}"
            ;;

            "fill")
                convert \
                    -background none \
                    "$image" \
                    -trim +repage \
                    -scale "${width}x${height}^" \
                    -extent "${width}x${height}" \
                    "${thumbnail_dir}/${image_name}"
            ;;

            "none")
                cp "$image" "${thumbnail_dir}/${image_name}"
            ;;

            *)
                convert \
                    -background none \
                    "$image" \
                    -strip \
                    -gravity "$crop_offset" \
                    -crop "${size}x${size}+0+0" \
                    -scale "${width}x${height}" \
                    "${thumbnail_dir}/${image_name}"
            ;;
        esac
    fi

    # The final image.
    image="${thumbnail_dir}/${image_name}"
}

display_image() {
    case $image_backend in
        "caca")
            img2txt \
                -W "$((width / font_width))" \
                -H "$((height / font_height))" \
                --gamma=0.6 \
            "$image"
        ;;


        "ueberzug")
            if [ "$wait" = true ];then
                wait=false;
            else
                ueberzug layer --parser bash 0< <(
                    declare -Ap ADD=(\
                        [action]="add"\
                        [identifier]="neofetch"\
                        [x]=$xoffset [y]=$yoffset\
                        [path]=$image\
                    )
                    read -rs
                )
            fi
        ;;

        "catimg")
            catimg -w "$((width*catimg_size / font_width))" -r "$catimg_size" "$image"
        ;;

        "chafa")
            chafa --stretch --size="$((width / font_width))x$((height / font_height))" "$image"
        ;;

        "jp2a")
            jp2a \
                --colors \
                --width="$((width / font_width))" \
                --height="$((height / font_height))" \
            "$image"
        ;;

        "kitty")
            kitty +kitten icat \
                --align left \
                --place "$((width/font_width))x$((height/font_height))@${xoffset}x${yoffset}" \
            "$image"
        ;;

        "pot")
            pot \
                "$image" \
                --size="$((width / font_width))x$((height / font_height))"
        ;;

        "pixterm")
            pixterm \
                -tc "$((width / font_width))" \
                -tr "$((height / font_height))" \
            "$image"
        ;;

        "sixel")
            img2sixel \
                -w "$width" \
                -h "$height" \
            "$image"
        ;;

        "termpix")
            termpix \
                --width "$((width / font_width))" \
                --height "$((height / font_height))" \
            "$image"
        ;;

        "iterm2")
            printf -v iterm_cmd '\e]1337;File=width=%spx;height=%spx;inline=1:%s' \
                "$width" "$height" "$(base64 < "$image")"

            # Tmux requires an additional escape sequence for this to work.
            [[ -n "$TMUX" ]] && printf -v iterm_cmd '\ePtmux;\e%b\e'\\ "$iterm_cmd"

            printf '%b\a\n' "$iterm_cmd"
        ;;

        "tycat")
            tycat \
                -g "${width}x${height}" \
            "$image"
        ;;

        "viu")
            viu \
                -t -w "$((width / font_width))" -h "$((height / font_height))" \
            "$image"
        ;;

        "w3m")
            get_w3m_img_path
            zws='\xE2\x80\x8B\x20'

            # Add a tiny delay to fix issues with images not
            # appearing in specific terminal emulators.
            ((bash_version>3)) && sleep 0.05
            printf '%b\n%s;\n%s\n' "0;1;$xoffset;$yoffset;$width;$height;;;;;$image" 3 4 |\
            "${w3m_img_path:-false}" -bg "$background_color" &>/dev/null
        ;;
    esac
}

to_ascii() {
    err "$1"
    image_backend="ascii"
    print_ascii

    # Set cursor position next image/ascii.
    printf '\e[%sA\e[9999999D' "${lines:-0}"
}

to_off() {
    err "$1"
    image_backend="off"
    text_padding=
}


# TEXT FORMATTING

info() {
    # Save subtitle value.
    [[ "$2" ]] && subtitle="$1"

    # Make sure that $prin is unset.
    unset -v prin

    # Call the function.
    "get_${2:-$1}"

    # If the get_func function called 'prin' directly, stop here.
    [[ "$prin" ]] && return

    # Update the variable.
    if [[ "$2" ]]; then
        output="$(trim "${!2}")"
    else
        output="$(trim "${!1}")"
    fi

    if [[ "$2" && "${output// }" ]]; then
        prin "$1" "$output"

    elif [[ "${output// }" ]]; then
        prin "$output"

    else
        err "Info: Couldn't detect ${1}."
    fi

    unset -v subtitle
}

prin() {
    # If $2 doesn't exist we format $1 as info.
    if [[ "$(trim "$1")" && "$2" ]]; then
        [[ "$json" ]] && { printf '    %s\n' "\"${1}\": \"${2}\","; return; }

        string="${1}${2:+: $2}"
    else
        string="${2:-$1}"
        local subtitle_color="$info_color"
    fi

    string="$(trim "${string//$'\e[0m'}")"
    length="$(strip_sequences "$string")"
    length="${#length}"

    # Format the output.
    string="${string/:/${reset}${colon_color}${separator:=:}${info_color}}"
    string="${subtitle_color}${bold}${string}"

    # Print the info.
    printf '%b\n' "${text_padding:+\e[${text_padding}C}${zws}${string//\\n}${reset} "

    # Calculate info height.
    ((++info_height))

    # Log that prin was used.
    prin=1
}

get_underline() {
    [[ "$underline_enabled" == "on" ]] && {
        printf -v underline "%${length}s"
        printf '%b%b\n' "${text_padding:+\e[${text_padding}C}${zws}${underline_color}" \
                        "${underline// /$underline_char}${reset} "
    }

    ((++info_height))
    length=
    prin=1
}

get_bold() {
    case $ascii_bold in
        "on")  ascii_bold='\e[1m' ;;
        "off") ascii_bold="" ;;
    esac

    case $bold in
        "on")  bold='\e[1m' ;;
        "off") bold="" ;;
    esac
}

trim() {
    set -f
    # shellcheck disable=2048,2086
    set -- $*
    printf '%s\n' "${*//[[:space:]]/}"
    set +f
}

trim_quotes() {
    trim_output="${1//\'}"
    trim_output="${trim_output//\"}"
    printf "%s" "$trim_output"
}

strip_sequences() {
    strip="${1//$'\e['3[0-9]m}"
    strip="${strip//$'\e['[0-9]m}"
    strip="${strip//\\e\[[0-9]m}"
    strip="${strip//$'\e['38\;5\;[0-9]m}"
    strip="${strip//$'\e['38\;5\;[0-9][0-9]m}"
    strip="${strip//$'\e['38\;5\;[0-9][0-9][0-9]m}"

    printf '%s\n' "$strip"
}

# COLORS

set_colors() {
    c1="$(color "$1")${ascii_bold}"
    c2="$(color "$2")${ascii_bold}"
    c3="$(color "$3")${ascii_bold}"
    c4="$(color "$4")${ascii_bold}"
    c5="$(color "$5")${ascii_bold}"
    c6="$(color "$6")${ascii_bold}"

    [[ "$color_text" != "off" ]] && set_text_colors "$@"
}

set_text_colors() {
    if [[ "${colors[0]}" == "distro" ]]; then
        title_color="$(color "$1")"
        at_color="$reset"
        underline_color="$reset"
        subtitle_color="$(color "$2")"
        colon_color="$reset"
        info_color="$reset"

        # If the ascii art uses 8 as a color, make the text the fg.
        ((${1:-1} == 8)) && title_color="$reset"
        ((${2:-7} == 8)) && subtitle_color="$reset"

        # If the second color is white use the first for the subtitle.
        ((${2:-7} == 7)) && subtitle_color="$(color "$1")"
        ((${1:-1} == 7)) && title_color="$reset"
    else
        title_color="$(color "${colors[0]}")"
        at_color="$(color "${colors[1]}")"
        underline_color="$(color "${colors[2]}")"
        subtitle_color="$(color "${colors[3]}")"
        colon_color="$(color "${colors[4]}")"
        info_color="$(color "${colors[5]}")"
    fi

    # Bar colors.
    if [[ "$bar_color_elapsed" == "distro" ]]; then
        bar_color_elapsed="$(color fg)"
    else
        bar_color_elapsed="$(color "$bar_color_elapsed")"
    fi

    if [[ "$bar_color_total" == "distro" ]]; then
        bar_color_total="$(color fg)"
    else
        bar_color_total="$(color "$bar_color_total")"
    fi
}

color() {
    case $1 in
        [0-6])    printf '%b\e[3%sm'   "$reset" "$1" ;;
        7 | "fg") printf '\e[37m%b'    "$reset" ;;
        *)        printf '\e[38;5;%bm' "$1" ;;
    esac
}

# OTHER

stdout() {
    image_backend="off"
    unset subtitle_color colon_color info_color underline_color bold title_color at_color \
          text_padding zws reset color_blocks bar_color_elapsed bar_color_total \
          c1 c2 c3 c4 c5 c6 c7 c8
}

err() {
    err+="$(color 1)[!]${reset} $1
"
}

get_full_path() {
    # This function finds the absolute path from a relative one.
    # For example "Pictures/Wallpapers" --> "/home/dylan/Pictures/Wallpapers"

    # If the file exists in the current directory, stop here.
    [[ -f "${PWD}/${1}" ]] && { printf '%s\n' "${PWD}/${1}"; return; }

    ! cd "${1%/*}" && {
        err "Error: Directory '${1%/*}' doesn't exist or is inaccessible"
        err "       Check that the directory exists or try another directory."
        exit 1
    }

    local full_dir="${1##*/}"

    # Iterate down a (possible) chain of symlinks.
    while [[ -L "$full_dir" ]]; do
        full_dir="$(readlink "$full_dir")"
        cd "${full_dir%/*}" || exit
        full_dir="${full_dir##*/}"
    done

    # Final directory.
    full_dir="$(pwd -P)/${1/*\/}"

    [[ -e "$full_dir" ]] && printf '%s\n' "$full_dir"
}

get_user_config() {
    # --config /path/to/config.conf
    if [[ -f "$config_file" ]]; then
        source "$config_file"
        err "Config: Sourced user config. (${config_file})"
        return

    elif [[ -f "${XDG_CONFIG_HOME}/neofetch/config.conf" ]]; then
        source "${XDG_CONFIG_HOME}/neofetch/config.conf"
        err "Config: Sourced user config.    (${XDG_CONFIG_HOME}/neofetch/config.conf)"

    elif [[ -f "${XDG_CONFIG_HOME}/neofetch/config" ]]; then
        source "${XDG_CONFIG_HOME}/neofetch/config"
        err "Config: Sourced user config.    (${XDG_CONFIG_HOME}/neofetch/config)"

    elif [[ -z "$no_config" ]]; then
        config_file="${XDG_CONFIG_HOME}/neofetch/config.conf"

        # The config file doesn't exist, create it.
        mkdir -p "${XDG_CONFIG_HOME}/neofetch/"
        printf '%s\n' "$config" > "$config_file"
    fi
}

bar() {
    # Get the values.
    elapsed="$(($1 * bar_length / $2))"

    # Create the bar with spaces.
    printf -v prog  "%${elapsed}s"
    printf -v total "%$((bar_length - elapsed))s"

    # Set the colors and swap the spaces for $bar_char_.
    bar+="${bar_color_elapsed}${prog// /${bar_char_elapsed}}"
    bar+="${bar_color_total}${total// /${bar_char_total}}"

    # Borders.
    [[ "$bar_border" == "on" ]] && \
        bar="$(color fg)[${bar}$(color fg)]"

    printf "%b" "${bar}${info_color}"
}

cache() {
    if [[ "$2" ]]; then
        mkdir -p "${cache_dir}/neofetch"
        printf "%s" "${1/*-}=\"$2\"" > "${cache_dir}/neofetch/${1/*-}"
    fi
}

get_cache_dir() {
    case $os in
        "Mac OS X"|"macOS") cache_dir="/Library/Caches" ;;
        *)          cache_dir="/tmp" ;;
    esac
}

kde_config_dir() {
    # If the user is using KDE get the KDE
    # configuration directory.
    if [[ "$kde_config_dir" ]]; then
        return

    elif type -p kf5-config &>/dev/null; then
        kde_config_dir="$(kf5-config --path config)"

    elif type -p kde4-config &>/dev/null; then
        kde_config_dir="$(kde4-config --path config)"

    elif type -p kde-config &>/dev/null; then
        kde_config_dir="$(kde-config --path config)"

    elif [[ -d "${HOME}/.kde4" ]]; then
        kde_config_dir="${HOME}/.kde4/share/config"

    elif [[ -d "${HOME}/.kde3" ]]; then
        kde_config_dir="${HOME}/.kde3/share/config"
    fi

    kde_config_dir="${kde_config_dir/$'/:'*}"
}

term_padding() {
    # Get terminal padding to properly align cursor.
    [[ -z "$term" ]] && get_term

    case $term in
        urxvt*|rxvt-unicode)
            [[ $xrdb ]] || xrdb=$(xrdb -query)

            [[ $xrdb != *internalBorder:* ]] &&
                return

            padding=${xrdb/*internalBorder:}
            padding=${padding/$'\n'*}

            [[ $padding =~ ^[0-9]+$ ]] ||
                padding=
        ;;
    esac
}

dynamic_prompt() {
    [[ "$image_backend" == "off" ]]   && { printf '\n'; return; }
    [[ "$image_backend" != "ascii" ]] && ((lines=(height + yoffset) / font_height + 1))
    [[ "$image_backend" == "w3m" ]]   && ((lines=lines + padding / font_height + 1))

    # If the ascii art is taller than the info.
    ((lines=lines>info_height?lines-info_height+1:1))

    printf -v nlines "%${lines}s"
    printf "%b" "${nlines// /\\n}"
}

cache_uname() {
    # Cache the output of uname so we don't
    # have to spawn it multiple times.
    IFS=" " read -ra uname <<< "$(uname -srm)"

    kernel_name="${uname[0]}"
    kernel_version="${uname[1]}"
    kernel_machine="${uname[2]}"

    if [[ "$kernel_name" == "Darwin" ]]; then
        # macOS can report incorrect versions unless this is 0.
        # https://github.com/dylanaraps/neofetch/issues/1607
        export SYSTEM_VERSION_COMPAT=0

        IFS=$'\n' read -d "" -ra sw_vers <<< "$(awk -F'<|>' '/key|string/ {print $3}' \
                            "/System/Library/CoreServices/SystemVersion.plist")"
        for ((i=0;i<${#sw_vers[@]};i+=2)) {
            case ${sw_vers[i]} in
                ProductName)          darwin_name=${sw_vers[i+1]} ;;
                ProductVersion)       osx_version=${sw_vers[i+1]} ;;
                ProductBuildVersion)  osx_build=${sw_vers[i+1]}   ;;
            esac
        }
    fi
}

get_ppid() {
    # Get parent process ID of PID.
    case $os in
        "Windows")
            ppid="$(ps -p "${1:-$PPID}" | awk '{printf $2}')"
            ppid="${ppid/PPID}"
        ;;

        "Linux")
            ppid="$(grep -i -F "PPid:" "/proc/${1:-$PPID}/status")"
            ppid="$(trim "${ppid/PPid:}")"
        ;;

        *)
            ppid="$(ps -p "${1:-$PPID}" -o ppid=)"
        ;;
    esac

    printf "%s" "$ppid"
}

get_process_name() {
    # Get PID name.
    case $os in
        "Windows")
            name="$(ps -p "${1:-$PPID}" | awk '{printf $8}')"
            name="${name/COMMAND}"
            name="${name/*\/}"
        ;;

        "Linux")
            name="$(< "/proc/${1:-$PPID}/comm")"
        ;;

        *)
            name="$(ps -p "${1:-$PPID}" -o comm=)"
        ;;
    esac

    printf "%s" "$name"
}

decode_url() {
    decode="${1//+/ }"
    printf "%b" "${decode//%/\\x}"
}

# FINISH UP

usage() { printf "%s" "\
Usage: neofetch func_name --option \"value\" --option \"value\"

Neofetch is a CLI system information tool written in BASH. Neofetch
displays information about your system next to an image, your OS logo,
or any ASCII file of your choice.

NOTE: Every launch flag has a config option.

Options:

INFO:
    func_name                   Specify a function name (second part of info() from config) to
                                quickly display only that function's information.

                                Example: neofetch uptime --uptime_shorthand tiny

                                Example: neofetch uptime disk wm memory

                                This can be used in bars and scripts like so:

                                memory=\"\$(neofetch memory)\"; memory=\"\${memory##*: }\"

                                For multiple outputs at once (each line of info in an array):

                                IFS=\$'\\n' read -d \"\" -ra info < <(neofetch memory uptime wm)

                                info=(\"\${info[@]##*: }\")

    --disable infoname          Allows you to disable an info line from appearing
                                in the output. 'infoname' is the function name from the
                                'print_info()' function inside the config file.
                                For example: 'info \"Memory\" memory' would be '--disable memory'

                                NOTE: You can supply multiple args. eg. 'neofetch --disable cpu gpu'

    --title_fqdn on/off         Hide/Show Fully Qualified Domain Name in title.
    --package_managers on/off   Hide/Show Package Manager names . (on, tiny, off)
    --os_arch on/off            Hide/Show OS architecture.
    --speed_type type           Change the type of cpu speed to display.
                                Possible values: current, min, max, bios,
                                scaling_current, scaling_min, scaling_max

                                NOTE: This only supports Linux with cpufreq.

    --speed_shorthand on/off    Whether or not to show decimals in CPU speed.

                                NOTE: This flag is not supported in systems with CPU speed less than
                                1 GHz.

    --cpu_brand on/off          Enable/Disable CPU brand in output.
    --cpu_cores type            Whether or not to display the number of CPU cores
                                Possible values: logical, physical, off

                                NOTE: 'physical' doesn't work on BSD.

    --cpu_speed on/off          Hide/Show cpu speed.
    --cpu_temp C/F/off          Hide/Show cpu temperature.

                                NOTE: This only works on Linux and BSD.

                                NOTE: For FreeBSD and NetBSD-based systems, you need to enable
                                coretemp kernel module. This only supports newer Intel processors.

    --distro_shorthand on/off   Shorten the output of distro (on, tiny, off)

                                NOTE: This option won't work in Windows (Cygwin)

    --kernel_shorthand on/off   Shorten the output of kernel

                                NOTE: This option won't work in BSDs (except PacBSD and PC-BSD)

    --uptime_shorthand on/off   Shorten the output of uptime (on, tiny, off)
    --refresh_rate on/off       Whether to display the refresh rate of each monitor
                                Unsupported on Windows
    --gpu_brand on/off          Enable/Disable GPU brand in output. (AMD/NVIDIA/Intel)
    --gpu_type type             Which GPU to display. (all, dedicated, integrated)

                                NOTE: This only supports Linux.

    --de_version on/off         Show/Hide Desktop Environment version
    --gtk_shorthand on/off      Shorten output of gtk theme/icons
    --gtk2 on/off               Enable/Disable gtk2 theme/font/icons output
    --gtk3 on/off               Enable/Disable gtk3 theme/font/icons output
    --shell_path on/off         Enable/Disable showing \$SHELL path
    --shell_version on/off      Enable/Disable showing \$SHELL version
    --disk_show value           Which disks to display.
                                Possible values: '/', '/dev/sdXX', '/path/to/mount point'

                                NOTE: Multiple values can be given. (--disk_show '/' '/dev/sdc1')

    --disk_subtitle type        What information to append to the Disk subtitle.
                                Takes: name, mount, dir, none

                                'name' shows the disk's name (sda1, sda2, etc)

                                'mount' shows the disk's mount point (/, /mnt/Local Disk, etc)

                                'dir' shows the basename of the disks's path. (/, Local Disk, etc)

                                'none' shows only 'Disk' or the configured title.

    --disk_percent on/off       Hide/Show disk percent.

    --ip_host url               URL to query for public IP
    --ip_timeout int            Public IP timeout (in seconds).
    --ip_interface value        Interface(s) to use for local IP
    --song_format format        Print the song data in a specific format (see config file).
    --song_shorthand on/off     Print the Artist/Album/Title on separate lines.
    --memory_percent on/off     Display memory percentage.
    --memory_unit kib/mib/gib   Memory output unit.
    --music_player player-name  Manually specify a player to use.
                                Available values are listed in the config file

TEXT FORMATTING:
    --colors x x x x x x        Changes the text colors in this order:
                                title, @, underline, subtitle, colon, info
    --underline on/off          Enable/Disable the underline.
    --underline_char char       Character to use when underlining title
    --bold on/off               Enable/Disable bold text
    --separator string          Changes the default ':' separator to the specified string.

COLOR BLOCKS:
    --color_blocks on/off       Enable/Disable the color blocks
    --col_offset auto/num       Left-padding of color blocks
    --block_width num           Width of color blocks in spaces
    --block_height num          Height of color blocks in lines
    --block_range num num       Range of colors to print as blocks

BARS:
    --bar_char 'elapsed char' 'total char'
                                Characters to use when drawing bars.
    --bar_border on/off         Whether or not to surround the bar with '[]'
    --bar_length num            Length in spaces to make the bars.
    --bar_colors num num        Colors to make the bar.
                                Set in this order: elapsed, total
    --memory_display mode       Bar mode.
                                Possible values: bar, infobar, barinfo, off
    --battery_display mode      Bar mode.
                                Possible values: bar, infobar, barinfo, off
    --disk_display mode         Bar mode.
                                Possible values: bar, infobar, barinfo, off

IMAGE BACKEND:
    --backend backend           Which image backend to use.
                                Possible values: 'ascii', 'caca', 'catimg', 'chafa', 'jp2a',
                                'iterm2', 'off', 'sixel', 'tycat', 'w3m', 'kitty', 'viu'
    --source source             Which image or ascii file to use.
                                Possible values: 'auto', 'ascii', 'wallpaper', '/path/to/img',
                                '/path/to/ascii', '/path/to/dir/', 'command output' [ascii]

    --ascii source              Shortcut to use 'ascii' backend.

                                NEW: neofetch --ascii \"\$(fortune | cowsay -W 30)\"

    --caca source               Shortcut to use 'caca' backend.
    --catimg source             Shortcut to use 'catimg' backend.
    --chafa source              Shortcut to use 'chafa' backend.
    --iterm2 source             Shortcut to use 'iterm2' backend.
    --jp2a source               Shortcut to use 'jp2a' backend.
    --kitty source              Shortcut to use 'kitty' backend.
    --pot source                Shortcut to use 'pot' backend.
    --pixterm source            Shortcut to use 'pixterm' backend.
    --sixel source              Shortcut to use 'sixel' backend.
    --termpix source            Shortcut to use 'termpix' backend.
    --tycat source              Shortcut to use 'tycat' backend.
    --w3m source                Shortcut to use 'w3m' backend.
    --ueberzug source           Shortcut to use 'ueberzug' backend
    --viu source                Shortcut to use 'viu' backend
    --off                       Shortcut to use 'off' backend (Disable ascii art).

    NOTE: 'source; can be any of the following: 'auto', 'ascii', 'wallpaper', '/path/to/img',
    '/path/to/ascii', '/path/to/dir/'

ASCII:
    --ascii_colors x x x x x x  Colors to print the ascii art
    --ascii_distro distro       Which Distro's ascii art to print

                                NOTE: AIX, Asahi, Hash, Alpine, AlterLinux, Amazon, AmogOS, Anarchy, Android,
                                instantOS, Antergos, antiX, \"AOSC OS\", \"AOSC OS/Retro\",
                                Apricity, ArchCraft, ArcoLinux, ArchBox, ARCHlabs, ArchStrike,
                                XFerience, ArchMerge, Arch, Artix, Arya, Bedrock, BigLinux, Bitrig,
                                BlackArch, BLAG, BlankOn, BlueLight, Bodhi, bonsai, BSD, BunsenLabs,
                                Calculate, Carbs, CentOS, Chakra, ChaletOS, Chapeau, Chrom,
                                Cleanjaro, ClearOS, Clear_Linux, Clover, Condres, Container_Linux,
<<<<<<< HEAD
                                Crystal Linux, CRUX, Cucumber, dahlia, Debian, Deepin, DesaOS, Devuan,
                                DracOS, DarkOs, Itc, DragonFly, Drauger, Elementary, EndeavourOS, EncryptOS, Endless,
                                EuroLinux, Exherbo, Fedora, Feren, Finnix, FreeBSD, FreeMiNT, Frugalware,
=======
                                Crystal Linux, CRUX, Cucumber, CutefishOS, dahlia, Debian, Deepin, DesaOS, Devuan,
                                DracOS, DarkOs, Itc, DragonFly, Drauger, Elementary, EndeavourOS, Endless,
                                EuroLinux, Exherbo, Fedora, Feren, FreeBSD, FreeMiNT, Frugalware,
>>>>>>> 20a05842
                                Funtoo, GalliumOS, Garuda, Gentoo, Pentoo, gNewSense, GNOME, GNU,
                                GoboLinux, GrapheneOS, Grombyang, Guix, Haiku, Huayra, Hyperbola, iglunix, janus, Kali,
                                KaOS, KDE_neon, Kibojoe, Kogaion, Korora, KSLinux, Kubuntu, LEDE,
                                LaxerOS, LibreELEC, LFS, Linux_Lite, LMDE, Lubuntu, Lunar, macos,
                                Mageia, MagpieOS, Mandriva, Manjaro, TeArch, Maui, Mer, Minix, MIRACLE_LINUX, LinuxMint,
                                Live_Raizo, MX_Linux, Namib, Neptune, NetBSD, Netrunner, Nitrux,
                                NixOS, NomadBSD, Nurunner, NuTyX, OBRevenge, OpenBSD, openEuler, OpenIndiana,
                                openmamba, OpenMandriva, OpenStage, OpenWrt, osmc, Oracle, Orchid,
                                OS Elbrus, PacBSD, Parabola, Pardus, Parrot, Parsix, TrueOS,
                                PCLinuxOS, Pengwin, Peppermint, Pisi, popos, Porteus, PostMarketOS,
                                Proxmox, PuffOS, Puppy, PureOS, Qubes, Qubyt, Quibian, Radix, Raspbian, Reborn_OS,
                                Redstar, Redcore, Redhat, Refracted_Devuan, Regata, Regolith, Rosa,
                                sabotage, Sabayon, Sailfish, SalentOS, ShastraOS, Scientific, Septor,
                                SereneLinux, SharkLinux, Siduction, Slackware, SliTaz, SmartOS,
                                Solus, Source_Mage, Sparky, Star, SteamOS, SunOS, openSUSE_Leap,
                                t2, openSUSE_Tumbleweed, openSUSE, SwagArch, Tails, Trisquel,
                                Ubuntu-Cinnamon, Ubuntu-Budgie, Ubuntu-GNOME, Ubuntu-MATE,
                                Ubuntu-Studio, Ubuntu-Sway, Ubuntu, Ultramarine, Univention, Venom, Void, VNux, LangitKetujuh, semc,
                                Obarun, windows10, Windows7, Xubuntu, Zorin, and IRIX have ascii logos.

                                NOTE: Arch, Ubuntu, Redhat, Fedora and Dragonfly have 'old' logo variants.

                                NOTE: Use '{distro name}_old' to use the old logos.

                                NOTE: Ubuntu has flavor variants.

                                NOTE: Change this to Lubuntu, Kubuntu, Xubuntu, Ubuntu-GNOME,
                                Ubuntu-Studio, Ubuntu-Mate  or Ubuntu-Budgie to use the flavors.

                                NOTE: \"AOSC OS/Retro\", Arcolinux, Dragonfly, Fedora, Alpine, Arch, Ubuntu,
                                CRUX, Debian, Gentoo, FreeBSD, Mac, NixOS, OpenBSD, Orchid, android,
                                Artix, CentOS, Cleanjaro, ElementaryOS, GUIX, Hyperbola,
                                Manjaro, MXLinux, NetBSD, Parabola, POP_OS, PureOS,
                                Slackware, SunOS, LinuxLite, OpenSUSE, Raspbian,
                                postmarketOS, and Void have a smaller logo variant.

                                NOTE: Use '{distro name}_small' to use the small variants.

    --ascii_bold on/off         Whether or not to bold the ascii logo.
    -L, --logo                  Hide the info text and only show the ascii logo.

IMAGE:
    --loop                      Redraw the image constantly until Ctrl+C is used. This fixes issues
                                in some terminals emulators when using image mode.
    --size 00px | --size 00%    How to size the image.
                                Possible values: auto, 00px, 00%, none
    --catimg_size 1/2           Change the resolution of catimg.
    --crop_mode mode            Which crop mode to use
                                Takes the values: normal, fit, fill
    --crop_offset value         Change the crop offset for normal mode.
                                Possible values: northwest, north, northeast,
                                west, center, east, southwest, south, southeast

    --xoffset px                How close the image will be to the left edge of the
                                window. This only works with w3m.
    --yoffset px                How close the image will be to the top edge of the
                                window. This only works with w3m.
    --bg_color color            Background color to display behind transparent image.
                                This only works with w3m.
    --gap num                   Gap between image and text.

                                NOTE: --gap can take a negative value which will move the text
                                closer to the left side.

    --clean                     Delete cached files and thumbnails.

OTHER:
    --config /path/to/config    Specify a path to a custom config file
    --config none               Launch the script without a config file
    --no_config                 Don't create the user config file.
    --print_config              Print the default config file to stdout.
    --stdout                    Turn off all colors and disables any ASCII/image backend.
    --help                      Print this text and exit
    --version                   Show neofetch version
    -v                          Display error messages.
    -vv                         Display a verbose log for error reporting.

DEVELOPER:
    --gen-man                   Generate a manpage for Neofetch in your PWD. (Requires GNU help2man)


Report bugs to https://github.com/dylanaraps/neofetch/issues

"
exit 1
}

get_args() {
    # Check the commandline flags early for '--config'.
    [[ "$*" != *--config* && "$*" != *--no_config* ]] && get_user_config

    while [[ "$1" ]]; do
        case $1 in
            # Info
            "--title_fqdn") title_fqdn="$2" ;;
            "--package_managers") package_managers="$2" ;;
            "--os_arch") os_arch="$2" ;;
            "--cpu_cores") cpu_cores="$2" ;;
            "--cpu_speed") cpu_speed="$2" ;;
            "--speed_type") speed_type="$2" ;;
            "--speed_shorthand") speed_shorthand="$2" ;;
            "--distro_shorthand") distro_shorthand="$2" ;;
            "--kernel_shorthand") kernel_shorthand="$2" ;;
            "--uptime_shorthand") uptime_shorthand="$2" ;;
            "--cpu_brand") cpu_brand="$2" ;;
            "--gpu_brand") gpu_brand="$2" ;;
            "--gpu_type") gpu_type="$2" ;;
            "--refresh_rate") refresh_rate="$2" ;;
            "--de_version") de_version="$2" ;;
            "--gtk_shorthand") gtk_shorthand="$2" ;;
            "--gtk2") gtk2="$2" ;;
            "--gtk3") gtk3="$2" ;;
            "--shell_path") shell_path="$2" ;;
            "--shell_version") shell_version="$2" ;;
            "--ip_host") public_ip_host="$2" ;;
            "--ip_timeout") public_ip_timeout="$2" ;;
            "--ip_interface")
                unset local_ip_interface
                for arg in "$@"; do
                    case "$arg" in
                        "--ip_interface") ;;
                        "-"*) break ;;
                        *) local_ip_interface+=("$arg") ;;
                    esac
                done
            ;;

            "--song_format") song_format="$2" ;;
            "--song_shorthand") song_shorthand="$2" ;;
            "--music_player") music_player="$2" ;;
            "--memory_percent") memory_percent="$2" ;;
            "--memory_unit") memory_unit="$2" ;;
            "--cpu_temp")
                cpu_temp="$2"
                [[ "$cpu_temp" == "on" ]] && cpu_temp="C"
            ;;

            "--disk_subtitle") disk_subtitle="$2" ;;
            "--disk_percent")  disk_percent="$2" ;;
            "--disk_show")
                unset disk_show
                for arg in "$@"; do
                    case $arg in
                        "--disk_show") ;;
                        "-"*) break ;;
                        *) disk_show+=("$arg") ;;
                    esac
                done
            ;;

            "--disable")
                for func in "$@"; do
                    case $func in
                        "--disable") continue ;;
                        "-"*) break ;;
                        *)
                            ((bash_version >= 4)) && func="${func,,}"
                            unset -f "get_$func"
                        ;;
                    esac
                done
            ;;

            # Text Colors
            "--colors")
                unset colors
                for arg in "$2" "$3" "$4" "$5" "$6" "$7"; do
                    case $arg in
                        "-"*) break ;;
                        *) colors+=("$arg") ;;
                    esac
                done
                colors+=(7 7 7 7 7 7)
            ;;

            # Text Formatting
            "--underline") underline_enabled="$2" ;;
            "--underline_char") underline_char="$2" ;;
            "--bold") bold="$2" ;;
            "--separator") separator="$2" ;;

            # Color Blocks
            "--color_blocks") color_blocks="$2" ;;
            "--block_range") block_range=("$2" "$3") ;;
            "--block_width") block_width="$2" ;;
            "--block_height") block_height="$2" ;;
            "--col_offset") col_offset="$2" ;;

            # Bars
            "--bar_char")
                bar_char_elapsed="$2"
                bar_char_total="$3"
            ;;

            "--bar_border") bar_border="$2" ;;
            "--bar_length") bar_length="$2" ;;
            "--bar_colors")
                bar_color_elapsed="$2"
                bar_color_total="$3"
            ;;

            "--memory_display") memory_display="$2" ;;
            "--battery_display") battery_display="$2" ;;
            "--disk_display") disk_display="$2" ;;

            # Image backend
            "--backend") image_backend="$2" ;;
            "--source") image_source="$2" ;;
            "--ascii" | "--caca" | "--catimg" | "--chafa" | "--jp2a" | "--iterm2" | "--off" |\
            "--pot" | "--pixterm" | "--sixel" | "--termpix" | "--tycat" | "--w3m" | "--kitty" |\
            "--ueberzug" | "--viu")
                image_backend="${1/--}"
                case $2 in
                    "-"* | "") ;;
                    *) image_source="$2" ;;
                esac
            ;;

            # Image options
            "--loop") image_loop="on" ;;
            "--image_size" | "--size") image_size="$2" ;;
            "--catimg_size") catimg_size="$2" ;;
            "--crop_mode") crop_mode="$2" ;;
            "--crop_offset") crop_offset="$2" ;;
            "--xoffset") xoffset="$2" ;;
            "--yoffset") yoffset="$2" ;;
            "--background_color" | "--bg_color") background_color="$2" ;;
            "--gap") gap="$2" ;;
            "--clean")
                [[ -d "$thumbnail_dir" ]] && rm -rf "$thumbnail_dir"
                rm -rf "/Library/Caches/neofetch/"
                rm -rf "/tmp/neofetch/"
                exit
            ;;

            "--ascii_colors")
                unset ascii_colors
                for arg in "$2" "$3" "$4" "$5" "$6" "$7"; do
                    case $arg in
                        "-"*) break ;;
                        *) ascii_colors+=("$arg")
                    esac
                done
                ascii_colors+=(7 7 7 7 7 7)
            ;;

            "--ascii_distro")
                image_backend="ascii"
                ascii_distro="$2"
            ;;

            "--ascii_bold") ascii_bold="$2" ;;
            "--logo" | "-L")
                image_backend="ascii"
                print_info() { printf '\n'; }
            ;;

            # Other
            "--config")
                case $2 in
                    "none" | "off" | "") ;;
                    *)
                        config_file="$(get_full_path "$2")"
                        get_user_config
                    ;;
                esac
            ;;
            "--no_config") no_config="on" ;;
            "--stdout") stdout="on" ;;
            "-v") verbose="on" ;;
            "--print_config") printf '%s\n' "$config"; exit ;;
            "-vv") set -x; verbose="on" ;;
            "--help") usage ;;
            "--version")
                printf '%s\n' "Neofetch $version"
                exit 1
            ;;
            "--gen-man")
                help2man -n "A fast, highly customizable system info script" \
                          -N ./neofetch -o neofetch.1
                exit 1
            ;;

            "--json")
                json="on"
                unset -f get_title get_cols get_underline

                printf '{\n'
                print_info 2>/dev/null
                printf '    %s\n' "\"Version\": \"${version}\""
                printf '}\n'
                exit
            ;;

            "--travis")
                print_info() {
                    info title
                    info underline

                    info "OS" distro
                    info "Host" model
                    info "Kernel" kernel
                    info "Uptime" uptime
                    info "Packages" packages
                    info "Shell" shell
                    info "Resolution" resolution
                    info "DE" de
                    info "WM" wm
                    info "WM Theme" wm_theme
                    info "Theme" theme
                    info "Icons" icons
                    info "Terminal" term
                    info "Terminal Font" term_font
                    info "CPU" cpu
                    info "GPU" gpu
                    info "GPU Driver" gpu_driver
                    info "Memory" memory

                    info "Disk" disk
                    info "Battery" battery
                    info "Font" font
                    info "Song" song
                    info "Local IP" local_ip
                    info "Public IP" public_ip
                    info "Users" users

                    info cols

                    # Testing.
                    prin "prin"
                    prin "prin" "prin"

                    # Testing no subtitles.
                    info uptime
                    info disk
                }

                refresh_rate="on"
                shell_version="on"
                memory_display="infobar"
                disk_display="infobar"
                cpu_temp="C"

                # Known implicit unused variables.
                mpc_args=()
                printf '%s\n' "$kernel $icons $font $battery $locale ${mpc_args[*]}"
            ;;
        esac

        shift
    done
}

get_simple() {
    while [[ "$1" ]]; do
        [[ "$(type -t "get_$1")" == "function" ]] && {
            get_distro
            stdout
            simple=1
            info "$1" "$1"
        }
        shift
    done
    ((simple)) && exit
}

old_functions() {
    # Removed functions for backwards compatibility.
    get_line_break() { :; }
    get_cpu_usage() { :; }
}

get_distro_ascii() {
    # This function gets the distro ascii art and colors.
    #
    # $ascii_distro is the same as $distro.
    case $(trim "$ascii_distro") in
        "AIX"*)
            set_colors 2 7
            read -rd '' ascii_data <<'EOF'
${c1}           `:+ssssossossss+-`
        .oys///oyhddddhyo///sy+.
      /yo:+hNNNNNNNNNNNNNNNNh+:oy/
    :h/:yNNNNNNNNNNNNNNNNNNNNNNy-+h:
  `ys.yNNNNNNNNNNNNNNNNNNNNNNNNNNy.ys
 `h+-mNNNNNNNNNNNNNNNNNNNNNNNNNNNNm-oh
 h+-NNNNNNNNNNNNNNNNNNNNNNNNNNNNNNNN.oy
/d`mNNNNNNN/::mNNNd::m+:/dNNNo::dNNNd`m:
h//NNNNNNN: . .NNNh  mNo  od. -dNNNNN:+y
N.sNNNNNN+ -N/ -NNh  mNNd.   sNNNNNNNo-m
N.sNNNNNs  +oo  /Nh  mNNs` ` /mNNNNNNo-m
h//NNNNh  ossss` +h  md- .hm/ `sNNNNN:+y
:d`mNNN+/yNNNNNd//y//h//oNNNNy//sNNNd`m-
 yo-NNNNNNNNNNNNNNNNNNNNNNNNNNNNNNNm.ss
 `h+-mNNNNNNNNNNNNNNNNNNNNNNNNNNNNm-oy
   sy.yNNNNNNNNNNNNNNNNNNNNNNNNNNs.yo
    :h+-yNNNNNNNNNNNNNNNNNNNNNNs-oh-
      :ys:/yNNNNNNNNNNNNNNNmy/:sy:
        .+ys///osyhhhhys+///sy+.
            -/osssossossso/-
EOF
        ;;

    "Aperio GNU/Linux"*)
        set_colors 255
        read -rd '' ascii_data <<'EOF'
${c2}
 _.._  _ ._.. _
(_][_)(/,[  |(_)
   |   GNU/Linux
EOF
	;;
	
        "Asahi"*)
            set_colors 3 2 1 8 7 6 4
            read -rd '' ascii_data <<'EOF'
${c1}                   ##  ${c2}**                 
                ${c1}*####${c2}****.                
                  ${c1}###${c2},                     
               ${c3}...,${c1}/#${c3},,,..                
          ${c3}/*,,,,,,,,${c1}*${c3},........${c4},,          
        ${c3},((((((//*,,,,,,,,${c4},......         
       ${c3}((((((((((((((${c5}%..${c4}..........       
     ${c3},(((((((((((((((${c5}@@(${c4}............      
    ${c3}(((((((((((((((((${c5}@@@@/${c4}............    
  ${c3},((((((((((((((((((${c5}@@@@@&*${c4}...........   
 ${c3}((((((((((((((((((((${c5}@@@@@@@&${c4},........... 
${c3}(((((((((((((((((((((${c5}@@@${c6}&%&${c5}@@@%${c4},..........
 ${c3}/(((((((((((((((((((${c5}@@@${c6}&%%&${c5}@@@@(${c4}........ 
    ${c3},((((((((((((((((${c5}@@@${c6}&&${c5}@@&/&@@@/${c4}..     
        ${c3}/((((((((((((${c5}@@@@@@/${c4}.../&&        
           ${c3}.(((((((((${c5}@@@@(${c4}....            
               ${c3}/(((((${c5}@@#${c4}...               
                  ${c3}.((${c4}&,                   
                   

EOF
    ;;

        "Hash"*)
            set_colors 123
            read -rd '' ascii_data <<'EOF'
${c1}

      +   ######   +
    ###   ######   ###
  #####   ######   #####
 ######   ######   ######

####### '"###### '"########
#######   ######   ########
#######   ######   ########

 ###### '"###### '"######
  #####   ######   #####
    ###   ######   ###
      ~   ######   ~

EOF
        ;;

        "AlmaLinux"*)
            set_colors 1 3 4 2 6
            read -rd '' ascii_data <<'EOF'
${c1}         'c:.
${c1}        lkkkx, ..       ${c2}..   ,cc,
${c1}        okkkk:ckkx'  ${c2}.lxkkx.okkkkd
${c1}        .:llcokkx'  ${c2}:kkkxkko:xkkd,
${c1}      .xkkkkdood:  ${c2};kx,  .lkxlll;
${c1}       xkkx.       ${c2}xk'     xkkkkk:
${c1}       'xkx.       ${c2}xd      .....,.
${c3}      .. ${c1}:xkl'     ${c2}:c      ..''..
${c3}    .dkx'  ${c1}.:ldl:'. ${c2}'  ${c4}':lollldkkxo;
${c3}  .''lkkko'                     ${c4}ckkkx.
${c3}'xkkkd:kkd.       ..  ${c5};'        ${c4}:kkxo.
${c3},xkkkd;kk'      ,d;    ${c5}ld.   ${c4}':dkd::cc,
${c3} .,,.;xkko'.';lxo.      ${c5}dx,  ${c4}:kkk'xkkkkc
${c3}     'dkkkkkxo:.        ${c5};kx  ${c4}.kkk:;xkkd.
${c3}       .....   ${c5}.;dk:.   ${c5}lkk.  ${c4}:;,
             ${c5}:kkkkkkkdoxkkx
              ,c,,;;;:xkkd.
                ;kkkkl...
                ;kkkkl
                 ,od;
EOF
        ;;

        "alpine_small")
            set_colors 4 7
            read -rd '' ascii_data <<'EOF'
${c1}   /\\ /\\
  /${c2}/ ${c1}\\  \\
 /${c2}/   ${c1}\\  \\
/${c2}//    ${c1}\\  \\
${c2}//      ${c1}\\  \\
         \\
EOF
        ;;

        "Alpine"*)
            set_colors 4 5 7 6
            read -rd '' ascii_data <<'EOF'
${c1}       .hddddddddddddddddddddddh.
      :dddddddddddddddddddddddddd:
     /dddddddddddddddddddddddddddd/
    +dddddddddddddddddddddddddddddd+
  `sdddddddddddddddddddddddddddddddds`
 `ydddddddddddd++hdddddddddddddddddddy`
.hddddddddddd+`  `+ddddh:-sdddddddddddh.
hdddddddddd+`      `+y:    .sddddddddddh
ddddddddh+`   `//`   `.`     -sddddddddd
ddddddh+`   `/hddh/`   `:s-    -sddddddd
ddddh+`   `/+/dddddh/`   `+s-    -sddddd
ddd+`   `/o` :dddddddh/`   `oy-    .yddd
hdddyo+ohddyosdddddddddho+oydddy++ohdddh
.hddddddddddddddddddddddddddddddddddddh.
 `yddddddddddddddddddddddddddddddddddy`
  `sdddddddddddddddddddddddddddddddds`
    +dddddddddddddddddddddddddddddd+
     /dddddddddddddddddddddddddddd/
      :dddddddddddddddddddddddddd:
       .hddddddddddddddddddddddh.
EOF
        ;;

        "Alter"*)
            set_colors 6 6
            read -rd '' ascii_data <<'EOF'
${c1}                      %,
                    ^WWWw
                   'wwwwww
                  !wwwwwwww
                 #`wwwwwwwww
                @wwwwwwwwwwww
               wwwwwwwwwwwwwww
              wwwwwwwwwwwwwwwww
             wwwwwwwwwwwwwwwwwww
            wwwwwwwwwwwwwwwwwwww,
           w~1i.wwwwwwwwwwwwwwwww,
         3~:~1lli.wwwwwwwwwwwwwwww.
        :~~:~?ttttzwwwwwwwwwwwwwwww
       #<~:~~~~?llllltO-.wwwwwwwwwww
      #~:~~:~:~~?ltlltlttO-.wwwwwwwww
     @~:~~:~:~:~~(zttlltltlOda.wwwwwww
    @~:~~: ~:~~:~:(zltlltlO    a,wwwwww
   8~~:~~:~~~~:~~~~_1ltltu          ,www
  5~~:~~:~~:~~:~~:~~~_1ltq             N,,
 g~:~~:~~~:~~:~~:~:~~~~1q                N,
EOF
        ;;

        "Amazon"*)
            set_colors 3 7
            read -rd '' ascii_data <<'EOF'
${c1}             `-/oydNNdyo:.`
      `.:+shmMMMMMMMMMMMMMMmhs+:.`
    -+hNNMMMMMMMMMMMMMMMMMMMMMMNNho-
.``      -/+shmNNMMMMMMNNmhs+/-      ``.
dNmhs+:.       `.:/oo/:.`       .:+shmNd
dMMMMMMMNdhs+:..        ..:+shdNMMMMMMMd
dMMMMMMMMMMMMMMNds    odNMMMMMMMMMMMMMMd
dMMMMMMMMMMMMMMMMh    yMMMMMMMMMMMMMMMMd
dMMMMMMMMMMMMMMMMh    yMMMMMMMMMMMMMMMMd
dMMMMMMMMMMMMMMMMh    yMMMMMMMMMMMMMMMMd
dMMMMMMMMMMMMMMMMh    yMMMMMMMMMMMMMMMMd
dMMMMMMMMMMMMMMMMh    yMMMMMMMMMMMMMMMMd
dMMMMMMMMMMMMMMMMh    yMMMMMMMMMMMMMMMMd
dMMMMMMMMMMMMMMMMh    yMMMMMMMMMMMMMMMMd
dMMMMMMMMMMMMMMMMh    yMMMMMMMMMMMMMMMMd
dMMMMMMMMMMMMMMMMh    yMMMMMMMMMMMMMMMMd
.:+ydNMMMMMMMMMMMh    yMMMMMMMMMMMNdy+:.
     `.:+shNMMMMMh    yMMMMMNhs+:``
            `-+shy    shs+:`
EOF
        ;;
                "AmogOS"*)
                                set_colors 15 6
                                            read -rd '' ascii_data <<'EOF'
${c1}             ___________      
            /           \      
           /   ${c2}______${c1}    \    
          /   ${c2}/      \${c1}    \   
          |  ${c2}(        )${c1}    \  
         /    ${c2}\______/${c1}     | 
         |                 |  
        /                   \ 
        |                   |
        |                   | 
       /                    | 
       |                    | 
       |     _______        | 
  ____/     /       \       | 
 /          |       |       | 
 |          /   ____/       | 
 \_________/   /            | 
               \         __/  
                \_______/   
EOF
        ;;
        "Anarchy"*)
            set_colors 7 4
            read -rd '' ascii_data <<'EOF'
                         ${c2}..${c1}
                        ${c2}..${c1}
                      ${c2}:..${c1}
                    ${c2}:+++.${c1}
              .:::++${c2}++++${c1}+::.
          .:+######${c2}++++${c1}######+:.
       .+#########${c2}+++++${c1}##########:.
     .+##########${c2}+++++++${c1}##${c2}+${c1}#########+.
    +###########${c2}+++++++++${c1}############:
   +##########${c2}++++++${c1}#${c2}++++${c1}#${c2}+${c1}###########+
  +###########${c2}+++++${c1}###${c2}++++${c1}#${c2}+${c1}###########+
 :##########${c2}+${c1}#${c2}++++${c1}####${c2}++++${c1}#${c2}+${c1}############:
 ###########${c2}+++++${c1}#####${c2}+++++${c1}#${c2}+${c1}###${c2}++${c1}######+
.##########${c2}++++++${c1}#####${c2}++++++++++++${c1}#######.
.##########${c2}+++++++++++++++++++${c1}###########.
 #####${c2}++++++++++++++${c1}###${c2}++++++++${c1}#########+
 :###${c2}++++++++++${c1}#########${c2}+++++++${c1}#########:
  +######${c2}+++++${c1}##########${c2}++++++++${c1}#######+
   +####${c2}+++++${c1}###########${c2}+++++++++${c1}#####+
    :##${c2}++++++${c1}############${c2}++++++++++${c1}##:
     .${c2}++++++${c1}#############${c2}++++++++++${c1}+.
      :${c2}++++${c1}###############${c2}+++++++${c1}::
     .${c2}++. .:+${c1}##############${c2}+++++++${c1}..
     ${c2}.:.${c1}      ..::++++++::..:${c2}++++${c1}+.
     ${c2}.${c1}                       ${c2}.:+++${c1}.
                                ${c2}.:${c1}:
                                   ${c2}..${c1}
                                    ${c2}..${c1}
EOF
        ;;

        "android_small"*)
            set_colors 2 7
            read -rd '' ascii_data <<'EOF'
${c1}  ;,           ,;
   ';,.-----.,;'
  ,'           ',
 /    O     O    \\
|                 |
'-----------------'
EOF
        ;;

        "Android"*)
            set_colors 2 7
            read -rd '' ascii_data <<'EOF'
${c1}         -o          o-
          +hydNNNNdyh+
        +mMMMMMMMMMMMMm+
      `dMM${c2}m:${c1}NMMMMMMN${c2}:m${c1}MMd`
      hMMMMMMMMMMMMMMMMMMh
  ..  yyyyyyyyyyyyyyyyyyyy  ..
.mMMm`MMMMMMMMMMMMMMMMMMMM`mMMm.
:MMMM-MMMMMMMMMMMMMMMMMMMM-MMMM:
:MMMM-MMMMMMMMMMMMMMMMMMMM-MMMM:
:MMMM-MMMMMMMMMMMMMMMMMMMM-MMMM:
:MMMM-MMMMMMMMMMMMMMMMMMMM-MMMM:
-MMMM-MMMMMMMMMMMMMMMMMMMM-MMMM-
 +yy+ MMMMMMMMMMMMMMMMMMMM +yy+
      mMMMMMMMMMMMMMMMMMMm
      `/++MMMMh++hMMMM++/`
          MMMMo  oMMMM
          MMMMo  oMMMM
          oNMm-  -mMNs
EOF
        ;;

    "instantOS"*)
        set_colors 4 6
        read -rd '' ascii_data <<'EOF'

${c1}
     'cx0XWWMMWNKOd:'.
  .;kNMMMMMMMMMMMMMWNKd'
 'kNMMMMMMWNNNWMMMMMMMMXo.
,0MMMMMW0o;'..,:dKWMMMMMWx.
OMMMMMXl.        .xNMMMMMNo
WMMMMNl           .kWWMMMMO'
MMMMMX;            oNWMMMMK,
NMMMMWo           .OWMMMMMK,
kWMMMMNd.        ,kWMMMMMMK,
'kWMMMMWXxl:;;:okNMMMMMMMMK,
 .oXMMMMMMMWWWMMMMMMMMMMMMK,
   'oKWMMMMMMMMMMMMMMMMMMMK,
     .;lxOKXXXXXXXXXXXXXXXO;......
          ................,d0000000kd:.
                          .kMMMMMMMMMW0;
                          .kMMMMMMMMMMMX
                          .xMMMMMMMMMMMW
                           cXMMMMMMMMMM0
                            :0WMMMMMMNx,
                             .o0NMWNOc.
EOF
        ;;

        "Antergos"*)
            set_colors 4 6
            read -rd '' ascii_data <<'EOF'
${c2}              `.-/::/-``
            .-/osssssssso/.
           :osyysssssssyyys+-
        `.+yyyysssssssssyyyyy+.
       `/syyyyyssssssssssyyyyys-`
      `/yhyyyyysss${c1}++${c2}ssosyyyyhhy/`
     .ohhhyyyys${c1}o++/+o${c2}so${c1}+${c2}syy${c1}+${c2}shhhho.
    .shhhhys${c1}oo++//+${c2}sss${c1}+++${c2}yyy${c1}+s${c2}hhhhs.
   -yhhhhs${c1}+++++++o${c2}ssso${c1}+++${c2}yyy${c1}s+o${c2}hhddy:
  -yddhhy${c1}o+++++o${c2}syyss${c1}++++${c2}yyy${c1}yooy${c2}hdddy-
 .yddddhs${c1}o++o${c2}syyyyys${c1}+++++${c2}yyhh${c1}sos${c2}hddddy`
`odddddhyosyhyyyyyy${c1}++++++${c2}yhhhyosddddddo
.dmdddddhhhhhhhyyyo${c1}+++++${c2}shhhhhohddddmmh.
ddmmdddddhhhhhhhso${c1}++++++${c2}yhhhhhhdddddmmdy
dmmmdddddddhhhyso${c1}++++++${c2}shhhhhddddddmmmmh
-dmmmdddddddhhys${c1}o++++o${c2}shhhhdddddddmmmmd-
.smmmmddddddddhhhhhhhhhdddddddddmmmms.
   `+ydmmmdddddddddddddddddddmmmmdy/.
      `.:+ooyyddddddddddddyyso+:.`
EOF
        ;;

        "antiX"*)
            set_colors 1 7 3
            read -rd '' ascii_data <<'EOF'
${c1}
                    \
         , - ~ ^ ~ - \        /
     , '              \ ' ,  /
   ,                   \   '/
  ,                     \  / ,
 ,___,                   \/   ,
 /   |   _  _  _|_ o     /\   ,
|,   |  / |/ |  |  |    /  \  ,
 \,_/\_/  |  |_/|_/|_/_/    \,
   ,                  /     ,\
     ,               /  , '   \
      ' - , _ _ _ ,  '
EOF
        ;;

        "AOSC OS/Retro"*)
            set_colors 4 7 1 3
            read -rd '' ascii_data <<'EOF'
${c2}          .........
     ...................
   .....................${c1}################${c2}
 ..............     ....${c1}################${c2}
..............       ...${c1}################${c2}
.............         ..${c1}****************${c2}
............     .     .${c1}****************${c2}
...........     ...     ${c1}................${c2}
..........     .....     ${c1}...............${c2}
.........     .......     ...
 .${c3}......                   ${c2}.
  ${c3}.....      .....${c2}....    ${c4}...........
  ${c3}....      ......${c2}.       ${c4}...........
  ${c3}...      .......        ${c4}...........
  ${c3}................        ${c4}***********
  ${c3}................        ${c4}###########
  ${c3}****************
  ${c3}################
EOF
        ;;
        
        "aoscosretro_small")
            set_colors 4 7 1 3
            read -rd '' ascii_data <<'EOF'
${c2}    _____   ${c1}_____${c2} 
  -'     '-${c1}|     |${c2}
 /     ___ ${c1}|     |${c2}
|     / _ \\${c1}|_____|${c2}
'    / /_\\ \\     
 \\  / _____ \\${c4}___ 
  ${c3}|${c2}/_/  ${c3}|   ${c4}|   | 
  ${c3}|     |   ${c4}|___| 
  ${c3}|_____|         
EOF
        ;;

        "AOSC OS"*)
            set_colors 4 7 1
            read -rd '' ascii_data <<'EOF'
${c2}             .:+syhhhhys+:.
         .ohNMMMMMMMMMMMMMMNho.
      `+mMMMMMMMMMMmdmNMMMMMMMMm+`
     +NMMMMMMMMMMMM/   `./smMMMMMN+
   .mMMMMMMMMMMMMMMo        -yMMMMMm.
  :NMMMMMMMMMMMMMMMs          .hMMMMN:
 .NMMMMhmMMMMMMMMMMm+/-         oMMMMN.
 dMMMMs  ./ymMMMMMMMMMMNy.       sMMMMd
-MMMMN`      oMMMMMMMMMMMN:      `NMMMM-
/MMMMh       NMMMMMMMMMMMMm       hMMMM/
/MMMMh       NMMMMMMMMMMMMm       hMMMM/
-MMMMN`      :MMMMMMMMMMMMy.     `NMMMM-
 dMMMMs       .yNMMMMMMMMMMMNy/. sMMMMd
 .NMMMMo         -/+sMMMMMMMMMMMmMMMMN.
  :NMMMMh.          .MMMMMMMMMMMMMMMN:
   .mMMMMMy-         NMMMMMMMMMMMMMm.
     +NMMMMMms/.`    mMMMMMMMMMMMN+
      `+mMMMMMMMMNmddMMMMMMMMMMm+`
         .ohNMMMMMMMMMMMMMMNho.
             .:+syhhhhys+:.
EOF
        ;;

        "Apricity"*)
            set_colors 4 7 1
            read -rd '' ascii_data <<'EOF'
${c2}                                    ./o-
          ``...``              `:. -/:
     `-+ymNMMMMMNmho-`      :sdNNm/
   `+dMMMMMMMMMMMMMMMmo` sh:.:::-
  /mMMMMMMMMMMMMMMMMMMMm/`sNd/
 oMMMMMMMMMMMMMMMMMMMMMMMs -`
:MMMMMMMMMMMMMMMMMMMMMMMMM/
NMMMMMMMMMMMMMMMMMMMMMMMMMd
MMMMMMMmdmMMMMMMMMMMMMMMMMd
MMMMMMy` .mMMMMMMMMMMMmho:`
MMMMMMNo/sMMMMMMMNdy+-.`-/
MMMMMMMMMMMMNdy+:.`.:ohmm:
MMMMMMMmhs+-.`.:+ymNMMMy.
MMMMMM/`.-/ohmNMMMMMMy-
MMMMMMNmNNMMMMMMMMmo.
MMMMMMMMMMMMMMMms:`
MMMMMMMMMMNds/.
dhhyys+/-`
EOF
        ;;

        "Archcraft"*)
            set_colors 6 6 7 1
            read -rd '' ascii_data <<'EOF'
${c1}                   -m:
                  :NMM+      .+
                 +MMMMMo    -NMy
                sMMMMMMMy  -MMMMh`
               yMMMMMMMMMd` oMMMMd`
             `dMMMMMMMMMMMm. /MMMMm-
            .mMMMMMm-dMMMMMN- :NMMMN:
           -NMMMMMd`  yMMMMMN: .mMMMM/
          :NMMMMMy     sMMMMMM+ `dMMMMo
         +MMMMMMs       +MMMMMMs `hMMMMy
        oMMMMMMMds-      :NMMMMMy  sMMMMh`
       yMMMMMNoydMMmo`    -NMMMMMd` +MMMMd.
     `dMMMMMN-   `:yNNs`   .mMMMMMm. /MMMMm-
    .mMMMMMm.        :hN/   `dMMMMMN- -NMMMN:
   -NMMMMMd`           -hh`  `yMMMMMN: .mMMMM/
  :NMMMMMy         `s`   :h.   oMMMMMM+ `-----
 +MMMMMMo         .dMm.   `o.   +MMMMMMo
sMMMMMM+         .mMMMN:    :`   :NMMMMMy
EOF
        ;;

        "arcolinux_small"*)
            set_colors 7 4
            read -rd '' ascii_data <<'EOF'
${c2}          A
         ooo
        ooooo
       ooooooo
      ooooooooo
     ooooo ooooo
    ooooo   ooooo
   ooooo     ooooo
  ooooo  ${c1}<oooooooo>${c2}
 ooooo      ${c1}<oooooo>${c2}
ooooo          ${c1}<oooo>${c2}
EOF
        ;;

        "ArcoLinux"*)
            set_colors 7 4
            read -rd '' ascii_data <<'EOF'
${c2}                    /-
                   ooo:
                  yoooo/
                 yooooooo
                yooooooooo
               yooooooooooo
             .yooooooooooooo
            .oooooooooooooooo
           .oooooooarcoooooooo
          .ooooooooo-oooooooooo
         .ooooooooo-  oooooooooo
        :ooooooooo.    :ooooooooo
       :ooooooooo.      :ooooooooo
      :oooarcooo         .oooarcooo
     :ooooooooy           .ooooooooo
    :ooooooooo   ${c1}/ooooooooooooooooooo${c2}
   :ooooooooo      ${c1}.-ooooooooooooooooo.${c2}
  ooooooooo-             ${c1}-ooooooooooooo.${c2}
 ooooooooo-                 ${c1}.-oooooooooo.${c2}
ooooooooo.                     ${c1}-ooooooooo${c2}
EOF
        ;;

        "arch_small")
            set_colors 6 7 1
            read -rd '' ascii_data <<'EOF'
${c1}      /\\
     /  \\
    /\\   \\
${c2}   /      \\
  /   ,,   \\
 /   |  |  -\\
/_-''    ''-_\\
EOF
        ;;

        "arch_old")
            set_colors 6 7 1
            read -rd '' ascii_data <<'EOF'
${c1}             __
         _=(SDGJT=_
       _GTDJHGGFCVS)
      ,GTDJGGDTDFBGX0
${c1}     JDJDIJHRORVFSBSVL${c2}-=+=,_
${c1}    IJFDUFHJNXIXCDXDSV,${c2}  "DEBL
${c1}   [LKDSDJTDU=OUSCSBFLD.${c2}   '?ZWX,
${c1}  ,LMDSDSWH'     `DCBOSI${c2}     DRDS],
${c1}  SDDFDFH'         !YEWD,${c2}   )HDROD
${c1} !KMDOCG            &GSU|${c2}\_GFHRGO\'
${c1} HKLSGP'${c2}           __${c1}\TKM0${c2}\GHRBV)'
${c1}JSNRVW'${c2}       __+MNAEC${c1}\IOI,${c2}\BN'
${c1}HELK['${c2}    __,=OFFXCBGHC${c1}\FD)
${c1}?KGHE ${c2}\_-#DASDFLSV='${c1}    'EF
'EHTI                    !H
 `0F'                    '!
EOF
        ;;

        "ArchBox"*)
            set_colors 2 7 1
            read -rd '' ascii_data <<'EOF'
${c1}              ...:+oh/:::..
         ..-/oshhhhhh`   `::::-.
     .:/ohhhhhhhhhhhh`        `-::::.
 .+shhhhhhhhhhhhhhhhh`             `.::-.
 /`-:+shhhhhhhhhhhhhh`            .-/+shh
 /      .:/ohhhhhhhhh`       .:/ohhhhhhhh
 /           `-:+shhh`  ..:+shhhhhhhhhhhh
 /                 .:ohhhhhhhhhhhhhhhhhhh
 /                  `hhhhhhhhhhhhhhhhhhhh
 /                  `hhhhhhhhhhhhhhhhhhhh
 /                  `hhhhhhhhhhhhhhhhhhhh
 /                  `hhhhhhhhhhhhhhhhhhhh
 /      .+o+        `hhhhhhhhhhhhhhhhhhhh
 /     -hhhhh       `hhhhhhhhhhhhhhhhhhhh
 /     ohhhhho      `hhhhhhhhhhhhhhhhhhhh
 /:::+`hhhhoos`     `hhhhhhhhhhhhhhhhhs+`
    `--/:`   /:     `hhhhhhhhhhhho/-
             -/:.   `hhhhhhs+:-`
                ::::/ho/-`
EOF
        ;;

        "ARCHlabs"*)
            set_colors 6 6 7 1
            read -rd '' ascii_data <<'EOF'
${c1}                     'c'
                    'kKk,
                   .dKKKx.
                  .oKXKXKd.
                 .l0XXXXKKo.
                 c0KXXXXKX0l.
                :0XKKOxxOKX0l.
               :OXKOc. .c0XX0l.
              :OK0o. ${c4}...${c1}'dKKX0l.
             :OX0c  ${c4};xOx'${c1}'dKXX0l.
            :0KKo.${c4}.o0XXKd'.${c1}lKXX0l.
           c0XKd.${c4}.oKXXXXKd..${c1}oKKX0l.
         .c0XKk;${c4}.l0K0OO0XKd..${c1}oKXXKo.
        .l0XXXk:${c4},dKx,.'l0XKo.${c1}.kXXXKo.
       .o0XXXX0d,${c4}:x;   .oKKx'${c1}.dXKXXKd.
      .oKXXXXKK0c.${c4};.    :00c'${c1}cOXXXXXKd.
     .dKXXXXXXXXk,${c4}.     cKx'${c1}'xKXXXXXXKx'
    'xKXXXXK0kdl:.     ${c4}.ok; ${c1}.cdk0KKXXXKx'
   'xKK0koc,..         ${c4}'c, ${c1}    ..,cok0KKk,
  ,xko:'.             ${c4}.. ${c1}           .':okx;
 .,'.                                   .',.
EOF
        ;;

        "ArchStrike"*)
            set_colors 8 6
            read -rd '' ascii_data <<'EOF'
${c1}                   *   
                  **.
                 ****
                ******
                *******
              ** *******
             **** *******
            ${c1}****${c2}_____${c1}***${c2}/${c1}*
           ***${c2}/${c1}*******${c2}//${c1}***
          **${c2}/${c1}********${c2}///${c1}*${c2}/${c1}**
         **${c2}/${c1}*******${c2}////${c1}***${c2}/${c1}**
        **${c2}/${c1}****${c2}//////.,${c1}****${c2}/${c1}**
       ***${c2}/${c1}*****${c2}/////////${c1}**${c2}/${c1}***
      ****${c2}/${c1}****    ${c2}/////${c1}***${c2}/${c1}****
     ******${c2}/${c1}***  ${c2}////   ${c1}**${c2}/${c1}******
    ********${c2}/${c1}* ${c2}///      ${c1}*${c2}/${c1}********
  ,******     ${c2}// ______ /    ${c1}******,
EOF
        ;;

        *"XFerience"*)
            set_colors 6 6 7 1
            read -rd '' ascii_data <<'EOF'
${c1}           ``--:::::::-.`
        .-/+++ooooooooo+++:-`
     `-/+oooooooooooooooooo++:.
    -/+oooooo/+ooooooooo+/ooo++:`
  `/+oo++oo.   .+oooooo+.-: +:-o+-
 `/+o/.  -o.    :oooooo+ ```:.+oo+-
`:+oo-    -/`   :oooooo+ .`-`+oooo/.
.+ooo+.    .`   `://///+-+..oooooo+:`
-+ooo:`                ``.-+oooooo+/`
-+oo/`                       :+oooo/.
.+oo:            ..-/. .      -+oo+/`
`/++-         -:::++::/.      -+oo+-
 ./o:          `:///+-     `./ooo+:`
  .++-         `` /-`   -:/+oooo+:`
   .:+/:``          `-:ooooooo++-
     ./+o+//:...../+oooooooo++:`
       `:/++ooooooooooooo++/-`
          `.-//++++++//:-.`
               ``````
EOF
        ;;

        "ArchMerge"*)
            set_colors 6 6 7 1
            read -rd '' ascii_data <<'EOF'
${c1}                    y:
                  sMN-
                 +MMMm`
                /MMMMMd`
               :NMMMMMMy
              -NMMMMMMMMs
             .NMMMMMMMMMM+
            .mMMMMMMMMMMMM+
            oNMMMMMMMMMMMMM+
          `+:-+NMMMMMMMMMMMM+
          .sNMNhNMMMMMMMMMMMM/
        `hho/sNMMMMMMMMMMMMMMM/
       `.`omMMmMMMMMMMMMMMMMMMM+
      .mMNdshMMMMd+::oNMMMMMMMMMo
     .mMMMMMMMMM+     `yMMMMMMMMMs
    .NMMMMMMMMM/        yMMMMMMMMMy
   -NMMMMMMMMMh         `mNMMMMMMMMd`
  /NMMMNds+:.`             `-/oymMMMm.
 +Mmy/.                          `:smN:
/+.                                  -o.
EOF
        ;;

        "Arch"*)
            set_colors 6 6 7 1
            read -rd '' ascii_data <<'EOF'
${c1}                   -`
                  .o+`
                 `ooo/
                `+oooo:
               `+oooooo:
               -+oooooo+:
             `/:-:++oooo+:
            `/++++/+++++++:
           `/++++++++++++++:
          `/+++o${c2}oooooooo${c1}oooo/`
${c2}         ${c1}./${c2}ooosssso++osssssso${c1}+`
${c2}        .oossssso-````/ossssss+`
       -osssssso.      :ssssssso.
      :osssssss/        osssso+++.
     /ossssssss/        +ssssooo/-
   `/ossssso+/:-        -:/+osssso+-
  `+sso+:-`                 `.-/+oso:
 `++:.                           `-/+/
 .`                                 `/
EOF
        ;;

        "artix_small"*)
            set_colors 6 6 7 1
            read -rd '' ascii_data <<'EOF'
${c1}      /\\
     /  \\
    /`'.,\\
   /     ',
  /      ,`\\
 /   ,.'`.  \\
/.,'`     `'.\\
EOF
        ;;

        "Artix"*)
            set_colors 6 6 7 1
            read -rd '' ascii_data <<'EOF'
${c1}                   '
                  'o'
                 'ooo'
                'ooxoo'
               'ooxxxoo'
              'oookkxxoo'
             'oiioxkkxxoo'
            ':;:iiiioxxxoo'
               `'.;::ioxxoo'
          '-.      `':;jiooo'
         'oooio-..     `'i:io'
        'ooooxxxxoio:,.   `'-;'
       'ooooxxxxxkkxoooIi:-.  `'
      'ooooxxxxxkkkkxoiiiiiji'
     'ooooxxxxxkxxoiiii:'`     .i'
    'ooooxxxxxoi:::'`       .;ioxo'
   'ooooxooi::'`         .:iiixkxxo'
  'ooooi:'`                `'';ioxxo'
 'i:'`                          '':io'
'`                                   `'
EOF
        ;;

        "Arya"*)
            set_colors 2 1
            read -rd '' ascii_data <<'EOF'
${c1}                `oyyy/${c2}-yyyyyy+
${c1}               -syyyy/${c2}-yyyyyy+
${c1}              .syyyyy/${c2}-yyyyyy+
${c1}              :yyyyyy/${c2}-yyyyyy+
${c1}           `/ :yyyyyy/${c2}-yyyyyy+
${c1}          .+s :yyyyyy/${c2}-yyyyyy+
${c1}         .oys :yyyyyy/${c2}-yyyyyy+
${c1}        -oyys :yyyyyy/${c2}-yyyyyy+
${c1}       :syyys :yyyyyy/${c2}-yyyyyy+
${c1}      /syyyys :yyyyyy/${c2}-yyyyyy+
${c1}     +yyyyyys :yyyyyy/${c2}-yyyyyy+
${c1}   .oyyyyyyo. :yyyyyy/${c2}-yyyyyy+ ---------
${c1}  .syyyyyy+`  :yyyyyy/${c2}-yyyyy+-+syyyyyyyy
${c1} -syyyyyy/    :yyyyyy/${c2}-yyys:.syyyyyyyyyy
${c1}:syyyyyy/     :yyyyyy/${c2}-yyo.:syyyyyyyyyyy
EOF
        ;;

        "AsteroidOS"*)
            set_colors 160 208 202 214
            read -rd '' ascii_data <<'EOF'
${c1}                    ***
${c1}                   *****
${c1}                **********
${c1}              ***************
${c1}           *///****////****////.
${c2}         (/////// /////// ///////(
${c2}      /(((((//*     //,     //((((((.
${c2}    (((((((((((     (((        ((((((((
${c2} *(((((((((((((((((((((((        ((((((((
${c3}    (((((#(((((((#(((((        ((#(((((
${c3}     (#(#(#####(#(#,       ####(#(#
${c3}         #########        ########
${c3}           /########   ########
${c4}              #######%#######
${c4}                (#%%%%%%%#
${c4}                   %%%%%
${c4}                    %%%
EOF
        ;;

        "Bedrock"*)
            set_colors 8 7
            read -rd '' ascii_data <<'EOF'
${c1}--------------------------------------
--------------------------------------
--------------------------------------
---${c2}\\\\\\\\\\\\\\\\\\\\\\\\${c1}-----------------------
----${c2}\\\\\\      \\\\\\${c1}----------------------
-----${c2}\\\\\\      \\\\\\${c1}---------------------
------${c2}\\\\\\      \\\\\\\\\\\\\\\\\\\\\\\\\\\\\\\\\\${c1}------
-------${c2}\\\\\\                    \\\\\\${c1}-----
--------${c2}\\\\\\                    \\\\\\${c1}----
---------${c2}\\\\\\        ______      \\\\\\${c1}---
----------${c2}\\\\\\                   ///${c1}---
-----------${c2}\\\\\\                 ///${c1}----
------------${c2}\\\\\\               ///${c1}-----
-------------${c2}\\\\\\////////////////${c1}------
--------------------------------------
--------------------------------------
--------------------------------------
EOF
        ;;

        "BigLinux"*)
            set_colors 6 11 4
            read -rd '' ascii_data <<'EOF'        
${c1}                                 ...
                              :OWMMMNd.
                            :NMMMMMMMMWc
                  okkl.    kMMMMMW0xdOWMl
  :             xMMMMMW.  kMMMMNc      lW.
 :x             NMMMMMO  ,MMMM0.        'l
 Xx              "lkk"   kMMMX      .okx,
${c2}.MX      .cc;.    .xXKx. KMMM:    .OMMMMMl
:MM'   'KMMMMWK:  0MMMMk xMMM.   lWMMMMMMM'
cMMN:;xMMMMk::MMO oMMMMX .XMM. .KMMMWOOMMMd
'MMMMMMMMN,   NMMx OMMMMl .kM0OMMMMk.  ;MMd
 xMMMMMMd    .MMMW  :NMMMd  .ckKKx'     KMc
  dWMNd.     oMMMN    lkNMX,            oM.
 ;.         ;MMMMx      "MM:.           cO
${c3} .X.       oMMMMW.                      l.
  dMk:..;xWMMMMW,
   kMMMMMMMMMMX.
    :XMMMMMMK:
      ':MM:"      Made in Brazil
EOF
        ;;
        
        "Bitrig"*)
            set_colors 2 7
            read -rd '' ascii_data <<'EOF'
${c1}   `hMMMMN+
   -MMo-dMd`
   oMN- oMN`
   yMd  /NM:
  .mMmyyhMMs
  :NMMMhsmMh
  +MNhNNoyMm-
  hMd.-hMNMN:
  mMmsssmMMMo
 .MMdyyhNMMMd
 oMN.`/dMddMN`
 yMm/hNm+./MM/
.dMMMmo.``.NMo
:NMMMNmmmmmMMh
/MN/-------oNN:
hMd.       .dMh
sm/         /ms
EOF
        ;;

        "BlackArch"*)
            set_colors 1 1 0 1
            read -rd '' ascii_data <<'EOF'
${c3}                   00
                   11
                  ====${c1}
                  .${c3}//${c1}
                 `o${c3}//${c1}:
                `+o${c3}//${c1}o:
               `+oo${c3}//${c1}oo:
               -+oo${c3}//${c1}oo+:
             `/:-:+${c3}//${c1}ooo+:
            `/+++++${c3}//${c1}+++++:
           `/++++++${c3}//${c1}++++++:
          `/+++o${c2}ooo${c3}//${c2}ooo${c1}oooo/`
${c2}         ${c1}./${c2}ooosssso${c3}//${c2}osssssso${c1}+`
${c2}        .oossssso-`${c3}//${c1}`/ossssss+`
       -osssssso.  ${c3}//${c1}  :ssssssso.
      :osssssss/   ${c3}//${c1}   osssso+++.
     /ossssssss/   ${c3}//${c1}   +ssssooo/-
   `/ossssso+/:-   ${c3}//${c1}   -:/+osssso+-
  `+sso+:-`        ${c3}//${c1}       `.-/+oso:
 `++:.             ${c3}//${c1}            `-/+/
 .`                ${c3}/${c1}                `/
EOF
        ;;

        "BLAG"*)
            set_colors 5 7
            read -rd '' ascii_data <<'EOF'
${c1}             d
            ,MK:
            xMMMX:
           .NMMMMMX;
           lMMMMMMMM0clodkO0KXWW:
           KMMMMMMMMMMMMMMMMMMX'
      .;d0NMMMMMMMMMMMMMMMMMMK.
 .;dONMMMMMMMMMMMMMMMMMMMMMMx
'dKMMMMMMMMMMMMMMMMMMMMMMMMl
   .:xKWMMMMMMMMMMMMMMMMMMM0.
       .:xNMMMMMMMMMMMMMMMMMK.
          lMMMMMMMMMMMMMMMMMMK.
          ,MMMMMMMMWkOXWMMMMMM0
          .NMMMMMNd.     `':ldko
           OMMMK:
           oWk,
           ;:
EOF
        ;;

        "BlankOn"*)
            set_colors 1 7 3
            read -rd '' ascii_data <<'EOF'
${c2}        `./ohdNMMMMNmho+.` ${c1}       .+oo:`
${c2}      -smMMMMMMMMMMMMMMMMmy-`    ${c1}`yyyyy+
${c2}   `:dMMMMMMMMMMMMMMMMMMMMMMd/`  ${c1}`yyyyys
${c2}  .hMMMMMMMNmhso/++symNMMMMMMMh- ${c1}`yyyyys
${c2} -mMMMMMMms-`         -omMMMMMMN-${c1}.yyyyys
${c2}.mMMMMMMy.              .yMMMMMMm:${c1}yyyyys
${c2}sMMMMMMy                 `sMMMMMMh${c1}yyyyys
${c2}NMMMMMN:                  .NMMMMMN${c1}yyyyys
${c2}MMMMMMm.                   NMMMMMN${c1}yyyyys
${c2}hMMMMMM+                  /MMMMMMN${c1}yyyyys
${c2}:NMMMMMN:                :mMMMMMM+${c1}yyyyys
${c2} oMMMMMMNs-            .sNMMMMMMs.${c1}yyyyys
${c2}  +MMMMMMMNho:.`  `.:ohNMMMMMMNo ${c1}`yyyyys
${c2}   -hMMMMMMMMNNNmmNNNMMMMMMMMh-  ${c1}`yyyyys
${c2}     :yNMMMMMMMMMMMMMMMMMMNy:`   ${c1}`yyyyys
${c2}       .:sdNMMMMMMMMMMNds/.      ${c1}`yyyyyo
${c2}           `.:/++++/:.`           ${c1}:oys+.
EOF
        ;;

        "BlueLight"*)
            set_colors 7 4
            read -rd '' ascii_data <<'EOF'
${c1}              oMMNMMMMMMMMMMMMMMMMMMMMMM
              oMMMMMMMMMMMMMMMMMMMMMMMMM
              oMMMMMMMMMMMMMMMMMMMMMMMMM
              oMMMMMMMMMMMMMMMMMMMMMMMMM
              -+++++++++++++++++++++++mM${c2}
             ```````````````````````..${c1}dM${c2}
           ```````````````````````....${c1}dM${c2}
         ```````````````````````......${c1}dM${c2}
       ```````````````````````........${c1}dM${c2}
     ```````````````````````..........${c1}dM${c2}
   ```````````````````````............${c1}dM${c2}
.::::::::::::::::::::::-..............${c1}dM${c2}
 `-+yyyyyyyyyyyyyyyyyyyo............${c1}+mMM${c2}
     -+yyyyyyyyyyyyyyyyo..........${c1}+mMMMM${c2}
        ./syyyyyyyyyyyyo........${c1}+mMMMMMM${c2}
           ./oyyyyyyyyyo......${c1}+mMMMMMMMM${c2}
              omdyyyyyyo....${c1}+mMMMMMMMMMM${c2}
              ${c1}oMMM${c2}mdhyyo..${c1}+mMMMMMMMMMMMM
              oNNNNNNm${c2}dso${c1}mMMMMMMMMMMMMMM
EOF
        ;;

       "Bodhi"*)
           set_colors 7 11 2
           read -rd '' ascii_data <<'EOF'
${c1}|           ${c2},,mmKKKKKKKKWm,,
 ${c1}'      ${c2},aKKP${c1}LL**********|L*${c2}TKp,
   ${c1}t  ${c2}aKP${c1}L**```          ```**L${c2}*Kp
    IX${c1}EL${c3}L,wwww,              ${c1}``*||${c2}Kp
  ,#P${c1}L|${c3}KKKpPP@IPPTKmw,          ${c1}`*||${c2}K
 ,K${c1}LL*${c3}{KKKKKKPPb$KPhpKKPKp        ${c1}`||${c2}K
 #${c1}PL  ${c3}!KKKKKKPhKPPP$KKEhKKKKp      ${c1}`||${c2}K
!H${c1}L*   ${c3}1KKKKKKKphKbPKKKKKK$KKp      ${c1}`|I${c2}W
$${c1}bL     ${c3}KKKKKKKKBQKhKbKKKKKKKK       ${c1}|I${c2}N
$${c1}bL     ${c3}!KKKKKKKKKKNKKKKKKKPP`       ${c1}|I${c2}b
TH${c1}L*     ${c3}TKKKKKK##KKKN@KKKK^         ${c1}|I${c2}M
 K@${c1}L      ${c3}*KKKKKKKKKKKEKE5          ${c1}||${c2}K
 `NL${c1}L      ${c3}`KKKKKKKKKK"```|L       ${c1}||${c2}#P
  `K@${c1}LL       ${c3}`"**"`        ${c1}'.   :||${c2}#P
    Yp${c1}LL                      ${c1}' |L${c2}$M`
     `Tp${c1}pLL,                ,|||${c2}p'L
        "Kpp${c1}LL++,.,    ,,|||$${c2}#K*   ${c1}'.
           ${c2}`"MKWpppppppp#KM"`        ${c1}`h,
EOF
       ;;

       "bonsai"*)
           set_colors 6 2 3
           read -rd '' ascii_data <<'EOF'
${c2}   ,####,
   ${c2}#######,  ${c2},#####,
   ${c2}#####',#  ${c2}'######
    ${c2}''###'${c3}';,,,'${c2}###'
   ${c3}       ,;  ''''
   ${c3}      ;;;   ${c2},#####,
   ${c3}     ;;;'  ,,;${c2};;###
   ${c3}     ';;;;''${c2}'####'
   ${c3}      ;;;
   ${c3}   ,.;;';'',,,
   ${c3}  '     '
${c1} #
 #                        O
 ##, ,##,',##, ,##  ,#,   ,
 # # #  # #''# #,,  # #   #
 '#' '##' #  #  ,,# '##;, #
EOF
       ;;

       "BSD")
            set_colors 1 7 4 3 6
            read -rd '' ascii_data <<'EOF'
${c1}             ,        ,
            /(        )`
            \ \___   / |
            /- _  `-/  '
           (${c2}/\/ \ ${c1}\   /\
           ${c2}/ /   | `    ${c1}\
           ${c3}O O   ${c2}) ${c1}/    |
           ${c2}`-^--'${c1}`<     '
          (_.)  _  )   /
           `.___/`    /
             `-----' /
${c4}<----.     __ / __   \
${c4}<----|====${c1}O)))${c4}==${c1}) \) /${c4}====|
<----'    ${c1}`--' `.__,' \
             |        |
              \       /       /\
         ${c5}______${c1}( (_  / \______/
       ${c5},'  ,-----'   |
       `--{__________)
EOF
        ;;

        "BunsenLabs"*)
            set_colors fg 7
            read -rd '' ascii_data <<'EOF'
${c1}        `++
      -yMMs
    `yMMMMN`
   -NMMMMMMm.
  :MMMMMMMMMN-
 .NMMMMMMMMMMM/
 yMMMMMMMMMMMMM/
`MMMMMMNMMMMMMMN.
-MMMMN+ /mMMMMMMy
-MMMm`   `dMMMMMM
`MMN.     .NMMMMM.
 hMy       yMMMMM`
 -Mo       +MMMMN
  /o       +MMMMs
           +MMMN`
           hMMM:
          `NMM/
          +MN:
          mh.
         -/
EOF
        ;;

        "Calculate"*)
            set_colors 7 3
            read -rd '' ascii_data <<'EOF'
${c1}                              ......
                           ,,+++++++,.
                         .,,,....,,,${c2}+**+,,.${c1}
                       ............,${c2}++++,,,${c1}
                      ...............
                    ......,,,........
                  .....+*#####+,,,*+.
              .....,*###############,..,,,,,,..
           ......,*#################*..,,,,,..,,,..
         .,,....*####################+***+,,,,...,++,
       .,,..,..*#####################*,
     ,+,.+*..*#######################.
   ,+,,+*+..,########################*
.,++++++.  ..+##**###################+
.....      ..+##***#################*.
           .,.*#*****##############*.
           ..,,*********#####****+.
     ${c2}.,++*****+++${c1}*****************${c2}+++++,.${c1}
      ${c2},++++++**+++++${c1}***********${c2}+++++++++,${c1}
     ${c2}.,,,,++++,..  .,,,,,.....,+++,.,,${c1}
EOF
        ;;
    "Carbs"*)
        set_colors 4 5 4 4 4 4
        read -rd '' ascii_data <<'EOF'
${c2}             ..........
          ..,;:ccccccc:;'..
       ..,clllc:;;;;;:cllc,.
      .,cllc,...     ..';;'.
     .;lol;..           ..
    .,lol;.
    .coo:.
   .'lol,.
   .,lol,.
   .,lol,.
    'col;.
    .:ooc'.
    .'col:.
     .'cllc'..          .''.
      ..:lolc,'.......',cll,.
        ..;cllllccccclllc;'.
          ...',;;;;;;,,...
                .....
EOF
        ;;

    "CBL-Mariner"*)
        set_colors 6
        read -rd '' ascii_data <<'EOF'
${c1}                    .
                  :-  .
                :==. .=:
              :===:  -==:
            :-===:  .====:
          :-====-   -=====:
         -======   :=======:
        -======.  .=========:
       -======:   -==========.
      -======-    -===========.
     :======-      :===========.
    :=======.       .-==========.
   :=======:          -==========.
  :=======-            :==========.
 :=======-              .-========-
:--------.                :========-
                    ..:::--=========-
            ..::---================-=-
EOF
        ;;

        "CelOS"*)
            set_colors 4 6 0 5
            read -rd '' ascii_data <<'EOF'

${c4}                     .,cmmmmmmmmmmmc,.
                .,cmMMMMMMMMMMMMMMMMMMMMmc.
             .cMMMMMMMMMMMMMMMMMMMMMMMMMMMmc.
           .cMMMMMMMMMMMMMMMMMMMMMMMMMMMMMMMMc.
         ,:MMM ${c3}####################################${c4}
        cMMMMMMmmmmmmmmmmmmmmmmmmmmmmmmmmmmmmmmmc.
       .MMMMMMMMMMMMMMMMMMMMMMMMMMMMMMMMMMMMMMMMMM.
      .MMMMMMMMMMMMMMMMMMMMMMMMMMMMMMMMMMMMMMMMMMMc
      "******************************MMMMMMMMMMMMMc:
${c3}#################################### ${c4}MMMMMMMMMMMMMc
      "MMMMMMMMMMMMMMMMMMMMMMMMMMMMMMMMMMMMMMMMMMM:
       "MMMMMMMMMMMMMMMMMMMMMMMMMMMMMMMMMMMMMMMMMM"
       'MMMMMMMMM*******************************:
        \"MMMMMM ${c3}#####################################
         ${c4}`:MMMMMMmmmmmmmmmmmmmmmmmmmmmmmmmmmmm;
           `"MMMMMMMMMMMMMMMMMMMMMMMMMMMMMMMM"
             `":MMMMMMMMMMMMMMMMMMMMMMMMM;'
                `":MMMMMMMMMMMMMMMMMMM:"
                     "************"




EOF
        ;;

        "centos_small"*)
            set_colors 3 2 4 5 7
            read -rd '' ascii_data <<'EOF'
${c2} ____${c1}^${c4}____
${c2} |\\  ${c1}|${c4}  /|
${c2} | \\ ${c1}|${c4} / |
${c4}<---- ${c3}---->
${c3} | / ${c2}|${c1} \\ |
${c3} |/__${c2}|${c1}__\\|
${c2}     v
EOF
        ;;

        "CentOS"*)
            set_colors 3 2 4 5 7
            read -rd '' ascii_data <<'EOF'
${c1}                 ..
               .PLTJ.
              <><><><>
     ${c2}KKSSV' 4KKK ${c1}LJ${c4} KKKL.'VSSKK
     ${c2}KKV' 4KKKKK ${c1}LJ${c4} KKKKAL 'VKK
     ${c2}V' ' 'VKKKK ${c1}LJ${c4} KKKKV' ' 'V
     ${c2}.4MA.' 'VKK ${c1}LJ${c4} KKV' '.4Mb.
${c4}   . ${c2}KKKKKA.' 'V ${c1}LJ${c4} V' '.4KKKKK ${c3}.
${c4} .4D ${c2}KKKKKKKA.'' ${c1}LJ${c4} ''.4KKKKKKK ${c3}FA.
${c4}<QDD ++++++++++++  ${c3}++++++++++++ GFD>
${c4} 'VD ${c3}KKKKKKKK'.. ${c2}LJ ${c1}..'KKKKKKKK ${c3}FV
${c4}   ' ${c3}VKKKKK'. .4 ${c2}LJ ${c1}K. .'KKKKKV ${c3}'
     ${c3} 'VK'. .4KK ${c2}LJ ${c1}KKA. .'KV'
     ${c3}A. . .4KKKK ${c2}LJ ${c1}KKKKA. . .4
     ${c3}KKA. 'KKKKK ${c2}LJ ${c1}KKKKK' .4KK
     ${c3}KKSSA. VKKK ${c2}LJ ${c1}KKKV .4SSKK
${c2}              <><><><>
               'MKKM'
                 ''
EOF
        ;;

        "Center"*)
            read -rd '' ascii_data <<'EOF'
${c2}                    .
                    o,
            .       d,       .
            ';'   ..d;..  .cl'
              .:; 'oldO,.oo.
              ..,:,xKXxoo;'.
        ,;;;;;ldxkONMMMXxkxc;;;;;.
        .....':oddXWMNOxlcl:......
               .:dlxk0c;:. .
              :d:.,xcld,.,:.
            ;l,    .l;     ';'
                   .o;
                    l,
EOF
                ;;

        "Chakra"*)
            set_colors 4 5 7 6
            read -rd '' ascii_data <<'EOF'
${c1}     _ _ _        "kkkkkkkk.
   ,kkkkkkkk.,    'kkkkkkkkk,
   ,kkkkkkkkkkkk., 'kkkkkkkkk.
  ,kkkkkkkkkkkkkkkk,'kkkkkkkk,
 ,kkkkkkkkkkkkkkkkkkk'kkkkkkk.
  "''"''',;::,,"''kkk''kkkkk;   __
      ,kkkkkkkkkk, "k''kkkkk' ,kkkk
    ,kkkkkkk' ., ' .: 'kkkk',kkkkkk
  ,kkkkkkkk'.k'   ,  ,kkkk;kkkkkkkkk
 ,kkkkkkkk';kk 'k  "'k',kkkkkkkkkkkk
.kkkkkkkkk.kkkk.'kkkkkkkkkkkkkkkkkk'
;kkkkkkkk''kkkkkk;'kkkkkkkkkkkkk''
'kkkkkkk; 'kkkkkkkk.,""''"''""
  ''kkkk;  'kkkkkkkkkk.,
     ';'    'kkkkkkkkkkkk.,
             ';kkkkkkkkkk'
               ';kkkkkk'
                  "''"
EOF
        ;;

        "ChaletOS"*)
            set_colors 4 7 1
            read -rd '' ascii_data <<'EOF'
${c1}             `.//+osso+/:``
         `/sdNNmhyssssydmNNdo:`
       :hNmy+-`          .-+hNNs-
     /mMh/`       `+:`       `+dMd:
   .hMd-        -sNNMNo.  /yyy  /mMs`
  -NM+       `/dMd/--omNh::dMM   `yMd`
 .NN+      .sNNs:/dMNy:/hNmo/s     yMd`
 hMs    `/hNd+-smMMMMMMd+:omNy-    `dMo
:NM.  .omMy:/hNMMMMMMMMMMNy:/hMd+`  :Md`
/Md` `sm+.omMMMMMMMMMMMMMMMMd/-sm+  .MN:
/Md`      MMMMMMMMMMMMMMMMMMMN      .MN:
:NN.      MMMMMMm....--NMMMMMN      -Mm.
`dMo      MMMMMMd      mMMMMMN      hMs
 -MN:     MMMMMMd      mMMMMMN     oMm`
  :NM:    MMMMMMd      mMMMMMN    +Mm-
   -mMy.  mmmmmmh      dmmmmmh  -hMh.
     oNNs-                    :yMm/
      .+mMdo:`            `:smMd/`
         -ohNNmhsoo++osshmNNh+.
            `./+syyhhyys+:``
EOF
        ;;

        "Chapeau"*)
            set_colors 2 7
            read -rd '' ascii_data <<'EOF'
${c1}               .-/-.
            ////////.
          ////////${c2}y+${c1}//.
        ////////${c2}mMN${c1}/////.
      ////////${c2}mMN+${c1}////////.
    ////////////////////////.
  /////////+${c2}shhddhyo${c1}+////////.
 ////////${c2}ymMNmdhhdmNNdo${c1}///////.
///////+${c2}mMms${c1}////////${c2}hNMh${c1}///////.
///////${c2}NMm+${c1}//////////${c2}sMMh${c1}///////
//////${c2}oMMNmmmmmmmmmmmmMMm${c1}///////
//////${c2}+MMmssssssssssssss+${c1}///////
`//////${c2}yMMy${c1}////////////////////
 `//////${c2}smMNhso++oydNm${c1}////////
  `///////${c2}ohmNMMMNNdy+${c1}///////
    `//////////${c2}++${c1}//////////
       `////////////////.
           -////////-
EOF
        ;;

        "Chrom"*)
            set_colors 2 1 3 4 7
            read -rd '' ascii_data <<'EOF'
${c2}            .,:loool:,.
        .,coooooooooooooc,.
     .,lllllllllllllllllllll,.
    ;ccccccccccccccccccccccccc;
${c1}  '${c2}ccccccccccccccccccccccccccccc.
${c1} ,oo${c2}c::::::::okO${c5}000${c3}0OOkkkkkkkkkkk:
${c1}.ooool${c2};;;;:x${c5}K0${c4}kxxxxxk${c5}0X${c3}K0000000000.
${c1}:oooool${c2};,;O${c5}K${c4}ddddddddddd${c5}KX${c3}000000000d
${c1}lllllool${c2};l${c5}N${c4}dllllllllllld${c5}N${c3}K000000000
${c1}lllllllll${c2}o${c5}M${c4}dccccccccccco${c5}W${c3}K000000000
${c1};cllllllllX${c5}X${c4}c:::::::::c${c5}0X${c3}000000000d
${c1}.ccccllllllO${c5}Nk${c4}c;,,,;cx${c5}KK${c3}0000000000.
${c1} .cccccclllllxOO${c5}OOO${c1}Okx${c3}O0000000000;
${c1}  .:ccccccccllllllllo${c3}O0000000OOO,
${c1}    ,:ccccccccclllcd${c3}0000OOOOOOl.
${c1}      '::ccccccccc${c3}dOOOOOOOkx:.
${c1}        ..,::cccc${c3}xOOOkkko;.
${c1}            ..,:${c3}dOkxl:.
EOF
        ;;

        "cleanjaro_small"*)
            set_colors 7 7
            read -rd '' ascii_data <<'EOF'
${c1}█████ ██████████
█████ ██████████
█████
█████
█████
████████████████
████████████████
EOF
        ;;

        "Cleanjaro"*)
            set_colors 7 7
            read -rd '' ascii_data <<'EOF'
${c1}███████▌ ████████████████
███████▌ ████████████████
███████▌ ████████████████
███████▌
███████▌
███████▌
███████▌
███████▌
█████████████████████████
█████████████████████████
█████████████████████████
▀▀▀▀▀▀▀▀▀▀▀▀▀▀▀▀▀▀▀▀▀▀▀▀▀
EOF
        ;;

        "ClearOS"*)
            set_colors 2
            read -rd '' ascii_data <<'EOF'
${c1}             `.--::::::--.`
         .-:////////////////:-.
      `-////////////////////////-`
     -////////////////////////////-
   `//////////////-..-//////////////`
  ./////////////:      ://///////////.
 `//////:..-////:      :////-..-//////`
 ://////`    -///:.``.:///-`    ://///:
`///////:.     -////////-`    `:///////`
.//:--////:.     -////-`    `:////--://.
./:    .////:.     --`    `:////-    :/.
`//-`    .////:.        `:////-    `-//`
 :///-`    .////:.    `:////-    `-///:
 `/////-`    -///:    :///-    `-/////`
  `//////-   `///:    :///`   .//////`
   `:////:   `///:    :///`   -////:`
     .://:   `///:    :///`   -//:.
       .::   `///:    :///`   -:.
             `///:    :///`
              `...    ...`
EOF
        ;;

        "Clear Linux OS"* | "Clear_Linux"*)
            set_colors 4 3 7 6
            read -rd '' ascii_data <<'EOF'
${c1}          BBB
       BBBBBBBBB
     BBBBBBBBBBBBBBB
   BBBBBBBBBBBBBBBBBBBB
   BBBBBBBBBBB         BBB
  BBBBBBBB${c2}YYYYY
${c1}  BBBBBBBB${c2}YYYYYY
${c1}  BBBBBBBB${c2}YYYYYYY
${c1}  BBBBBBBBB${c2}YYYYY${c3}W
${c4} GG${c1}BBBBBBBY${c2}YYYY${c3}WWW
${c4} GGG${c1}BBBBBBB${c2}YY${c3}WWWWWWWW
${c4} GGGGGG${c1}BBBBBB${c3}WWWWWWWW
${c4} GGGGGGGG${c1}BBBB${c3}WWWWWWWW
${c4}GGGGGGGGGGG${c1}BBB${c3}WWWWWWW
${c4}GGGGGGGGGGGGG${c1}B${c3}WWWWWW
${c4}GGGGGGGG${c3}WWWWWWWWWWW
${c4}GG${c3}WWWWWWWWWWWWWWWW
 WWWWWWWWWWWWWWWW
      WWWWWWWWWW
          WWW
EOF
        ;;

        "Clover"*)
            set_colors 2 6
            read -rd '' ascii_data <<'EOF'
${c1}               `omo``omo`
             `oNMMMNNMMMNo`
           `oNMMMMMMMMMMMMNo`
          oNMMMMMMMMMMMMMMMMNo
          `sNMMMMMMMMMMMMMMNs`
     `omo`  `sNMMMMMMMMMMNs`  `omo`
   `oNMMMNo`  `sNMMMMMMNs`  `oNMMMNo`
 `oNMMMMMMMNo`  `oNMMNs`  `oNMMMMMMMNo`
oNMMMMMMMMMMMNo`  `sy`  `oNMMMMMMMMMMMNo
`sNMMMMMMMMMMMMNo.${c2}oNNs${c1}.oNMMMMMMMMMMMMNs`
`oNMMMMMMMMMMMMNs.${c2}oNNs${c1}.oNMMMMMMMMMMMMNo`
oNMMMMMMMMMMMNs`  `sy`  `oNMMMMMMMMMMMNo
 `oNMMMMMMMNs`  `oNMMNo`  `oNMMMMMMMNs`
   `oNMMMNs`  `sNMMMMMMNs`  `oNMMMNs`
     `oNs`  `sNMMMMMMMMMMNs`  `oNs`
          `sNMMMMMMMMMMMMMMNs`
          +NMMMMMMMMMMMMMMMMNo
           `oNMMMMMMMMMMMMNo`
             `oNMMMNNMMMNs`
               `omo``oNs`
EOF
        ;;

        "Condres"*)
            set_colors 2 3 6
            read -rd '' ascii_data <<'EOF'
${c1}syyyyyyyyyyyyyyyyyyyyyyyyyyyyyyyyyyy+${c3}.+.
${c1}`oyyyyyyyyyyyyyyyyyyyyyyyyyyyyyyyyy+${c3}:++.
${c2}/o${c1}+oyyyyyyyyyyyyyyyyyyyyyyyyyyyyyy/${c3}oo++.
${c2}/y+${c1}syyyyyyyyyyyyyyyyyyyyyyyyyyyyy${c3}+ooo++.
${c2}/hy+${c1}oyyyhhhhhhhhhhhhhhyyyyyyyyy${c3}+oo+++++.
${c2}/hhh+${c1}shhhhhdddddhhhhhhhyyyyyyy${c3}+oo++++++.
${c2}/hhdd+${c1}oddddddddddddhhhhhyyyys${c3}+oo+++++++.
${c2}/hhddd+${c1}odmmmdddddddhhhhyyyy${c3}+ooo++++++++.
${c2}/hhdddmo${c1}odmmmdddddhhhhhyyy${c3}+oooo++++++++.
${c2}/hdddmmms${c1}/dmdddddhhhhyyys${c3}+oooo+++++++++.
${c2}/hddddmmmy${c1}/hdddhhhhyyyyo${c3}+oooo++++++++++:
${c2}/hhdddmmmmy${c1}:yhhhhyyyyy+${c3}+oooo+++++++++++:
${c2}/hhddddddddy${c1}-syyyyyys+${c3}ooooo++++++++++++:
${c2}/hhhddddddddy${c1}-+yyyy+${c3}/ooooo+++++++++++++:
${c2}/hhhhhdddddhhy${c1}./yo:${c3}+oooooo+++++++++++++/
${c2}/hhhhhhhhhhhhhy${c1}:-.${c3}+sooooo+++++++++++///:
${c2}:sssssssssssso++${c1}${c3}`:/:--------.````````
EOF
        ;;

        "Container Linux by CoreOS"* | "Container_Linux"*)
            set_colors 4 7 1
            read -rd '' ascii_data <<'EOF'
${c1}                .....
          .';:cccccccc:;'.
        ':ccccclc${c3}lllllllll${c1}cc:.
     .;cccccccc${c3}lllllllllllllll${c1}c,
    ;clllccccc${c3}llllllllllllllllll${c1}c,
  .cllclccccc${c3}lllll${c2}lll${c3}llllllllllll${c1}c:
  ccclclcccc${c3}cllll${c2}kWMMNKk${c3}llllllllll${c1}c:
 :ccclclcccc${c3}llll${c2}oWMMMMMMWO${c3}lllllllll${c1}c,
.ccllllllccc${c3}clll${c2}OMMMMMMMMM0${c3}lllllllll${c1}c
.lllllclcccc${c3}llll${c2}KMMMMMMMMMMo${c3}llllllll${c1}c.
.lllllllcccc${c3}clll${c2}KMMMMMMMMN0${c3}lllllllll${c1}c.
.cclllllcccc${c3}lllld${c2}xkkxxdo${c3}llllllllllc${c1}lc
 :cccllllllcccc${c3}lllccllllcclccc${c1}cccccc;
 .ccclllllllcccccccc${c3}lll${c1}ccccclccccccc
  .cllllllllllclcccclccclccllllcllc
    :cllllllllccclcllllllllllllcc;
     .cccccccccccccclcccccccccc:.
       .;cccclccccccllllllccc,.
          .';ccccclllccc:;..
                .....
EOF
        ;;

        "crux_small"|KISS*)
            set_colors 4 5 7 6
            read -rd '' ascii_data <<'EOF'
${c1}    ___
   (${c3}.· ${c1}|
   (${c2}<> ${c1}|
  / ${c3}__  ${c1}\\
 ( ${c3}/  \\ ${c1}/|
${c2}_${c1}/\\ ${c3}__)${c1}/${c2}_${c1})
${c2}\/${c1}-____${c2}\/
EOF
        ;;

        "CRUX"*)
            set_colors 4 5 7 6
            read -rd '' ascii_data <<'EOF'
${c1}         odddd
      oddxkkkxxdoo
     ddcoddxxxdoool
     xdclodod  olol
     xoc  xdd  olol
     xdc  ${c2}k00${c1}Okdlol
     xxd${c2}kOKKKOkd${c1}ldd
     xdco${c2}xOkdlo${c1}dldd
     ddc:cl${c2}lll${c1}oooodo
   odxxdd${c3}xkO000kx${c1}ooxdo
  oxdd${c3}x0NMMMMMMWW0od${c1}kkxo
 oooxd${c3}0WMMMMMMMMMW0o${c1}dxkx
docldkXW${c3}MMMMMMMWWN${c1}Odolco
xx${c2}dx${c1}kxxOKN${c3}WMMWN${c1}0xdoxo::c
${c2}xOkkO${c1}0oo${c3}odOW${c2}WW${c1}XkdodOxc:l
${c2}dkkkxkkk${c3}OKX${c2}NNNX0Oxx${c1}xc:cd
${c2} odxxdx${c3}xllod${c2}ddooxx${c1}dc:ldo
${c2}   lodd${c1}dolccc${c2}ccox${c1}xoloo
EOF
        ;;

        *"Crystal Linux"*)
            set_colors 13 5
            read -rd '' ascii_data <<'EOF'
${c1}                        mysssym
${c1}                      mysssym
${c1}                    mysssym
${c1}                  mysssym
${c1}                mysssyd
${c1}              mysssyd    N
${c1}            mysssyd    mysym
${c1}          mysssyd      dysssym
${c1}        mysssyd          dysssym
${c1}      mysssyd              dysssym
${c1}      mysssyd              dysssym
${c1}        mysssyd          dysssym
${c1}          mysssyd      dysssym
${c1}            mysym    dysssym
${c1}              N    dysssym
${c1}                 dysssym
${c1}               dysssym
${c1}             dysssym
${c1}           dysssym
${c1}         dysssym
EOF
        ;;

        *"Cucumber"*)
            set_colors 2 3
            read -rd '' ascii_data <<'EOF'
${c1}           `.-://++++++//:-.`
        `:/+//${c2}::--------${c1}:://+/:`
      -++/:${c2}----..........----${c1}:/++-
    .++:${c2}---...........-......---${c1}:++.
   /+:${c2}---....-::/:/--//:::-....---${c1}:+/
 `++:${c2}--.....:---::/--/::---:.....--${c1}:++`
 /+:${c2}--.....--.--::::-/::--.--.....--${c1}:+/
-o:${c2}--.......-:::://--/:::::-.......--${c1}:o-
/+:${c2}--...-:-::---:::..:::---:--:-...--${c1}:+/
o/:${c2}-...-:.:.-/:::......::/:.--.:-...-${c1}:/o
o/${c2}--...::-:/::/:-......-::::::-/-...-${c1}:/o
/+:${c2}--..-/:/:::--:::..:::--::////-..--${c1}:+/
-o:${c2}--...----::/:::/--/:::::-----...--${c1}:o-
 /+:${c2}--....://:::.:/--/:.::://:....--${c1}:+/
 `++:${c2}--...-:::.--.:..:.--.:/:-...--${c1}:++`
   /+:${c2}---....----:-..-:----....---${c1}:+/
    .++:${c2}---..................---${c1}:++.
      -/+/:${c2}----..........----${c1}:/+/-
        `:/+//${c2}::--------:::${c1}/+/:`
           `.-://++++++//:-.`
EOF
        ;;

        "CutefishOS"*)
            set_colors 6 7 4
            read -rd '' ascii_data <<'EOF'
${c1}                     ___ww___
_              _wwMMM@M^^^^MMMMww_
M0w_       _wMMM~~             ~~MMm_
  ~MMy _ww0M~                      ~MMy
    ~MMMM~                      o    "MM
${c3}  jw0M~~MMMw_                      _wMM'
wMM~      ~~MMmw__             __w0M~
~             ~~MM0MmwwwwwwwwwMMM~
                    ~~~~^^~~~
EOF
        ;;

        "CyberOS"*)
            set_colors 50 32 57
            read -rd '' ascii_data <<'EOF'
${c3}             !M$EEEEEEEEEEEP
            .MMMMM000000Nr.
            ${c3}&MMMMMM${c2}MMMMMMMMMMMMM9
           ${c3}~MMM${c1}MMMM${c2}MMMMMMMMMMMMC
      ${c1}"    ${c3}M${c1}MMMMMMM${c2}MMMMMMMMMMs
    ${c1}iM${c2}MMM&&${c1}MMMMMMMM${c2}MMMMMMMM\\
   ${c1}BMMM${c2}MMMMM${c1}MMMMMMM${c2}MMMMMM${c3}"
  ${c1}9MMMMM${c2}MMMMMMM${c1}MMMM${c2}MMMM${c3}MMMf-
        ${c2}sMMMMMMMM${c1}MM${c2}M${c3}MMMMMMMMM3_
         ${c2}+ffffffff${c1}P${c3}MMMMMMMMMMMM0
                    ${c2}CMMMMMMMMMMM
                      }MMMMMMMMM
                        ~MMMMMMM
                          "RMMMM
                            .PMB
EOF
        ;;

                "dahlia"*)
                    set_colors 1 7 3
                    read -rd '' ascii_data <<'EOF'
${c1}
                  .#.
                *%@@@%*
        .,,,,,(&@@@@@@@&/,,,,,.
       ,#@@@@@@@@@@@@@@@@@@@@@#.
       ,#@@@@@@@&#///#&@@@@@@@#.
     ,/%&@@@@@%/,    .,(%@@@@@&#/.
   *#&@@@@@@#,.         .*#@@@@@@&#,
 .&@@@@@@@@@(            .(@@@@@@@@@&&.
#@@@@@@@@@@(               )@@@@@@@@@@@#
 °@@@@@@@@@@(            .(@@@@@@@@@@@°
   *%@@@@@@@(.           ,#@@@@@@@%*
     ,(&@@@@@@%*.     ./%@@@@@@%(,
       ,#@@@@@@@&(***(&@@@@@@@#.
       ,#@@@@@@@@@@@@@@@@@@@@@#.
        ,*****#&@@@@@@@&(*****,
               ,/%@@@%/.
                  ,#,
EOF
                ;;

        "debian_small")
            set_colors 1 7 3
            read -rd '' ascii_data <<'EOF'
${c1}  _____
 /  __ \\
|  /    |
|  \\___-
-_
  --_
EOF
        ;;

        "Debian"*)
            set_colors 1 7 3
            read -rd '' ascii_data <<'EOF'
${c2}       _,met$$$$$gg.
    ,g$$$$$$$$$$$$$$$P.
  ,g$$P"        """Y$$.".
 ,$$P'              `$$$.
',$$P       ,ggs.     `$$b:
`d$$'     ,$P"'   ${c1}.${c2}    $$$
 $$P      d$'     ${c1},${c2}    $$P
 $$:      $$.   ${c1}-${c2}    ,d$$'
 $$;      Y$b._   _,d$P'
 Y$$.    ${c1}`.${c2}`"Y$$$$P"'
${c2} `$$b      ${c1}"-.__
${c2}  `Y$$
   `Y$$.
     `$$b.
       `Y$$b.
          `"Y$b._
              `"""
EOF
        ;;

        "Deepin"*)
            set_colors 2 7
            read -rd '' ascii_data <<'EOF'
${c1}             ............
         .';;;;;.       .,;,.
      .,;;;;;;;.       ';;;;;;;.
    .;::::::::'     .,::;;,''''',.
   ,'.::::::::    .;;'.          ';
  ;'  'cccccc,   ,' :: '..        .:
 ,,    :ccccc.  ;: .c, '' :.       ,;
.l.     cllll' ., .lc  :; .l'       l.
.c       :lllc  ;cl:  .l' .ll.      :'
.l        'looc. .   ,o:  'oo'      c,
.o.         .:ool::coc'  .ooo'      o.
 ::            .....   .;dddo      ;c
  l:...            .';lddddo.     ,o
   lxxxxxdoolllodxxxxxxxxxc      :l
    ,dxxxxxxxxxxxxxxxxxxl.     'o,
      ,dkkkkkkkkkkkkko;.    .;o;
        .;okkkkkdl;.    .,cl:.
            .,:cccccccc:,.
EOF
        ;;

        "DesaOS")
            set_colors 2 7
            read -rd '' ascii_data <<'EOF'
${c1}███████████████████████
███████████████████████
███████████████████████
███████████████████████
████████               ███████
████████               ███████
████████               ███████
████████               ███████
████████               ███████
████████               ███████
████████               ███████
██████████████████████████████
██████████████████████████████
████████████████████████
████████████████████████
████████████████████████
EOF
        ;;

        "Devuan"*)
            set_colors 5 7
            read -rd '' ascii_data <<'EOF'
${c1}   ..,,;;;::;,..
           `':ddd;:,.
                 `'dPPd:,.
                     `:b$$b`.
                        'P$$$d`
                         .$$$$$`
                         ;$$$$$P
                      .:P$$$$$$`
                  .,:b$$$$$$$;'
             .,:dP$$$$$$$$b:'
      .,:;db$$$$$$$$$$Pd'`
 ,db$$$$$$$$$$$$$$b:'`
:$$$$$$$$$$$$b:'`
 `$$$$$bd:''`
   `'''`
EOF
        ;;

        "DracOS"*)
            set_colors 1 7 3
            read -rd '' ascii_data <<'EOF'
${c1}       `-:/-
          -os:
            -os/`
              :sy+-`
               `/yyyy+.
                 `+yyyyo-
                   `/yyyys:
`:osssoooo++-        +yyyyyy/`
   ./yyyyyyo         yo`:syyyy+.
      -oyyy+         +-   :yyyyyo-
        `:sy:        `.    `/yyyyys:
           ./o/.`           .oyyso+oo:`
              :+oo+//::::///:-.`     `.`
EOF
        ;;

        "DarkOs")
            set_colors 1 6 5 3 2
            read -rd '' ascii_data <<'EOF'

${c3}⠀⠀⠀⠀  ⠀⠀⠀⠀⠀⠀⠀⠀⠀⠀⠀⠀⠀⠀⠀⠀⠀⠀⠀⠀⢠⠢⠀⠀⠀⠀⠀⠀⠀⠀⠀⠀⠀⠀⠀⠀
${c1}⠀⠀⠀⠀⠀⠀⠀⠀⠀⠀⠀⠀⠀⠀⠀⠀⠀⠀⠀⠀⠀⠀⠀⠀⢀⣶⠋⡆⢹⠀⠀⠀⠀⠀⠀⠀⠀⠀⠀⠀⠀⠀
${c5}⠀⠀⠀⠀⠀⠀⠀⠀⠀⠀⠀⠀⠀⠀⠀⠀⠀⠀⠀⢀⡆⢀⣤⢛⠛⣠⣿⠀⡏⠀⠀⠀⠀⠀⠀⠀⠀⠀⠀⠀⠀⠀
${c6}⠀⠀⠀⠀⠀⠀⠀⠀⠀⠀⠀⠀⠀⠀⠀⠀⠀⢀⣶⣿⠟⣡⠊⣠⣾⣿⠃⣠⠀⠀⠀⠀⠀⠀⠀⠀⠀⠀⠀⠀⠀⠀
${c2}⠀⠀⠀⠀⠀⠀⠀⠀⠀⠀⠀⠀⠀⠀⠀⠀⣴⣯⣿⠀⠊⣤⣿⣿⣿⠃⣴⣧⣄⣀⠀⠀⠀⠀⠀⠀⠀⠀⠀⠀⠀⠀
${c1}⠀⠀⠀⠀⠀⠀⠀⠀⠀⠀⠀⠀⢀⣤⣶⣿⣿⡟⣠⣶⣿⣿⣿⢋⣤⠿⠛⠉⢁⣭⣽⠋⠀⠀⠀⠀⠀⠀⠀⠀⠀⠀
${c4}  ⠀⠀⠀⠀⠀⠀ ⠀⣠⠖⡭⢉⣿⣯⣿⣯⣿⣿⣿⣟⣧⠛⢉⣤⣶⣾⣿⣿⠋⠀⠀⠀⠀⠀⠀⠀⠀⠀⠀⠀⠀
${c5}⠀⠀⠀⠀⠀⠀⠀⠀⣴⣫⠓⢱⣯⣿⢿⠋⠛⢛⠟⠯⠶⢟⣿⣯⣿⣿⣿⣿⣿⣿⣦⣄⠀⠀⠀⠀⠀⠀⠀⠀⠀⠀
${c2}⠀⠀⠀⠀⠀⠀⢀⡮⢁⣴⣿⣿⣿⠖⣠⠐⠉⠀⠀⠀⠀⠀⠀⠀⠀⠀⠉⠉⠉⠛⠛⠛⢿⣶⣄⠀⠀⠀⠀⠀⠀⠀
${c3}⠀⠀⠀⠀⢀⣤⣷⣿⣿⠿⢛⣭⠒⠉⠀⠀⠀⣀⣀⣄⣤⣤⣴⣶⣶⣶⣿⣿⣿⣿⣿⠿⠋⠁⠀⠀⠀⠀⠀⠀⠀⠀
${c1}⠀⢀⣶⠏⠟⠝⠉⢀⣤⣿⣿⣶⣾⣿⣿⣿⣿⣿⣿⣟⢿⣿⣿⣿⣿⣿⣿⣿⣿⣿⣧⠀⠀⠀⠀⠀⠀⠀⠀⠀⠀⠀
${c6}⢴⣯⣤⣶⣿⣿⣿⣿⣿⡿⣿⣯⠉⠉⠉⠉⠀⠀⠀⠈⣿⡀⣟⣿⣿⢿⣿⣿⣿⣿⣿⣦⠀⠀⠀⠀⠀⠀⠀⠀⠀⠀
${c5}⠀⠀⠀⠉⠛⣿⣧⠀⣆⠀⠀⠀⠀⠀⠀⠀⠀⠀⠀⠀⣿⠃⣿⣿⣯⣿⣦⡀⠀⠉⠻⣿⣦⠀⠀⠀⠀⠀⠀⠀⠀⠀
${c3}⠀⠀⠀⠀⠀⠀⠉⢿⣮⣦⠀⠀⠀⠀⠀⠀⠀⠀⠀⣼⣿⠀⣯⠉⠉⠛⢿⣿⣷⣄⠀⠈⢻⣆⠀⠀⠀⠀⠀⠀⠀⠀
${c2}⠀⠀⠀⠀⠀⠀⠀⠀⠀⠉⠢⠀⠀⠀⠀⠀⠀⠀⢀⢡⠃⣾⣿⣿⣦⠀⠀⠀⠙⢿⣿⣤⠀⠙⣄⠀⠀⠀⠀⠀⠀⠀
${c6}⠀⠀⠀⠀⠀⠀⠀⠀⠀⠀⠀⠀⠀⠀⠀⠀⠀⢀⢋⡟⢠⣿⣿⣿⠋⢿⣄⠀⠀⠀⠈⡄⠙⣶⣈⡄⠀⠀⠀⠀⠀⠀
${c1}⠀⠀⠀⠀⠀⠀⠀⠀⠀⠀⠀⠀⠀⠀⠀⠐⠚⢲⣿⠀⣾⣿⣿⠁⠀⠀⠉⢷⡀⠀⠀⣇⠀⠀⠈⠻⡀⠀⠀⠀⠀⠀
${c4}⠀⠀⠀⠀⠀⠀⠀⠀⠀⠀⠀⠀⠀⠀⠀⢢⣀⣿⡏⠀⣿⡿⠀⠀⠀⠀⠀⠀⠙⣦⠀⢧⠀⠀⠀⠀⠀⠀⠀⠀⠀⠀
${c3}⠀⠀⠀⠀⠀⠀⠀⠀⠀⠀⠀⠀⠀⠀⠀⠀⢸⠿⣧⣾⣿⠀⠀⠀⠀⠀⠀⠀⠀⠀⠙⣮⠀⠀⠀⠀⠀⠀⠀⠀⠀⠀
${c5}⠀⠀⠀⠀⠀⠀⠀⠀⠀⠀⠀⠀⠀⠀⠀⠀⠀⠀⠉⠙⠛⠀⠀⠀⠀⠀⠀⠀⠀⠀⠀⠀⠀⠀⠀⠀⠀

EOF
        ;;

        "Itc"*)
            set_colors 1
            read -rd '' ascii_data <<'EOF'
${c1}....................-==============+...
${c1}....................-==============:...
${c1}...:===========-....-==============:...
${c1}...-===========:....-==============-...
${c1}....*==========+........-::********-...
${c1}....*===========+.:*====**==*+-.-......
${c1}....:============*+-..--:+**====*---...
${c1}......::--........................::...
${c1}..+-:+-.+::*:+::+:-++::++-.:-.*.:++:++.
${c1}..:-:-++++:-::--:+::-::.:++-++:++--:-:.    ⠀⠀⠀⠀⠀
⠀⠀⠀⠀⠀⠀⠀⠀⠀⠀
EOF
        ;;

        "dragonfly_old"*)
            set_colors 1 7 3
            read -rd '' ascii_data <<'EOF'
     ${c1}                   .-.
                 ${c3} ()${c1}I${c3}()
            ${c1} "==.__:-:__.=="
            "==.__/~|~\__.=="
            "==._(  Y  )_.=="
 ${c2}.-'~~""~=--...,__${c1}\/|\/${c2}__,...--=~""~~'-.
(               ..=${c1}\\=${c1}/${c2}=..               )
 `'-.        ,.-"`;${c1}/=\\${c2};"-.,_        .-'`
     `~"-=-~` .-~` ${c1}|=|${c2} `~-. `~-=-"~`
          .-~`    /${c1}|=|${c2}\    `~-.
       .~`       / ${c1}|=|${c2} \       `~.
   .-~`        .'  ${c1}|=|${c2}  `.        `~-.
 (`     _,.-="`  ${c1}  |=|${c2}    `"=-.,_     `)
  `~"~"`        ${c1}   |=|${c2}           `"~"~`
                 ${c1}  /=\\
                   \\=/
                    ^
EOF
        ;;

        "dragonfly_small"*)
            set_colors 1 7 3
            read -rd '' ascii_data <<'EOF'
${c2}   ,${c1}_${c2},
('-_${c1}|${c2}_-')
 >--${c1}|${c2}--<
(_-'${c1}|${c2}'-_)
    ${c1}|
    |
    |
EOF
        ;;

        "DragonFly"*)
            set_colors 1 7 3
            read -rd '' ascii_data <<'EOF'
${c2},--,           ${c1}|           ${c2},--,
${c2}|   `-,       ${c1},^,       ${c2},-'   |
${c2} `,    `-,   ${c3}(/ \)   ${c2},-'    ,'
${c2}   `-,    `-,${c1}/   \${c2},-'    ,-'
${c2}      `------${c1}(   )${c2}------'
${c2}  ,----------${c1}(   )${c2}----------,
${c2} |        _,-${c1}(   )${c2}-,_        |
${c2}  `-,__,-'   ${c1}\   /${c2}   `-,__,-'
${c1}              | |
              | |
              | |
              | |
              | |
              | |
              `|'
EOF
        ;;

        "Drauger"*)
            set_colors 1 7
            read -rd '' ascii_data <<'EOF'
${c1}                  -``-
                `:+``+:`
               `/++``++/.
              .++/.  ./++.
             :++/`    `/++:
           `/++:        :++/`
          ./+/-          -/+/.
         -++/.            ./++-
        :++:`              `:++:
      `/++-                  -++/`
     ./++.                    ./+/.
    -++/`                      `/++-
   :++:`                        `:++:
 `/++-                            -++/`
.:-.`..............................`.-:.
`.-/++++++++++++++++++++++++++++++++/-.`
EOF
        ;;

        "elementary_small"*)
            set_colors 4 7 1
            read -rd '' ascii_data <<'EOF'
${c2}  _______
 / ____  \\
/  |  /  /\\
|__\\ /  / |
\\   /__/  /
 \\_______/
EOF
        ;;

        "Elementary"*)
            set_colors 4 7 1
            read -rd '' ascii_data <<'EOF'
${c2}         eeeeeeeeeeeeeeeee
      eeeeeeeeeeeeeeeeeeeeeee
    eeeee  eeeeeeeeeeee   eeeee
  eeee   eeeee       eee     eeee
 eeee   eeee          eee     eeee
eee    eee            eee       eee
eee   eee            eee        eee
ee    eee           eeee       eeee
ee    eee         eeeee      eeeeee
ee    eee       eeeee      eeeee ee
eee   eeee   eeeeee      eeeee  eee
eee    eeeeeeeeee     eeeeee    eee
 eeeeeeeeeeeeeeeeeeeeeeee    eeeee
  eeeeeeee eeeeeeeeeeee      eeee
    eeeee                 eeeee
      eeeeeee         eeeeeee
         eeeeeeeeeeeeeeeee
EOF
        ;;

        "EndeavourOS"*)
            set_colors 1 5 4
            read -rd '' ascii_data <<'EOF'
${c1}                     ./${c2}o${c3}.
${c1}                   ./${c2}sssso${c3}-
${c1}                 `:${c2}osssssss+${c3}-
${c1}               `:+${c2}sssssssssso${c3}/.
${c1}             `-/o${c2}ssssssssssssso${c3}/.
${c1}           `-/+${c2}sssssssssssssssso${c3}+:`
${c1}         `-:/+${c2}sssssssssssssssssso${c3}+/.
${c1}       `.://o${c2}sssssssssssssssssssso${c3}++-
${c1}      .://+${c2}ssssssssssssssssssssssso${c3}++:
${c1}    .:///o${c2}ssssssssssssssssssssssssso${c3}++:
${c1}  `:////${c2}ssssssssssssssssssssssssssso${c3}+++.
${c1}`-////+${c2}ssssssssssssssssssssssssssso${c3}++++-
${c1} `..-+${c2}oosssssssssssssssssssssssso${c3}+++++/`
   ./++++++++++++++++++++++++++++++/:.
  `:::::::::::::::::::::::::------``
EOF
        ;;
	
	        "EncryptOS"*)
            set_colors 2 5 6
            read -rd '' ascii_data <<'EOF'
${c2}                  *******                     
${c2}                ***       **.                  
${c2}                **         **                  
${c2}                **         **                  
                              
${c2}              *****************                
${c2}             ,,,,,,,,,,,,,,,,***               
${c2}             ,,,,,,,     ,,,,,,,               
${c2}             ,,,,,,,     ,,,,,,,               
${c2}             ,,,,,,,     ,,,,,,,               
${c2}             ,,,,,,,     ,,,,,,,               
${c2}             ,,,,,,,,,,,,,,,,,,,               
${c2}                 ,,,,,,,,,,,,.                  
                                   
EOF
        ;;

        "Endless"*)
            set_colors 1 7
            read -rd '' ascii_data <<'EOF'
${c1}           `:+yhmNMMMMNmhy+:`
        -odMMNhso//////oshNMMdo-
      /dMMh+.              .+hMMd/
    /mMNo`                    `oNMm:
  `yMMo`                        `oMMy`
 `dMN-                            -NMd`
 hMN.                              .NMh
/MM/                  -os`          /MM/
dMm    `smNmmhs/- `:sNMd+   ``       mMd
MMy    oMd--:+yMMMMMNo.:ohmMMMNy`    yMM
MMy    -NNyyhmMNh+oNMMMMMy:.  dMo    yMM
dMm     `/++/-``/yNNh+/sdNMNddMm-    mMd
/MM/          `dNy:       `-::-     /MM/
 hMN.                              .NMh
 `dMN-                            -NMd`
  `yMMo`                        `oMMy`
    /mMNo`                    `oNMm/
      /dMMh+.              .+hMMd/
        -odMMNhso//////oshNMMdo-
           `:+yhmNMMMMNmhy+:`
EOF
        ;;

        "EuroLinux"*)
            set_colors 4 7
            read -rd '' ascii_data <<'EOF'
${c1}                __
         -wwwWWWWWWWWWwww-
        -WWWWWWWWWWWWWWWWWWw-
          \WWWWWWWWWWWWWWWWWWW-
  _Ww      `WWWWWWWWWWWWWWWWWWWw
 -W${c2}E${c1}Www                -WWWWWWWWW-
_WW${c2}U${c1}WWWW-                _WWWWWWWW
_WW${c2}R${c1}WWWWWWWWWWWWWWWWWWWWWWWWWWWWWW-
wWW${c2}O${c1}WWWWWWWWWWWWWWWWWWWWWWWWWWWWWWW
WWW${c2}L${c1}WWWWWWWWWWWWWWWWWWWWWWWWWWWWWWw
WWW${c2}I${c1}WWWWWWWWWWWWWWWWWWWWWWWWWWWWww-
wWW${c2}N${c1}WWWWw
 WW${c2}U${c1}WWWWWWw
 wW${c2}X${c1}WWWWWWWWww
   wWWWWWWWWWWWWWWWw
    wWWWWWWWWWWWWWWWw
       WWWWWWWWWWWWWw
           wWWWWWWWw
EOF
        ;;

        "Exherbo"*)
            set_colors 4 7 1
            read -rd '' ascii_data <<'EOF'
${c2} ,
OXo.
NXdX0:    .cok0KXNNXXK0ko:.
KX  '0XdKMMK;.xMMMk, .0MMMMMXx;  ...
'NO..xWkMMx   kMMM    cMMMMMX,NMWOxOXd.
  cNMk  NK    .oXM.   OMMMMO. 0MMNo  kW.
  lMc   o:       .,   .oKNk;   ;NMMWlxW'
 ;Mc    ..   .,,'    .0M${c1}g;${c2}WMN'dWMMMMMMO
 XX        ,WMMMMW.  cM${c1}cfli${c2}WMKlo.   .kMk
.Mo        .WM${c1}GD${c2}MW.   XM${c1}WO0${c2}MMk        oMl
,M:         ,XMMWx::,''oOK0x;          NM.
'Ml      ,kNKOxxxxxkkO0XXKOd:.         oMk
 NK    .0Nxc${c3}:::::::::::::::${c2}fkKNk,      .MW
 ,Mo  .NXc${c3}::${c2}qXWXb${c3}::::::::::${c2}oo${c3}::${c2}lNK.    .MW
  ;Wo oMd${c3}:::${c2}oNMNP${c3}::::::::${c2}oWMMMx${c3}:${c2}c0M;   lMO
   'NO;W0c${c3}:::::::::::::::${c2}dMMMMO${c3}::${c2}lMk  .WM'
     xWONXdc${c3}::::::::::::::${c2}oOOo${c3}::${c2}lXN. ,WMd
      'KWWNXXK0Okxxo,${c3}:::::::${c2},lkKNo  xMMO
        :XMNxl,';:lodxkOO000Oxc. .oWMMo
          'dXMMXkl;,.        .,o0MMNo'
             ':d0XWMMMMWNNNNMMMNOl'
                   ':okKXWNKkl'
EOF
        ;;

        "fedora_small")
            set_colors 12
            read -rd '' ascii_data <<'EOF'
${c1}        ,'''''.
       |   ,.  |
       |  |  '_'
  ,....|  |..
.'  ,_;|   ..'
|  |   |  |
|  ',_,'  |
 '.     ,'
   '''''
EOF
        ;;

        "Fedora_old"* | "RFRemix"*)
            set_colors 4 7 1
            read -rd '' ascii_data <<'EOF'
${c1}          /:-------------:\\
       :-------------------::
     :-----------${c2}/shhOHbmp${c1}---:\\
   /-----------${c2}omMMMNNNMMD  ${c1}---:
  :-----------${c2}sMMMMNMNMP${c1}.    ---:
 :-----------${c2}:MMMdP${c1}-------    ---\\
,------------${c2}:MMMd${c1}--------    ---:
:------------${c2}:MMMd${c1}-------    .---:
:----    ${c2}oNMMMMMMMMMNho${c1}     .----:
:--     .${c2}+shhhMMMmhhy++${c1}   .------/
:-    -------${c2}:MMMd${c1}--------------:
:-   --------${c2}/MMMd${c1}-------------;
:-    ------${c2}/hMMMy${c1}------------:
:--${c2} :dMNdhhdNMMNo${c1}------------;
:---${c2}:sdNMMMMNds:${c1}------------:
:------${c2}:://:${c1}-------------::
:---------------------://
EOF
        ;;

        "Fedora"*)
            set_colors 12 7
            read -rd '' ascii_data <<'EOF'
${c1}             .',;::::;,'.
         .';:cccccccccccc:;,.
      .;cccccccccccccccccccccc;.
    .:cccccccccccccccccccccccccc:.
  .;ccccccccccccc;${c2}.:dddl:.${c1};ccccccc;.
 .:ccccccccccccc;${c2}OWMKOOXMWd${c1};ccccccc:.
.:ccccccccccccc;${c2}KMMc${c1};cc;${c2}xMMc${c1};ccccccc:.
,cccccccccccccc;${c2}MMM.${c1};cc;${c2};WW:${c1};cccccccc,
:cccccccccccccc;${c2}MMM.${c1};cccccccccccccccc:
:ccccccc;${c2}oxOOOo${c1};${c2}MMM0OOk.${c1};cccccccccccc:
cccccc;${c2}0MMKxdd:${c1};${c2}MMMkddc.${c1};cccccccccccc;
ccccc;${c2}XM0'${c1};cccc;${c2}MMM.${c1};cccccccccccccccc'
ccccc;${c2}MMo${c1};ccccc;${c2}MMW.${c1};ccccccccccccccc;
ccccc;${c2}0MNc.${c1}ccc${c2}.xMMd${c1};ccccccccccccccc;
cccccc;${c2}dNMWXXXWM0:${c1};cccccccccccccc:,
cccccccc;${c2}.:odl:.${c1};cccccccccccccc:,.
:cccccccccccccccccccccccccccc:'.
.:cccccccccccccccccccccc:;,..
  '::cccccccccccccc::;,.
EOF
        ;;

        "Feren"*)
            set_colors 4 7 1
            read -rd '' ascii_data <<'EOF'
${c1} `----------`
 :+ooooooooo+.
-o+oooooooooo+-
..`/+++++++++++/...`````````````````
   .++++++++++++++++++++++++++/////-
    ++++++++++++++++++++++++++++++++//:`
    -++++++++++++++++++++++++++++++/-`
     ++++++++++++++++++++++++++++:.
     -++++++++++++++++++++++++/.
      +++++++++++++++++++++/-`
      -++++++++++++++++++//-`
        .:+++++++++++++//////-
           .:++++++++//////////-
             `-++++++---:::://///.
           `.:///+++.             `
          `.........
EOF
        ;;

        "Finnix"*)
            set_colors 4 7 7
            read -rd '' ascii_data <<'EOF'
${c1}            ,,:;;;;:,,
        ,;*%S########S%*;,
      ;?#################S?:
    :%######################?:
   +##########################;
  +############################;
 :#############.**,#############,
 *###########+      +###########+
 ?##########  ${c3}Finnix${c1}  ##########*
 *###########,      ,###########+
 :#############%..%#############,
  *############################+
   *##########################+
    ;S######################%:
     ,+%##################%;
        :+?S##########S?+:
            ,:;++++;:,
EOF
        ;;

        "freebsd_small")
            set_colors 1 7 3
            read -rd '' ascii_data <<'EOF'
${c1}/\\,-'''''-,/\\
\\_)       (_/
|           |
|           |
 ;         ;
  '-_____-'
EOF
        ;;

        FreeBSD*|HardenedBSD*)
            case $ascii_distro in
                *HardenedBSD*) set_colors 4 7 3 ;;
                *)             set_colors 1 7 3
            esac

            read -rd '' ascii_data <<'EOF'
   ${c2}```                        ${c1}`
  ${c2}` `.....---...${c1}....--.```   -/
  ${c2}+o   .--`         ${c1}/y:`      +.
  ${c2} yo`:.            ${c1}:o      `+-
    ${c2}y/               ${c1}-/`   -o/
   ${c2}.-                  ${c1}::/sy+:.
   ${c2}/                     ${c1}`--  /
  ${c2}`:                          ${c1}:`
  ${c2}`:                          ${c1}:`
   ${c2}/                          ${c1}/
   ${c2}.-                        ${c1}-.
    ${c2}--                      ${c1}-.
     ${c2}`:`                  ${c1}`:`
       .--             `--.
          .---.....----.
EOF
        ;;

        "FreeMiNT"*)
            set_colors 7
            read -rd '' ascii_data <<'EOF'
${c1}          ##
          ##         #########
                    ####      ##
            ####  ####        ##
####        ####  ##        ##
        ####    ####      ##  ##
        ####  ####  ##  ##  ##
            ####  ######
        ######  ##  ##  ####
      ####    ################
    ####        ##  ####
    ##            ####  ######
    ##      ##    ####  ####
    ##    ##  ##    ##  ##  ####
      ####  ##          ##  ##
EOF
        ;;

        "Frugalware"*)
            set_colors 4 7 1
            read -rd '' ascii_data <<'EOF'
${c1}          `++/::-.`
         /o+++++++++/::-.`
        `o+++++++++++++++o++/::-.`
        /+++++++++++++++++++++++oo++/:-.``
       .o+ooooooooooooooooooosssssssso++oo++/:-`
       ++osoooooooooooosssssssssssssyyo+++++++o:
      -o+ssoooooooooooosssssssssssssyyo+++++++s`
      o++ssoooooo++++++++++++++sssyyyyo++++++o:
     :o++ssoooooo${c2}/-------------${c1}+syyyyyo+++++oo
    `o+++ssoooooo${c2}/-----${c1}+++++ooosyyyyyyo++++os:
    /o+++ssoooooo${c2}/-----${c1}ooooooosyyyyyyyo+oooss
   .o++++ssooooos${c2}/------------${c1}syyyyyyhsosssy-
   ++++++ssooooss${c2}/-----${c1}+++++ooyyhhhhhdssssso
  -s+++++syssssss${c2}/-----${c1}yyhhhhhhhhhhhddssssy.
  sooooooyhyyyyyh${c2}/-----${c1}hhhhhhhhhhhddddyssy+
 :yooooooyhyyyhhhyyyyyyhhhhhhhhhhdddddyssy`
 yoooooooyhyyhhhhhhhhhhhhhhhhhhhddddddysy/
-ysooooooydhhhhhhhhhhhddddddddddddddddssy
 .-:/+osssyyyysyyyyyyyyyyyyyyyyyyyyyyssy:
       ``.-/+oosysssssssssssssssssssssss
               ``.:/+osyysssssssssssssh.
                        `-:/+osyyssssyo
                                .-:+++`
EOF
        ;;

        "Funtoo"*)
            set_colors 5 7
            read -rd '' ascii_data <<'EOF'
${c1}   .dKXXd                         .
  :XXl;:.                      .OXo
.'OXO''  .''''''''''''''''''''':XNd..'oco.lco,
xXXXXXX, cXXXNNNXXXXNNXXXXXXXXNNNNKOOK; d0O .k
  kXX  xXo  KNNN0  KNN.       'xXNo   :c; 'cc.
  kXX  xNo  KNNN0  KNN. :xxxx. 'NNo
  kXX  xNo  loooc  KNN. oNNNN. 'NNo
  kXX  xN0:.       KNN' oNNNX' ,XNk
  kXX  xNNXNNNNNNNNXNNNNNNNNXNNOxXNX0Xl
  ...  ......................... .;cc;.
EOF
        ;;

        "GalliumOS"*)
            set_colors 4 7 1
            read -rd '' ascii_data <<'EOF'
${c1}sooooooooooooooooooooooooooooooooooooo+:
yyooooooooooooooooooooooooooooooooo+/:::
yyysoooooooooooooooooooooooooooo+/::::::
yyyyyoooooooooooooooooooooooo+/:::::::::
yyyyyysoooooooooooooooooo++/::::::::::::
yyyyyyysoooooooooooooo++/:::::::::::::::
yyyyyyyyysoooooo${c2}sydddys${c1}+/:::::::::::::::
yyyyyyyyyysooo${c2}smMMMMMMMNd${c1}+::::::::::::::
yyyyyyyyyyyyo${c2}sMMMMMMMMMMMN${c1}/:::::::::::::
yyyyyyyyyyyyy${c2}dMMMMMMMMMMMM${c1}o//:::::::::::
yyyyyyyyyyyyy${c2}hMMMMMMMMMMMm${c1}--//::::::::::
yyyyyyyyyyyyyy${c2}hmMMMMMMMNy${c1}:..-://::::::::
yyyyyyyyyyyyyyy${c2}yyhhyys+:${c1}......://:::::::
yyyyyyyyyyyyyyys+:--...........-///:::::
yyyyyyyyyyyys+:--................://::::
yyyyyyyyyo+:-.....................-//:::
yyyyyyo+:-..........................://:
yyyo+:-..............................-//
o/:-...................................:
EOF
        ;;

        "Garuda"*)
            set_colors 7 7 3 7 2 4
            read -rd '' ascii_data <<'EOF'

${c3}
                     .%;888:8898898:
                   x;XxXB%89b8:b8%b88:
                .8Xxd                8X:.
              .8Xx;                    8x:.
            .tt8x          ${c6}.d${c3}            x88;
         .@8x8;          ${c6}.db:${c3}              xx@;
       ${c4},tSXX°          .bbbbbbbbbbbbbbbbbbbB8x@;
     .SXxx            bBBBBBBBBBBBBBBBBBBBbSBX8;
   ,888S                                     pd!
  8X88/                                       q
  GBB.
   ${c5}x%88        d888@8@X@X@X88X@@XX@@X@8@X.
     dxXd    dB8b8b8B8B08bB88b998888b88x.
      dxx8o                      .@@;.
        dx88                   .t@x.
          d:SS@8ba89aa67a853Sxxad.
            .d988999889889899dd.

EOF

        ;;

        "gentoo_small")
            set_colors 5 7
            read -rd '' ascii_data <<'EOF'
${c1} _-----_
(       \\
\    0   \\
${c2} \        )
 /      _/
(     _-
\____-
EOF
        ;;

        "Gentoo"*)
            set_colors 5 7
            read -rd '' ascii_data <<'EOF'
${c1}         -/oyddmdhs+:.
     -o${c2}dNMMMMMMMMNNmhy+${c1}-`
   -y${c2}NMMMMMMMMMMMNNNmmdhy${c1}+-
 `o${c2}mMMMMMMMMMMMMNmdmmmmddhhy${c1}/`
 om${c2}MMMMMMMMMMMN${c1}hhyyyo${c2}hmdddhhhd${c1}o`
.y${c2}dMMMMMMMMMMd${c1}hs++so/s${c2}mdddhhhhdm${c1}+`
 oy${c2}hdmNMMMMMMMN${c1}dyooy${c2}dmddddhhhhyhN${c1}d.
  :o${c2}yhhdNNMMMMMMMNNNmmdddhhhhhyym${c1}Mh
    .:${c2}+sydNMMMMMNNNmmmdddhhhhhhmM${c1}my
       /m${c2}MMMMMMNNNmmmdddhhhhhmMNh${c1}s:
    `o${c2}NMMMMMMMNNNmmmddddhhdmMNhs${c1}+`
  `s${c2}NMMMMMMMMNNNmmmdddddmNMmhs${c1}/.
 /N${c2}MMMMMMMMNNNNmmmdddmNMNdso${c1}:`
+M${c2}MMMMMMNNNNNmmmmdmNMNdso${c1}/-
yM${c2}MNNNNNNNmmmmmNNMmhs+/${c1}-`
/h${c2}MMNNNNNNNNMNdhs++/${c1}-`
`/${c2}ohdmmddhys+++/:${c1}.`
  `-//////:--.
EOF
        ;;

        "Pentoo"*)
            set_colors 5 7
            read -rd '' ascii_data <<'EOF'
${c2}           `:oydNNMMMMNNdyo:`
        :yNMMMMMMMMMMMMMMMMNy:
      :dMMMMMMMMMMMMMMMMMMMMMMd:
     oMMMMMMMho/-....-/ohMMMMMMMo
    oMMMMMMy.            .yMMMMMMo
   .MMMMMMo                oMMMMMM.
   +MMMMMm                  mMMMMM+
   oMMMMMh                  hMMMMMo
 //hMMMMMm//${c1}`${c2}          ${c1}`${c2}////mMMMMMh//
MMMMMMMMMMM${c1}/${c2}      ${c1}/o/`${c2}  ${c1}.${c2}smMMMMMMMMMMM
MMMMMMMMMMm      ${c1}`NMN:${c2}    ${c1}.${c2}yMMMMMMMMMM
MMMMMMMMMMMh${c1}:.${c2}              dMMMMMMMMM
MMMMMMMMMMMMMy${c1}.${c2}            ${c1}-${c2}NMMMMMMMMM
MMMMMMMMMMMd:${c1}`${c2}           ${c1}-${c2}yNMMMMMMMMMM
MMMMMMMMMMh${c1}`${c2}          ${c1}./${c2}hNMMMMMMMMMMMM
MMMMMMMMMM${c1}s${c2}        ${c1}.:${c2}ymMMMMMMMMMMMMMMM
MMMMMMMMMMN${c1}s:..-/${c2}ohNMMMMMMMMMMMMMMMMMM
MMMMMMMMMMMMMMMMMMMMMMMMMMMMMMMMMMMMMM
MMMMMMMMMMMMMMMMMMMMMMMMMMMMMMMMMMMMMM
 MMMMMMMMMMMMMMMMMMMMMMMMMMMMMMMMMMMM

EOF
        ;;

        "glaucus"*)
            set_colors 5
            read -rd '' ascii_data <<'EOF'
${c1}             ,,        ,d88P
           ,d8P    ,ad8888*
         ,888P    d88888*     ,,ad8888P*
    d   d888P   a88888P*  ,ad8888888*
  .d8  d8888:  d888888* ,d888888P*
 .888; 88888b d8888888b8888888P
 d8888J888888a88888888888888P*    ,d
 88888888888888888888888888P   ,,d8*
 888888888888888888888888888888888*
 *8888888888888888888888888888888*
  Y888888888P* `*``*888888888888*
   *^888^*            *Y888P**
EOF
        ;;

        "gNewSense"*)
            set_colors 4 5 7 6
            read -rd '' ascii_data <<'EOF'
${c1}                     ..,,,,..
               .oocchhhhhhhhhhccoo.
        .ochhlllllllc hhhhhh ollllllhhco.
    ochlllllllllll hhhllllllhhh lllllllllllhco
 .cllllllllllllll hlllllo  +hllh llllllllllllllc.
ollllllllllhco''  hlllllo  +hllh  ``ochllllllllllo
hllllllllc'       hllllllllllllh       `cllllllllh
ollllllh          +llllllllllll+          hllllllo
 `cllllh.           ohllllllho           .hllllc'
    ochllc.            ++++            .cllhco
       `+occooo+.                .+ooocco+'
              `+oo++++      ++++oo+'
EOF
        ;;

        "GNOME"*)
            set_colors 4
            read -rd '' ascii_data <<'EOF'
${c1}                               ,@@@@@@@@,
                 @@@@@@      @@@@@@@@@@@@
        ,@@.    @@@@@@@    *@@@@@@@@@@@@
       @@@@@%   @@@@@@(    @@@@@@@@@@@&
       @@@@@@    @@@@*     @@@@@@@@@#
@@@@*   @@@@,              *@@@@@%
@@@@@.
 @@@@#         @@@@@@@@@@@@@@@@
         ,@@@@@@@@@@@@@@@@@@@@@@@,
      ,@@@@@@@@@@@@@@@@@@@@@@@@@@&
    .@@@@@@@@@@@@@@@@@@@@@@@@@@@@
    @@@@@@@@@@@@@@@@@@@@@@@@@@@
   @@@@@@@@@@@@@@@@@@@@@@@@(
   @@@@@@@@@@@@@@@@@@@@%
    @@@@@@@@@@@@@@@@
     @@@@@@@@@@@@*        @@@@@@@@/
      &@@@@@@@@@@        @@@@@@@@@*
        @@@@@@@@@@@,    @@@@@@@@@*
          ,@@@@@@@@@@@@@@@@@@@@&
              &@@@@@@@@@@@@@@
                     ...
EOF
        ;;

        "GNU")
            set_colors fg 7
            read -rd '' ascii_data <<'EOF'
${c1}    _-`````-,           ,- '- .
  .'   .- - |          | - -.  `.
 /.'  /                     `.   \
:/   :      _...   ..._      ``   :
::   :     /._ .`:'_.._\.    ||   :
::    `._ ./  ,`  :    \ . _.''   .
`:.      /   |  -.  \-. \\_      /
  \:._ _/  .'   .@)  \@) ` `\ ,.'
     _/,--'       .- .\,-.`--`.
       ,'/''     (( \ `  )
        /'/'  \    `-'  (
         '/''  `._,-----'
          ''/'    .,---'
           ''/'      ;:
             ''/''  ''/
               ''/''/''
                 '/'/'
                  `;
EOF
        ;;

        "GoboLinux"*)
            set_colors 5 4 6 2
            read -rd '' ascii_data <<'EOF'
${c1}  _____       _
 / ____|     | |
| |  __  ___ | |__   ___
| | |_ |/ _ \| '_ \ / _ \
| |__| | (_) | |_) | (_) |
 \_____|\___/|_.__/ \___/
EOF
        ;;

        "GrapheneOS"*)
            set_colors 7 4
            read -rd '' ascii_data <<'EOF'
${c1}                        B?
                        G~
                        G~&
                      G!^:^?#
                     &^.:::.J
    &PG&          #G5JJ7~^~?JY5B&          #PG
     B5JJPGJ77YG5JYP#   &&   &B5JYPGJ7?YG5JYP#
        &Y..::.:P&               &?..::.:G
         #!::::?                  B~::::J
           B~J#                     B!?#
            !P                       75
            !P                       75
            !5                       7Y
         &Y~:^!P                  &J~:^!P
         P..::.:B                 Y..::.:#
      #PYJJ~^^!JJYP#          &B5YJ?~^^!JJYG#
    &YYG#   &&   #PYJ5G5??JGGYJ5G&   &&   #PYP
                     B^.::..7&
                      J::::^G
                       #Y^G&
                        B~
                        G!
                        #
EOF
        ;;

        "Grombyang"*)
            set_colors 4 2 1
            read -rd '' ascii_data <<'EOF'
${c1}            eeeeeeeeeeee
         eeeeeeeeeeeeeeeee
      eeeeeeeeeeeeeeeeeeeeeee
    eeeee       ${c2}.o+       ${c1}eeee
  eeee         ${c2}`ooo/         ${c1}eeee
 eeee         ${c2}`+oooo:         ${c1}eeee
eee          ${c2}`+oooooo:          ${c1}eee
eee          ${c2}-+oooooo+:         ${c1}eee
ee         ${c2}`/:oooooooo+:         ${c1}ee
ee        ${c2}`/+   +++    +:        ${c1}ee
ee              ${c2}+o+\             ${c1}ee
eee             ${c2}+o+\            ${c1}eee
eee        ${c2}//  \\ooo/  \\\        ${c1}eee
 eee      ${c2}//++++oooo++++\\\     ${c1}eee
  eeee    ${c2}::::++oooo+:::::   ${c1}eeee
    eeeee   ${c3}Grombyang OS ${c1}  eeee
      eeeeeeeeeeeeeeeeeeeeeee
         eeeeeeeeeeeeeeeee
EOF
        ;;

        "guix_small"*)
            set_colors 3 7 6 1 8
            read -rd '' ascii_data <<'EOF'
${c1}|.__          __.|
|__ \\        / __|
   \\ \\      / /
    \\ \\    / /
     \\ \\  / /
      \\ \\/ /
       \\__/
EOF
        ;;

        "Guix"*)
            set_colors 3 7 6 1 8
            read -rd '' ascii_data <<'EOF'
${c1} ..                             `.
 `--..```..`           `..```..--`
   .-:///-:::.       `-:::///:-.
      ````.:::`     `:::.````
           -//:`    -::-
            ://:   -::-
            `///- .:::`
             -+++-:::.
              :+/:::-
              `-....`
EOF
        ;;

        "haiku_small"*)
            set_colors 2 8
            read -rd '' ascii_data <<'EOF'
${c1}       ,^,
      /   \\
*--_ ;     ; _--*
\\   '"     "'   /
 '.           .'
.-'"         "'-.
 '-.__.   .__.-'
       |_|
EOF
        ;;

        "Haiku"*)
            set_colors 1 3 7 2
            read -rd '' ascii_data <<'EOF'
${c3}

           MMMM              MMMM
           MMMM              MMMM
           MMMM              MMMM
           MMMM              MMMM
           MMMM${c4}       .ciO| /YMMMMM*"
${c3}           MMMM${c4}   .cOMMMMM|/MMMMM/`
 ,         ,iMM|/MMMMMMMMMMMMMMM*
  `*.__,-cMMMMMMMMMMMMMMMMM/`${c3}.MMM
           MM${c4}MMMMMMM/`:MMM/  ${c3}MMMM
           MMMM              MMMM
           MMMM              MMMM
           """"              """"
EOF
        ;;

        "Huayra"*)
            set_colors 4 7
            read -rd '' ascii_data <<'EOF'
${c2}                     `
            .       .       `
       ``    -      .      .
        `.`   -` `. -  `` .`
          ..`-`-` + -  / .`     ```
          .--.+--`+:- :/.` .-``.`
            -+/so::h:.d-`./:`.`
              :hNhyMomy:os-...-.  ````
               .dhsshNmNhoo+:-``.```
                ${c1}`ohy:-${c2}NMds+::-.``
            ````${c1}.hNN+`${c2}mMNho/:-....````
       `````     `../dmNhoo+/:..``
    ````            .dh++o/:....`
.+s/`                `/s-.-.:.`` ````
::`                    `::`..`
                          .` `..
                                ``
EOF
        ;;

        "HydroOS"*)
            set_colors 1 2 3 4 5
            read -rd '' ascii_data <<'EOF'
${c1}
  _    _           _            ____   _____
 | |  | |         | |          / __ \ / ____|
 | |__| |_   _  __| |_ __ ___ | |  | | (___
 |  __  | | | |/ _` | '__/ _ \| |  | |\___ \
 | |  | | |_| | (_| | | | (_) | |__| |____) |
 |_|  |_|\__, |\__,_|_|  \___/ \____/|_____/
          __/ |
         |___/
EOF
        ;;

        "hyperbola_small"*)
            set_colors 8
            read -rd '' ascii_data <<'EOF'
${c1}    |`__.`/
    \____/
    .--.
   /    \\
  /  ___ \\
 / .`   `.\\
/.`      `.\\
EOF
        ;;

        "Hyperbola"*)
            set_colors 8
            read -rd '' ascii_data <<'EOF'
${c1}                     WW
                     KX              W
                    WO0W          NX0O
                    NOO0NW  WNXK0OOKW
                    W0OOOOOOOOOOOOKN
                     N0OOOOOOO0KXW
                       WNXXXNW
                 NXK00000KN
             WNK0OOOOOOOOOO0W
           NK0OOOOOOOOOOOOOO0W
         X0OOOOOOO00KK00OOOOOK
       X0OOOO0KNWW      WX0OO0W
     X0OO0XNW              KOOW
   N00KNW                   KOW
 NKXN                       W0W
WW                           W
EOF
        ;;

        "iglunix"*|"iglu"*)
            set_colors 8
            read -rd '' ascii_data <<'EOF'
${c1}     |
     |        |
              |
|    ________
|  /\   |    \
  /  \  |     \  |
 /    \        \ |
/      \________\
\      /        /
 \    /        /
  \  /        /
   \/________/
EOF
        ;;

        "januslinux"*|"janus"*|"Ataraxia Linux"*|"Ataraxia"*)
            set_colors 4 5 6 2
            read -rd '' ascii_data <<'EOF'
${c1}               'l:
        loooooo
          loooo coooool
 looooooooooooooooooool
  looooooooooooooooo
         lool   cooo
        coooooooloooooooo
     clooooo  ;lood  cloooo
  :loooocooo cloo      loooo
 loooo  :ooooool       loooo
looo    cooooo        cooooo
looooooooooooo      ;loooooo ${c2}looooooc
${c1}looooooooo loo   cloooooool    ${c2}looooc
${c1} cooo       cooooooooooo       ${c2}looolooooool
${c1}            cooo:     ${c2}coooooooooooooooooool
                       loooooooooooolc:   loooc;
                             cooo:    loooooooooooc
                            ;oool         looooooo:
                           coool          olc,
                          looooc   ,,
                        coooooc    loc
                       :oooool,    coool:, looool:,
                       looool:      ooooooooooooooo:
                       cooolc        .ooooooooooool
EOF
        ;;

        "Kaisen"*)
            set_colors 1 7 3
            read -rd '' ascii_data <<'EOF'
${c1}                          `
                  `:+oyyho.
             `+:`sdddddd/
        `+` :ho oyo++ohds-`
       .ho :dd.  .: `sddddddhhyso+/-
       ody.ddd-:yd- +hysssyhddddddddho`
       yddddddhddd` ` `--`   -+hddddddh.
       hddy-+dddddy+ohh/..+sddddy/:::+ys
      :ddd/sdddddddddd- oddddddd       `
     `yddddddddddddddd/ /ddddddd/
:.  :ydddddddddddddddddo..sddddddy/`
odhdddddddo- `ddddh+-``....-+hdddddds.
-ddddddhd:   /dddo  -ydddddddhdddddddd-
 /hdy:o - `:sddds   .`./hdddddddddddddo
  `/-  `+hddyosy+       :dddddddy-.-od/
      :sydds           -hddddddd`    /
       .+shd-      `:ohddddddddd`
                `:+ooooooooooooo:
EOF
        ;;

        "Kali"*)
            set_colors 4 8
            read -rd '' ascii_data <<'EOF'
${c1}..............
            ..,;:ccc,.
          ......''';lxO.
.....''''..........,:ld;
           .';;;:::;,,.x,
      ..'''.            0Xxoc:,.  ...
  ....                ,ONkc;,;cokOdc',.
 .                   OMo           ':${c2}dd${c1}o.
                    dMc               :OO;
                    0M.                 .:o.
                    ;Wd
                     ;XO,
                       ,d0Odlc;,..
                           ..',;:cdOOd::,.
                                    .:d;.':;.
                                       'd,  .'
                                         ;l   ..
                                          .o
                                            c
                                            .'
                                             .
EOF
        ;;

        "KaOS"*)
            set_colors 4 7 1
            read -rd '' ascii_data <<'EOF'
${c1}                     ..
  .....         ..OSSAAAAAAA..
 .KKKKSS.     .SSAAAAAAAAAAA.
.KKKKKSO.    .SAAAAAAAAAA...
KKKKKKS.   .OAAAAAAAA.
KKKKKKS.  .OAAAAAA.
KKKKKKS. .SSAA..
.KKKKKS..OAAAAAAAAAAAA........
 DKKKKO.=AA=========A===AASSSO..
  AKKKS.==========AASSSSAAAAAASS.
  .=KKO..========ASS.....SSSSASSSS.
    .KK.       .ASS..O.. =SSSSAOSS:
     .OK.      .ASSSSSSSO...=A.SSA.
       .K      ..SSSASSSS.. ..SSA.
                 .SSS.AAKAKSSKA.
                    .SSS....S..
EOF
        ;;

        "KDE"*)
            set_colors 2 7
            read -rd '' ascii_data <<'EOF'
${c1}             `..---+/---..`
         `---.``   ``   `.---.`
      .--.`        ``        `-:-.
    `:/:     `.----//----.`     :/-
   .:.    `---`          `--.`    .:`
  .:`   `--`                .:-    `:.
 `/    `:.      `.-::-.`      -:`   `/`
 /.    /.     `:++++++++:`     .:    .:
`/    .:     `+++++++++++/      /`   `+`
/+`   --     .++++++++++++`     :.   .+:
`/    .:     `+++++++++++/      /`   `+`
 /`    /.     `:++++++++:`     .:    .:
 ./    `:.      `.:::-.`      -:`   `/`
  .:`   `--`                .:-    `:.
   .:.    `---`          `--.`    .:`
    `:/:     `.----//----.`     :/-
      .-:.`        ``        `-:-.
         `---.``   ``   `.---.`
             `..---+/---..`
EOF
        ;;

        "Kibojoe"*)
            set_colors 2 7 4
            read -rd '' ascii_data <<'EOF'
            ${c3}           ./+oooooo+/.
           -/+ooooo+/:.`
          ${c1}`${c3}yyyo${c2}+++/++${c3}osss${c1}.
         ${c1}+NMN${c3}yssssssssssss${c1}.
       ${c1}.dMMMMN${c3}sssssssssssy${c1}Ns`
      +MMMMMMMm${c3}sssssssssssh${c1}MNo`
    `hMMMMMNNNMd${c3}sssssssssssd${c1}MMN/
   .${c3}syyyssssssy${c1}NNmmmmd${c3}sssss${c1}hMMMMd:
  -NMmh${c3}yssssssssyhhhhyssyh${c1}mMMMMMMMy`
 -NMMMMMNN${c3}mdhyyyyyyyhdm${c1}NMMMMMMMMMMMN+
`NMMMMMMMMMMMMMMMMMMMMMMMMMMMMMMMMMMMd.
ods+/:-----://+oyydmNMMMMMMMMMMMMMMMMMN-
`                     .-:+osyhhdmmNNNmdo
EOF
        ;;

        "Kogaion"*)
            set_colors 4 7 1
            read -rd '' ascii_data <<'EOF'
${c1}            ;;      ,;
           ;;;     ,;;
         ,;;;;     ;;;;
      ,;;;;;;;;    ;;;;
     ;;;;;;;;;;;   ;;;;;
    ,;;;;;;;;;;;;  ';;;;;,
    ;;;;;;;;;;;;;;, ';;;;;;;
    ;;;;;;;;;;;;;;;;;, ';;;;;
;    ';;;;;;;;;;;;;;;;;;, ;;;
;;;,  ';;;;;;;;;;;;;;;;;;;,;;
;;;;;,  ';;;;;;;;;;;;;;;;;;,
;;;;;;;;,  ';;;;;;;;;;;;;;;;,
;;;;;;;;;;;;, ';;;;;;;;;;;;;;
';;;;;;;;;;;;; ';;;;;;;;;;;;;
 ';;;;;;;;;;;;;, ';;;;;;;;;;;
  ';;;;;;;;;;;;;  ;;;;;;;;;;
    ';;;;;;;;;;;; ;;;;;;;;
        ';;;;;;;; ;;;;;;
           ';;;;; ;;;;
             ';;; ;;
EOF
        ;;

        "Korora"*)
            set_colors 4 7 1
            read -rd '' ascii_data <<'EOF'
${c2}                ____________
             _add55555555554${c1}:
           _w?'${c1}``````````'${c2})k${c1}:
          _Z'${c1}`${c2}            ]k${c1}:
          m(${c1}`${c2}             )k${c1}:
     _.ss${c1}`${c2}m[${c1}`${c2},            ]e${c1}:
   .uY"^`${c1}`${c2}Xc${c1}`${c2}?Ss.         d(${c1}`
  jF'${c1}`${c2}    `@.  ${c1}`${c2}Sc      .jr${c1}`
 jr${c1}`${c2}       `?n_ ${c1}`${c2}$;   _a2"${c1}`
.m${c1}:${c2}          `~M${c1}`${c2}1k${c1}`${c2}5?!`${c1}`
:#${c1}:${c2}             ${c1}`${c2})e${c1}```
:m${c1}:${c2}             ,#'${c1}`
:#${c1}:${c2}           .s2'${c1}`
:m,________.aa7^${c1}`
:#baaaaaaas!J'${c1}`
 ```````````
EOF
        ;;

        "KSLinux"*)
            set_colors 4 7 1
            read -rd '' ascii_data <<'EOF'
${c1} K   K U   U RRRR   ooo
 K  K  U   U R   R o   o
 KKK   U   U RRRR  o   o
 K  K  U   U R  R  o   o
 K   K  UUU  R   R  ooo

${c2}  SSS   AAA  W   W  AAA
 S     A   A W   W A   A
  SSS  AAAAA W W W AAAAA
     S A   A WW WW A   A
  SSS  A   A W   W A   A
EOF
        ;;

        "Kubuntu"*)
            set_colors 4 7 1
            read -rd '' ascii_data <<'EOF'
${c1}           `.:/ossyyyysso/:.
        .:oyyyyyyyyyyyyyyyyyyo:`
      -oyyyyyyyo${c2}dMMy${c1}yyyyyyysyyyyo-
    -syyyyyyyyyy${c2}dMMy${c1}oyyyy${c2}dmMMy${c1}yyyys-
   oyyys${c2}dMy${c1}syyyy${c2}dMMMMMMMMMMMMMy${c1}yyyyyyo
 `oyyyy${c2}dMMMMy${c1}syysoooooo${c2}dMMMMy${c1}yyyyyyyyo`
 oyyyyyy${c2}dMMMMy${c1}yyyyyyyyyyys${c2}dMMy${c1}sssssyyyo
-yyyyyyyy${c2}dMy${c1}syyyyyyyyyyyyyys${c2}dMMMMMy${c1}syyy-
oyyyysoo${c2}dMy${c1}yyyyyyyyyyyyyyyyyy${c2}dMMMMy${c1}syyyo
yyys${c2}dMMMMMy${c1}yyyyyyyyyyyyyyyyyysosyyyyyyyy
yyys${c2}dMMMMMy${c1}yyyyyyyyyyyyyyyyyyyyyyyyyyyyy
oyyyyysos${c2}dy${c1}yyyyyyyyyyyyyyyyyy${c2}dMMMMy${c1}syyyo
-yyyyyyyy${c2}dMy${c1}syyyyyyyyyyyyyys${c2}dMMMMMy${c1}syyy-
 oyyyyyy${c2}dMMMy${c1}syyyyyyyyyyys${c2}dMMy${c1}oyyyoyyyo
 `oyyyy${c2}dMMMy${c1}syyyoooooo${c2}dMMMMy${c1}oyyyyyyyyo
   oyyysyyoyyyys${c2}dMMMMMMMMMMMy${c1}yyyyyyyo
    -syyyyyyyyy${c2}dMMMy${c1}syyy${c2}dMMMy${c1}syyyys-
      -oyyyyyyy${c2}dMMy${c1}yyyyyysosyyyyo-
        ./oyyyyyyyyyyyyyyyyyyo/.
           `.:/oosyyyysso/:.`
EOF
        ;;

        "LEDE"*)
            set_colors 4 7 1
            read -rd '' ascii_data <<'EOF'
    ${c1} _________
    /        /\
   /  LE    /  \
  /    DE  /    \
 /________/  LE  \
 \        \   DE /
  \    LE  \    /
   \  DE    \  /
    \________\/
EOF
        ;;

        "LaxerOS"*)
            set_colors 7 4
            read -rd '' ascii_data <<'EOF'
${c2}
                    /.
                 `://:-
                `//////:
               .////////:`
              -//////////:`
             -/////////////`
            :///////////////.
          `://////.```-//////-
         `://///:`     .//////-
        `//////:        `//////:
       .//////-          `://///:`
      -//////-            `://///:`
     -//////.               ://////`
    ://////`                 -//////.
   `/////:`                   ./////:
    .-::-`                     .:::-`

.:://////////////////////////////////::.
////////////////////////////////////////
.:////////////////////////////////////:.

EOF
        ;;

        "LibreELEC"*)
            set_colors 2 3 7 14 13
            read -rd '' ascii_data <<'EOF'
${c1}          :+ooo/.      ${c2}./ooo+:
${c1}        :+ooooooo/.  ${c2}./ooooooo+:
${c1}      :+ooooooooooo:${c2}:ooooooooooo+:
${c1}    :+ooooooooooo+-  ${c2}-+ooooooooooo+:
${c1}  :+ooooooooooo+-  ${c3}--  ${c2}-+ooooooooooo+:
${c1}.+ooooooooooo+-  ${c3}:+oo+:  ${c2}-+ooooooooooo+-
${c1}-+ooooooooo+-  ${c3}:+oooooo+:  ${c2}-+oooooooooo-
${c1}  :+ooooo+-  ${c3}:+oooooooooo+:  ${c2}-+oooooo:
${c1}    :+o+-  ${c3}:+oooooooooooooo+:  ${c2}-+oo:
${c4}     ./   ${c3}:oooooooooooooooooo:   ${c5}/.
${c4}   ./oo+:  ${c3}-+oooooooooooooo+-  ${c5}:+oo/.
${c4} ./oooooo+:  ${c3}-+oooooooooo+-  ${c5}:+oooooo/.
${c4}-oooooooooo+:  ${c3}-+oooooo+-  ${c5}:+oooooooooo-
${c4}.+ooooooooooo+:  ${c3}-+oo+-  ${c5}:+ooooooooooo+.
${c4}  -+ooooooooooo+:  ${c3}..  ${c5}:+ooooooooooo+-
${c4}    -+ooooooooooo+:  ${c5}:+ooooooooooo+-
${c4}      -+oooooooooo+:${c5}:+oooooooooo+-
${c4}        -+oooooo+:    ${c5}:+oooooo+-
${c4}          -+oo+:        ${c5}:+oo+-
${c4}            ..            ${c5}..
EOF
        ;;

        "Linux")
            set_colors fg 8 3
            read -rd '' ascii_data <<'EOF'
${c2}        #####
${c2}       #######
${c2}       ##${c1}O${c2}#${c1}O${c2}##
${c2}       #${c3}#####${c2}#
${c2}     ##${c1}##${c3}###${c1}##${c2}##
${c2}    #${c1}##########${c2}##
${c2}   #${c1}############${c2}##
${c2}   #${c1}############${c2}###
${c3}  ##${c2}#${c1}###########${c2}##${c3}#
${c3}######${c2}#${c1}#######${c2}#${c3}######
${c3}#######${c2}#${c1}#####${c2}#${c3}#######
${c3}  #####${c2}#######${c3}#####
EOF
        ;;

        "linuxlite_small"*)
            set_colors 3 7
            read -rd '' ascii_data <<'EOF'
${c1}   /\\
  /  \\
 / ${c2}/ ${c1}/
> ${c2}/ ${c1}/
\\ ${c2}\\ ${c1}\\
 \\_${c2}\\${c1}_\\
${c2}    \\
EOF
        ;;

        "Linux Lite"* | "Linux_Lite"*)
            set_colors 3 7
            read -rd '' ascii_data <<'EOF'
${c1}          ,xXc
      .l0MMMMMO
   .kNMMMMMWMMMN,
   KMMMMMMKMMMMMMo
  'MMMMMMNKMMMMMM:
  kMMMMMMOMMMMMMO
 .MMMMMMX0MMMMMW.
 oMMMMMMxWMMMMM:
 WMMMMMNkMMMMMO
:MMMMMMOXMMMMW
.0MMMMMxMMMMM;
:;cKMMWxMMMMO
'MMWMMXOMMMMl
 kMMMMKOMMMMMX:
 .WMMMMKOWMMM0c
  lMMMMMWO0MNd:'
   oollXMKXoxl;.
     ':. .: .'
              ..
                .
EOF
        ;;

        "LMDE"*)
            set_colors 2 7
            read -rd '' ascii_data <<'EOF'
         ${c2}`.-::---..
${c1}      .:++++ooooosssoo:.
    .+o++::.      `.:oos+.
${c1}   :oo:.`             -+oo${c2}:
${c1} ${c2}`${c1}+o/`    .${c2}::::::${c1}-.    .++-${c2}`
${c1}${c2}`${c1}/s/    .yyyyyyyyyyo:   +o-${c2}`
${c1}${c2}`${c1}so     .ss       ohyo` :s-${c2}:
${c1}${c2}`${c1}s/     .ss  h  m  myy/ /s`${c2}`
${c1}`s:     `oo  s  m  Myy+-o:`
`oo      :+sdoohyoydyso/.
 :o.      .:////////++:
${c1} `/++        ${c2}-:::::-
${c1}  ${c2}`${c1}++-
${c1}   ${c2}`${c1}/+-
${c1}     ${c2}.${c1}+/.
${c1}       ${c2}.${c1}:+-.
          `--.``
EOF
        ;;

        "Lubuntu"*)
            set_colors 4 7 1
            read -rd '' ascii_data <<'EOF'
${c1}           `.:/ossyyyysso/:.
        `.:yyyyyyyyyyyyyyyyyy:.`
      .:yyyyyyyyyyyyyyyyyyyyyyyy:.
    .:yyyyyyyyyyyyyyyyyyyyyyyyyyyy:.
   -yyyyyyyyyyyyyy${c2}+hNMMMNh+${c1}yyyyyyyyy-
  :yy${c2}mNy+${c1}yyyyyyyy${c2}+Nmso++smMdhyysoo+${c1}yy:
 -yy${c2}+MMMmmy${c1}yyyyyy${c2}hh${c1}yyyyyyyyyyyyyyyyyyy-
.yyyy${c2}NMN${c1}yy${c2}shhs${c1}yyy${c2}+o${c1}yyyyyyyyyyyyyyyyyyyy.
:yyyy${c2}oNM+${c1}yyyy${c2}+sso${c1}yyyyyyy${c2}ss${c1}yyyyyyyyyyyyy:
:yyyyy${c2}+dNs${c1}yyyyyyy${c2}++${c1}yyyyy${c2}oN+${c1}yyyyyyyyyyyy:
:yyyyy${c2}oMMmhysso${c1}yyyyyyyyyy${c2}mN+${c1}yyyyyyyyyyy:
:yyyyyy${c2}hMm${c1}yyyyy${c2}+++${c1}yyyyyyy${c2}+MN${c1}yyyyyyyyyyy:
.yyyyyyy${c2}ohmy+${c1}yyyyyyyyyyyyy${c2}NMh${c1}yyyyyyyyyy.
 -yyyyyyyyyy${c2}++${c1}yyyyyyyyyyyy${c2}MMh${c1}yyyyyyyyy-
  :yyyyyyyyyyyyyyyyyyyyy${c2}+mMN+${c1}yyyyyyyy:
   -yyyyyyyyyyyyyyyyy${c2}+sdMMd+${c1}yyyyyyyy-
    .:yyyyyyyyy${c2}hmdmmNMNdy+${c1}yyyyyyyy:.
      .:yyyyyyy${c2}my${c1}yyyyyyyyyyyyyyy:.
        `.:yyyy${c2}s${c1}yyyyyyyyyyyyy:.`
           `.:/oosyyyysso/:.`
EOF
        ;;

        "Lunar"*)
            set_colors 4 7 3
            read -rd '' ascii_data <<'EOF'
${c1}`-.                                 `-.
  -ohys/-`                    `:+shy/`
     -omNNdyo/`          :+shmNNy/`
             ${c3}      -
                 /mMmo
                 hMMMN`
                 .NMMs
    ${c1}  -:+oooo+//: ${c3}/MN${c1}. -///oooo+/-`
     /:.`          ${c3}/${c1}           `.:/`
${c3}          __
         |  |   _ _ ___ ___ ___
         |  |__| | |   | .'|  _|
         |_____|___|_|_|__,|_|
EOF
        ;;

        "mac"*"_small")
            set_colors 2 3 1 5 4
            read -rd '' ascii_data <<'EOF'
${c1}       .:'
    _ :'_
${c2} .'`_`-'_``.
:________.-'
${c3}:_______:
:_______:
${c4} :_______`-;
${c5}  `._.-._.'
EOF
        ;;

        "mac"* | "Darwin")
            set_colors 2 3 1 1 5 4
            read -rd '' ascii_data <<'EOF'
${c1}                    c.'
                 ,xNMM.
               .OMMMMo
               lMM"
     .;loddo:.  .olloddol;.
   cKMMMMMMMMMMNWMMMMMMMMMM0:
${c2} .KMMMMMMMMMMMMMMMMMMMMMMMWd.
 XMMMMMMMMMMMMMMMMMMMMMMMX.
${c3};MMMMMMMMMMMMMMMMMMMMMMMM:
:MMMMMMMMMMMMMMMMMMMMMMMM:
${c4}.MMMMMMMMMMMMMMMMMMMMMMMMX.
 kMMMMMMMMMMMMMMMMMMMMMMMMWd.
 ${c5}'XMMMMMMMMMMMMMMMMMMMMMMMMMMk
  'XMMMMMMMMMMMMMMMMMMMMMMMMK.
    ${c6}kMMMMMMMMMMMMMMMMMMMMMMd
     ;KMMMMMMMWXXWMMMMMMMk.
       "cooc*"    "*coo'"
EOF
        ;;

        "mageia_small"*)
            set_colors 6 7
            read -rd '' ascii_data <<'EOF'
${c1}   *
    *
   **
${c2} /\\__/\\
/      \\
\\      /
 \\____/
EOF
        ;;

        "Mageia"*)
            set_colors 6 7
            read -rd '' ascii_data <<'EOF'
${c1}        .°°.
         °°   .°°.
         .°°°. °°
         .   .
          °°° .°°°.
      .°°°.   '___'
${c2}     .${c1}'___'     ${c2}   .
   :dkxc;'.  ..,cxkd;
 .dkk. kkkkkkkkkk .kkd.
.dkk.  ';cloolc;.  .kkd
ckk.                .kk;
xO:                  cOd
xO:                  lOd
lOO.                .OO:
.k00.              .00x
 .k00;            ;00O.
  .lO0Kc;,,,,,,;c0KOc.
     ;d00KKKKKK00d;
        .,KKKK,.
EOF
        ;;

        "MagpieOS"*)
            set_colors 2 1 3 5
            read -rd '' ascii_data <<'EOF'
${c1}        ;00000     :000Ol
     .x00kk00:    O0kk00k;
    l00:   :00.  o0k   :O0k.
  .k0k.     x${c2}d$dddd${c1}k'    .d00;
  k0k.      ${c2}.dddddl       ${c1}o00,
 o00.        ${c2}':cc:.        ${c1}d0O
.00l                       ,00.
l00.                       d0x
k0O                     .:k0o
O0k                 ;dO0000d.
k0O               .O0O${c2}xxxxk${c1}00:
o00.              k0O${c2}dddddd${c1}occ
'00l              x0O${c2}dddddo${c3};..${c1}
 x00.             .x00${c2}kxxd${c3}:..${c1}
 .O0x               .:oxxx${c4}Okl.${c1}
  .x0d                     ${c4},xx,${c1}
    .:o.          ${c4}.xd       ckd${c1}
       ..          ${c4}dxl     .xx;
                    :xxolldxd'
                      ;oxdl.
EOF
        ;;

        "Mandriva"* | "Mandrake"*)
            set_colors 4 3
            read -rd '' ascii_data <<'EOF'
${c2}                        ``
                       `-.
${c1}      `               ${c2}.---
${c1}    -/               ${c2}-::--`
${c1}  `++    ${c2}`----...```-:::::.
${c1} `os.      ${c2}.::::::::::::::-```     `  `
${c1} +s+         ${c2}.::::::::::::::::---...--`
${c1}-ss:          ${c2}`-::::::::::::::::-.``.``
${c1}/ss-           ${c2}.::::::::::::-.``   `
${c1}+ss:          ${c2}.::::::::::::-
${c1}/sso         ${c2}.::::::-::::::-
${c1}.sss/       ${c2}-:::-.`   .:::::
${c1} /sss+.    ${c2}..`${c1}  `--`    ${c2}.:::
${c1}  -ossso+/:://+/-`        ${c2}.:`
${c1}    -/+ooo+/-.              ${c2}`
EOF
        ;;

        "manjaro_small"*)
            set_colors 2 7
            read -rd '' ascii_data <<'EOF'
${c1}||||||||| ||||
||||||||| ||||
||||      ||||
|||| |||| ||||
|||| |||| ||||
|||| |||| ||||
|||| |||| ||||
EOF
        ;;

        "Manjaro"*)
            set_colors 2 7
            read -rd '' ascii_data <<'EOF'
${c1}██████████████████  ████████
██████████████████  ████████
██████████████████  ████████
██████████████████  ████████
████████            ████████
████████  ████████  ████████
████████  ████████  ████████
████████  ████████  ████████
████████  ████████  ████████
████████  ████████  ████████
████████  ████████  ████████
████████  ████████  ████████
████████  ████████  ████████
████████  ████████  ████████
EOF
        ;;

        "TeArch"*)
            set_colors 39 7 1
            read -rd '' ascii_data <<'EOF'
${c1}          @@@@@@@@@@@@@@
      @@@@@@@@@              @@@@@@
     @@@@@                     @@@@@
     @@                           @@
      @%                         @@
       @                         @
       @@@@@@@@@@@@@@@@@@@@@@@@ @@
       .@@@@@@@@@@@@/@@@@@@@@@@@@
       @@@@@@@@@@@@///@@@@@@@@@@@@
      @@@@@@@@@@@@@((((@@@@@@@@@@@@
     @@@@@@@@@@@#(((((((#@@@@@@@@@@@
    @@@@@@@@@@@#//////////@@@@@@@@@@&
    @@@@@@@@@@////@@@@@////@@@@@@@@@@
    @@@@@@@@//////@@@@@/////@@@@@@@@@
    @@@@@@@//@@@@@@@@@@@@@@@//@@@@@@@
 @@@@@@@@@@@@@@@@@@@@@@@@@@@@@@@@@@@@@@@
@@     .@@@@@@@@@@@@@@@@@@@@@@@@@      @
 @@@@@@           @@@.           @@@@@@@
   @@@@@@@&@@@@@@@#  #@@@@@@@@@@@@@@@@
      @@@@@@@@@@@@@@@@@@@@@@@@@@@@@
          @@@@@@@@@@@@@@@@@@@@@
EOF
        ;;

        "Maui"*)
            set_colors 6 7
            read -rd '' ascii_data <<'EOF'
${c1}             `.-://////:--`
         .:/oooooooooooooooo+:.
      `:+ooooooooooooooooooooooo:`
    `:oooooooooooooooooooooooooooo/`
    ..```-oooooo/-`` `:oooooo+:.` `--
  :.      +oo+-`       /ooo/`       -/
 -o.     `o+-          +o/`         -o:
`oo`     ::`  :o/     `+.  .+o`     /oo.
/o+      .  -+oo-     `   /oo/     `ooo/
+o-        /ooo+`       .+ooo.     :ooo+
++       .+oooo:       -oooo+     `oooo+
:.      .oooooo`      :ooooo-     :oooo:
`      .oooooo:      :ooooo+     `ooo+-`
      .+oooooo`     -oooooo:     `o/-
      +oooooo:     .ooooooo.
     /ooooooo`     /ooooooo/       ..
    `:oooooooo/:::/ooooooooo+:--:/:`
      `:+oooooooooooooooooooooo+:`
         .:+oooooooooooooooo+:.
             `.-://////:-.`
EOF
        ;;

        "Mer"*)
            set_colors 4 7 1
            read -rd '' ascii_data <<'EOF'
${c1}                         dMs
                         .-`
                       `y`-o+`
                        ``NMMy
                      .--`:++.
                    .hNNNNs
                    /MMMMMN
                    `ommmd/ +/
                      ````  +/
                     `:+sssso/-`
  .-::. `-::-`     `smNMNmdmNMNd/      .://-`
.ymNMNNdmNMMNm+`  -dMMh:.....+dMMs   `sNNMMNo
dMN+::NMMy::hMM+  mMMo `ohhy/ `dMM+  yMMy::-
MMm   yMM-  :MMs  NMN` `:::::--sMMh  dMM`
MMm   yMM-  -MMs  mMM+ `ymmdsymMMMs  dMM`
NNd   sNN-  -NNs  -mMNs-.--..:dMMh`  dNN
---   .--`  `--.   .smMMmdddmMNdo`   .--
                     ./ohddds+:`
                     +h- `.:-.
                     ./`.dMMMN+
                        +MMMMMd
                        `+dmmy-
                      ``` .+`
                     .dMNo-y.
                     `hmm/
                         .:`
                         dMs
EOF
        ;;

        "Minix"*)
            set_colors 1 7 3
            read -rd '' ascii_data <<'EOF'
${c2}   -sdhyo+:-`                -/syymm:
   sdyooymmNNy.     ``    .smNmmdysNd
   odyoso+syNNmysoyhhdhsoomNmm+/osdm/
    :hhy+-/syNNmddhddddddmNMNo:sdNd:
     `smNNdNmmNmddddddddddmmmmmmmy`
   `ohhhhdddddmmNNdmddNmNNmdddddmdh-
   odNNNmdyo/:/-/hNddNy-`..-+ydNNNmd:
 `+mNho:`   smmd/ sNNh :dmms`   -+ymmo.
-od/       -m${c1}mm${c2}mo -NN+ +m${c1}mm${c2}m-       yms:
+sms -.`    :so:  .NN+  :os/     .-`mNh:
.-hyh+:////-     -sNNd:`    .--://ohNs-
 `:hNNNNNNNMMd/sNMmhsdMMh/ymmNNNmmNNy/
  -+sNNNNMMNNNsmNMo: :NNmymNNNNMMMms:
    //oydNMMMMydMMNysNMMmsMMMMMNyo/`
       ../-yNMMy--/::/-.sMMmos+.`
           -+oyhNsooo+omy/```
              `::ohdmds-`
EOF
        ;;

        "MIRACLE LINUX"* | "MIRACLE_LINUX"*)
            set_colors 29
            read -rd '' ascii_data <<'EOF'
${c1}            ,A
          .###
     .#' .####   .#.
   r##:  :####   ####.
  +###;  :####  ######C
  :####:  #### ,######".#.
.# :####. :### #####'.#####.
##: `####. ### ###'.########+.
#### `####::## ##'.#######+'
 ####+.`###i## #',####:'
 `+###MI`##### 'l###:'
   `+####+`### ;#E'
      `+###:## #'
         `:### '
           '##
            ';
EOF
        ;;

        "linuxmint_small"*)
            set_colors 2 7
            read -rd '' ascii_data <<'EOF'
${c1} ___________
|_          \\
  | ${c2}| _____ ${c1}|
  | ${c2}| | | | ${c1}|
  | ${c2}| | | | ${c1}|
  | ${c2}\\__${c2}___/ ${c1}|
  \\_________/
EOF
        ;;

        "Linux Mint Old"* | "LinuxMintOld"* | "mint_old"*)
            set_colors 2 7
            read -rd '' ascii_data <<'EOF'
${c1}MMMMMMMMMMMMMMMMMMMMMMMMMmds+.
MMm----::-://////////////oymNMd+`
MMd      ${c2}/++                ${c1}-sNMd:
MMNso/`  ${c2}dMM    `.::-. .-::.` ${c1}.hMN:
ddddMMh  ${c2}dMM   :hNMNMNhNMNMNh: ${c1}`NMm
    NMm  ${c2}dMM  .NMN/-+MMM+-/NMN` ${c1}dMM
    NMm  ${c2}dMM  -MMm  `MMM   dMM. ${c1}dMM
    NMm  ${c2}dMM  -MMm  `MMM   dMM. ${c1}dMM
    NMm  ${c2}dMM  .mmd  `mmm   yMM. ${c1}dMM
    NMm  ${c2}dMM`  ..`   ...   ydm. ${c1}dMM
    hMM- ${c2}+MMd/-------...-:sdds  ${c1}dMM
    -NMm- ${c2}:hNMNNNmdddddddddy/`  ${c1}dMM
     -dMNs-${c2}``-::::-------.``    ${c1}dMM
      `/dMNmy+/:-------------:/yMMM
         ./ydNMMMMMMMMMMMMMMMMMMMMM
            .MMMMMMMMMMMMMMMMMMM
EOF
        ;;

        "Linux Mint"* | "LinuxMint"* | "mint"*)
            set_colors 2 7
            read -rd '' ascii_data <<'EOF'
${c2}             ...-:::::-...
${c2}          .-MMMMMMMMMMMMMMM-.
      .-MMMM${c1}`..-:::::::-..`${c2}MMMM-.
    .:MMMM${c1}.:MMMMMMMMMMMMMMM:.${c2}MMMM:.
   -MMM${c1}-M---MMMMMMMMMMMMMMMMMMM.${c2}MMM-
 `:MMM${c1}:MM`  :MMMM:....::-...-MMMM:${c2}MMM:`
 :MMM${c1}:MMM`  :MM:`  ``    ``  `:MMM:${c2}MMM:
.MMM${c1}.MMMM`  :MM.  -MM.  .MM-  `MMMM.${c2}MMM.
:MMM${c1}:MMMM`  :MM.  -MM-  .MM:  `MMMM-${c2}MMM:
:MMM${c1}:MMMM`  :MM.  -MM-  .MM:  `MMMM:${c2}MMM:
:MMM${c1}:MMMM`  :MM.  -MM-  .MM:  `MMMM-${c2}MMM:
.MMM${c1}.MMMM`  :MM:--:MM:--:MM:  `MMMM.${c2}MMM.
 :MMM${c1}:MMM-  `-MMMMMMMMMMMM-`  -MMM-${c2}MMM:
  :MMM${c1}:MMM:`                `:MMM:${c2}MMM:
   .MMM${c1}.MMMM:--------------:MMMM.${c2}MMM.
     '-MMMM${c1}.-MMMMMMMMMMMMMMM-.${c2}MMMM-'
       '.-MMMM${c1}``--:::::--``${c2}MMMM-.'
${c2}            '-MMMMMMMMMMMMM-'
${c2}               ``-:::::-``
EOF
        ;;

        "Live Raizo"* | "Live_Raizo"*)
            set_colors 3
            read -rd '' ascii_data <<'EOF'
${c1}             `......`
        -+shmNMMMMMMNmhs/.
     :smMMMMMmmhyyhmmMMMMMmo-
   -hMMMMd+:. `----` .:odMMMMh-
 `hMMMN+. .odNMMMMMMNdo. .yMMMMs`
 hMMMd. -dMMMMmdhhdNMMMNh` .mMMMh
oMMMm` :MMMNs.:sddy:-sMMMN- `NMMM+
mMMMs  dMMMo sMMMMMMd yMMMd  sMMMm
----`  .---` oNMMMMMh `---.  .----
              .sMMy:
               /MM/
              +dMMms.
             hMMMMMMN
            `dMMMMMMm:
      .+ss+sMNysMMoomMd+ss+.
     +MMMMMMN` +MM/  hMMMMMNs
     sMMMMMMm-hNMMMd-hMMMMMMd
      :yddh+`hMMMMMMN :yddy/`
             .hMMMMd:
               `..`
EOF
        ;;

        "mx_small"*)
            set_colors 4 6 7
            read -rd '' ascii_data <<'EOF'
${c3}    \\\\  /
     \\\\/
      \\\\
   /\\/ \\\\
  /  \\  /\\
 /    \\/  \\
/__________\\
EOF
        ;;

        "MX"*)
            set_colors 4 6 7
            read -rd '' ascii_data <<'EOF'
${c3}MMMMMMMMMMMMMMMMMMMMMMMMMMMMMMNMMMMMMMMM
MMMMMMMMMMNs..yMMMMMMMMMMMMMm: +NMMMMMMM
MMMMMMMMMN+    :mMMMMMMMMMNo` -dMMMMMMMM
MMMMMMMMMMMs.   `oNMMMMMMh- `sNMMMMMMMMM
MMMMMMMMMMMMN/    -hMMMN+  :dMMMMMMMMMMM
MMMMMMMMMMMMMMh-    +ms. .sMMMMMMMMMMMMM
MMMMMMMMMMMMMMMN+`   `  +NMMMMMMMMMMMMMM
MMMMMMMMMMMMMMNMMd:    .dMMMMMMMMMMMMMMM
MMMMMMMMMMMMm/-hMd-     `sNMMMMMMMMMMMMM
MMMMMMMMMMNo`   -` :h/    -dMMMMMMMMMMMM
MMMMMMMMMd:       /NMMh-   `+NMMMMMMMMMM
MMMMMMMNo`         :mMMN+`   `-hMMMMMMMM
MMMMMMh.            `oNMMd:    `/mMMMMMM
MMMMm/                -hMd-      `sNMMMM
MMNs`                   -          :dMMM
Mm:                                 `oMM
MMMMMMMMMMMMMMMMMMMMMMMMMMMMMMMMMMMMMMMM
EOF
        ;;

        "Namib"*)
            set_colors 1
            read -rd '' ascii_data <<'EOF'
${c1}          .:+shysyhhhhysyhs+:.
       -/yyys              syyy/-
     -shy                      yhs-
   -yhs                          shy-
  +hy                              yh+
 +ds                                sd+
/ys                  so              sy/
sh                 smMMNdyo           hs
yo               ymMMMMNNMMNho        oy
N             ydMMMNNMMMMMMMMMmy       N
N         shmMMMMNNMMMMMMMMMMMMMNy     N
yo  ooshmNMMMNNNNMMMMMMMMMMMMMMMMMms  oy
sd yyyyyyyyyyyyyyyyyyyyyyyyyyyyyyyyyy ds
/ys                                  sy/
 +ds                                sd+
  +hy                              yh+
   -yhs                          shy-
     -shy                      yhs-
       -/yyys              syyy/-
          .:+shysyhyhhysyhs+:.
EOF
        ;;

        "Neptune"*)
            set_colors 7
            read -rd '' ascii_data <<'EOF'
${c1}            ./+sydddddddys/-.
        .+ymNNdyooo/:+oooymNNmy/`
     `/hNNh/.`             `-+dNNy:`
    /mMd/.          .++.:oy/   .+mMd-
  `sMN/             oMMmdy+.     `oNNo
 `hMd.           `/ymy/.           :NMo
 oMN-          `/dMd:               /MM-
`mMy          -dMN+`                 mMs
.MMo         -NMM/                   yMs
 dMh         mMMMo:`                `NMo
 /MM/        /ymMMMm-               sMN.
  +Mm:         .hMMd`              oMN/
   +mNs.      `yNd/`             -dMm-
    .yMNs:    `/.`            `/yNNo`
      .odNNy+-`           .:ohNNd/.
         -+ymNNmdyyyyyyydmNNmy+.
             `-//sssssss//.
EOF
        ;;

        "netbsd_small"*)
            set_colors 5 7
            read -rd '' ascii_data <<'EOF'
${c2}\\\\${c1}\`-______,----__
${c2} \\\\        ${c1}__,---\`_
${c2}  \\\\       ${c1}\`.____
${c2}   \\\\${c1}-______,----\`-
${c2}    \\\\
     \\\\
      \\\\
EOF
        ;;

        "NetBSD"*)
            set_colors 5 7
            read -rd '' ascii_data <<'EOF'
${c1}                     `-/oshdmNMNdhyo+:-`
${c2}y${c1}/s+:-``    `.-:+oydNMMMMNhs/-``
${c2}-m+${c1}NMMMMMMMMMMMMMMMMMMMNdhmNMMMmdhs+/-`
 ${c2}-m+${c1}NMMMMMMMMMMMMMMMMMMMMmy+:`
  ${c2}-N/${c1}dMMMMMMMMMMMMMMMds:`
   ${c2}-N/${c1}hMMMMMMMMMmho:`
    ${c2}-N/${c1}-:/++/:.`
${c2}     :M+
      :Mo
       :Ms
        :Ms
         :Ms
          :Ms
           :Ms
            :Ms
             :Ms
              :Ms
EOF
        ;;

        "Netrunner"*)
            set_colors 4 7 1
            read -rd '' ascii_data <<'EOF'
${c1}           .:oydmMMMMMMmdyo:`
        -smMMMMMMMMMMMMMMMMMMds-
      +mMMMMMMMMMMMMMMMMMMMMMMMMd+
    /mMMMMMMMMMMMMMMMMMMMMMMMMMMMMm/
  `hMMMMMMMMMMMMMMMMMMMMMMMMMMMMMMMMy`
 .mMMMMMMMMMMMMMMMMMMMMMMMMMMMMMMMMMMd`
 dMMMMMMMMMMMMMMMMMMMMMMNdhmMMMMMMMMMMh
+MMMMMMMMMMMMMNmhyo+/-.   -MMMMMMMMMMMM/
mMMMMMMMMd+:.`           `mMMMMMMMMMMMMd
MMMMMMMMMMMdy/.          yMMMMMMMMMMMMMM
MMMMMMMMMMMMMMMNh+`     +MMMMMMMMMMMMMMM
mMMMMMMMMMMMMMMMMMs    -NMMMMMMMMMMMMMMd
+MMMMMMMMMMMMMMMMMN.  `mMMMMMMMMMMMMMMM/
 dMMMMMMMMMMMMMMMMMy  hMMMMMMMMMMMMMMMh
 `dMMMMMMMMMMMMMMMMM-+MMMMMMMMMMMMMMMd`
  `hMMMMMMMMMMMMMMMMmMMMMMMMMMMMMMMMy
    /mMMMMMMMMMMMMMMMMMMMMMMMMMMMMm:
      +dMMMMMMMMMMMMMMMMMMMMMMMMd/
        -odMMMMMMMMMMMMMMMMMMdo-
           `:+ydmNMMMMNmhy+-`
EOF
        ;;

        "Nitrux"*)
            set_colors 4
            read -rd '' ascii_data <<'EOF'
${c1}`:/.
`/yo
`/yo
`/yo      .+:.
`/yo      .sys+:.`
`/yo       `-/sys+:.`
`/yo           ./sss+:.`
`/yo              .:oss+:-`
`/yo                 ./o///:-`
`/yo              `.-:///////:`
`/yo           `.://///++//-``
`/yo       `.-:////++++/-`
`/yo    `-://///++o+/-`
`/yo `-/+o+++ooo+/-`
`/s+:+oooossso/.`
`//+sssssso:.
`+syyyy+:`
:+s+-
EOF
        ;;

        "nixos_small")
            set_colors 4 6
            read -rd '' ascii_data <<'EOF'
  ${c1}  \\\\  \\\\ //
 ==\\\\__\\\\/ //
   //   \\\\//
==//     //==
 //\\\\___//
// /\\\\  \\\\==
  // \\\\  \\\\
EOF
        ;;

        "nixos_old"*)
            set_colors 4 6
            read -rd '' ascii_data <<'EOF'
${c1}              ____       ${c2}_______        ____
${c1}             /####\      ${c2}\######\      /####\
${c1}             ######\      ${c2}\######\    /#####/
${c1}             \######\      ${c2}\######\  /#####/
${c1}              \######\      ${c2}\######\/#####/    ${c1}/\
${c1}               \######\      ${c2}\###########/    ${c1}/##\
${c1}        ________\######\______${c2}\#########/    ${c1}/####\
${c1}       /#######################${c2}\#######/    ${c1}/######
${c1}      /#########################${c2}\######\   ${c1}/######/
${c1}     /###########################${c2}\######\ ${c1}/######/
${c1}     ¯¯¯¯¯¯¯¯¯¯¯¯${c2}/######/${c1}¯¯¯¯¯¯¯¯¯${c2}\######${c1}/######/
${c2}                /######/           ${c2}\####${c1}/######/________
${c2}  _____________/######/             ${c2}\##${c1}/################\
${c2} /###################/               ${c2}\${c1}/##################\
${c2} \##################/${c1}\               /###################/
${c2}  \################/${c1}##\             /######/¯¯¯¯¯¯¯¯¯¯¯¯¯
${c2}   ¯¯¯¯¯¯¯¯/######/${c1}####\           /######/
${c2}          /######/${c1}######\${c2}_________${c1}/######/${c2}____________
${c2}         /######/ ${c1}\######\${c2}###########################/
${c2}        /######/   ${c1}\######\${c2}#########################/
${c2}        ######/    ${c1}/#######\${c2}#######################/
${c2}        \####/    ${c1}/#########\${c2}¯¯¯¯¯¯\######\¯¯¯¯¯¯¯¯
${c2}         \##/    ${c1}/###########\${c2}      \######\
${c2}          \/    ${c1}/#####/\######\${c2}      \######\
${c1}               ${c1}/#####/  \######\${c2}      \######\
${c1}              ${c1}/#####/    \######\${c2}      \######
${c1}              ${c1}\####/      \######\${c2}      \####/
${c1}               ${c1}¯¯¯¯        ¯¯¯¯¯¯¯${c2}       ¯¯¯¯
EOF
        ;;

        "NixOS"*)
            set_colors 4 6
            read -rd '' ascii_data <<'EOF'
${c1}          ▗▄▄▄       ${c2}▗▄▄▄▄    ▄▄▄▖
${c1}          ▜███▙       ${c2}▜███▙  ▟███▛
${c1}           ▜███▙       ${c2}▜███▙▟███▛
${c1}            ▜███▙       ${c2}▜██████▛
${c1}     ▟█████████████████▙ ${c2}▜████▛     ${c1}▟▙
${c1}    ▟███████████████████▙ ${c2}▜███▙    ${c1}▟██▙
${c2}           ▄▄▄▄▖           ▜███▙  ${c1}▟███▛
${c2}          ▟███▛             ▜██▛ ${c1}▟███▛
${c2}         ▟███▛               ▜▛ ${c1}▟███▛
${c2}▟███████████▛                  ${c1}▟██████████▙
${c2}▜██████████▛                  ${c1}▟███████████▛
${c2}      ▟███▛ ${c1}▟▙               ▟███▛
${c2}     ▟███▛ ${c1}▟██▙             ▟███▛
${c2}    ▟███▛  ${c1}▜███▙           ▝▀▀▀▀
${c2}    ▜██▛    ${c1}▜███▙ ${c2}▜██████████████████▛
${c2}     ▜▛     ${c1}▟████▙ ${c2}▜████████████████▛
${c1}           ▟██████▙       ${c2}▜███▙
${c1}          ▟███▛▜███▙       ${c2}▜███▙
${c1}         ▟███▛  ▜███▙       ${c2}▜███▙
${c1}         ▝▀▀▀    ▀▀▀▀▘       ${c2}▀▀▀▘
EOF
        ;;

        "NomadBSD"*)
            set_colors 4
            read -rd '' ascii_data <<'EOF'
${c1}         _======__
     (===============\\
   (===================\\
   _              _---__
  (=               ====-
 (=                ======
 (==                ======
 (==                ======
 (==\\ \\=-_      _=/ /====/
  (==\\ \\========/ /====/  /====-_
   (==\\ \\=====/ /==/   /===--
/================/  /===-
\\===========/
EOF
        ;;

        "Nurunner"*)
            set_colors 4
            read -rd '' ascii_data <<'EOF'
${c1}                  ,xc
                ;00cxXl
              ;K0,   .xNo.
            :KO'       .lXx.
          cXk.    ;xl     cXk.
        cXk.    ;k:.,xo.    cXk.
     .lXx.    :x::0MNl,dd.    :KO,
   .xNx.    cx;:KMMMMMNo'dx.    ;KK;
 .dNl.    cd,cXMMMMMMMMMWd,ox'    'OK:
;WK.    'K,.KMMMMMMMMMMMMMWc.Kx     lMO
 'OK:    'dl'xWMMMMMMMMMM0::x:    'OK:
   .kNo    .xo'xWMMMMMM0;:O:    ;KK;
     .dXd.   .do,oNMMO;ck:    ;00,
        oNd.   .dx,;'cO;    ;K0,
          oNx.    okk;    ;K0,
            lXx.        :KO'
              cKk'    cXk.
                ;00:lXx.
                  ,kd.
EOF
        ;;

        "NuTyX"*)
            set_colors 4 1
            read -rd '' ascii_data <<'EOF'
${c1}                                      .
                                    .
                                 ...
                               ...
            ....     .........--.
       ..-++-----....--++++++---.
    .-++++++-.   .-++++++++++++-----..
  .--...  .++..-+++--.....-++++++++++--..
 .     .-+-. .**-            ....  ..-+----..
     .+++.  .*+.         +            -++-----.
   .+++++-  ++.         .*+.     .....-+++-----.
  -+++-++. .+.          .-+***++***++--++++.  .
 -+-. --   -.          -*- ......        ..--.
.-. .+-    .          -+.
.  .+-                +.
   --                 --
  -+----.              .-
  -++-.+.                .
 .++. --
  +.  ----.
  .  .+. ..
      -  .
      .
EOF
        ;;

        "OBRevenge"*)
            set_colors 1 7 3
            read -rd '' ascii_data <<'EOF'
${c1}   __   __
     _@@@@   @@@g_
   _@@@@@@   @@@@@@
  _@@@@@@M   W@@@@@@_
 j@@@@P        ^W@@@@
 @@@@L____  _____Q@@@@
Q@@@@@@@@@@j@@@@@@@@@@
@@@@@    T@j@    T@@@@@
@@@@@ ___Q@J@    _@@@@@
@@@@@fMMM@@j@jggg@@@@@@
@@@@@    j@j@^MW@P @@@@
Q@@@@@ggg@@f@   @@@@@@L
^@@@@WWMMP  ^    Q@@@@
 @@@@@_         _@@@@l
  W@@@@@g_____g@@@@@P
   @@@@@@@@@@@@@@@@l
    ^W@@@@@@@@@@@P
       ^TMMMMTll
EOF
        ;;

        "openbsd_small")
            set_colors 3 7 6 1 8
            read -rd '' ascii_data <<'EOF'
${c1}      _____
    \\-     -/
 \\_/         \\
 |        ${c2}O O${c1} |
 |_  <   )  3 )
 / \\         /
    /-_____-\\
EOF
        ;;

        "OpenBSD"*)
            set_colors 3 7 6 1 8
            read -rd '' ascii_data <<'EOF'
${c3}                                     _
                                    (_)
${c1}              |    .
${c1}          .   |L  /|   .         ${c3} _
${c1}      _ . |\ _| \--+._/| .       ${c3}(_)
${c1}     / ||\| Y J  )   / |/| ./
    J  |)'( |        ` F`.'/       ${c3} _
${c1}  -<|  F         __     .-<        ${c3}(_)
${c1}    | /       .-'${c3}. ${c1}`.  /${c3}-. ${c1}L___
    J \\      <    ${c3}\ ${c1} | | ${c5}O${c3}\\${c1}|.-' ${c3} _
${c1}  _J \\  .-    \\${c3}/ ${c5}O ${c3}| ${c1}| \\  |${c1}F    ${c3}(_)
${c1} '-F  -<_.     \\   .-'  `-' L__
__J  _   _.     >-'  ${c1})${c4}._.   ${c1}|-'
${c1} `-|.'   /_.          ${c4}\_|  ${c1} F
  /.-   .                _.<
 /'    /.'             .'  `\\
  /L  /'   |/      _.-'-\\
 /'J       ___.---'\|
   |\  .--' V  | `. `
   |/`. `-.     `._)
      / .-.\\
      \\ (  `\\
       `.\\
EOF
        ;;

        "openEuler"*)
            set_colors 4 7 1
            read -rd '' ascii_data <<'EOF'
${c1}                 `.cc.`
             ``.cccccccc..`
          `.cccccccccccccccc.`
      ``.cccccccccccccccccccccc.``
   `..cccccccccccccccccccccccccccc..`
`.ccccccccccccccc${c2}/++/${c1}ccccccccccccccccc.`
.ccccccccccccccc${c2}mNMMNdo+oso+${c1}ccccccccccc.
.cccccccccc${c2}/++odms+//+mMMMMm/:+syso/${c1}cccc
.ccccccccc${c2}yNNMMMs:::/::+o+/:${c1}c${c2}dMMMMMm${c1}cccc
.ccccccc${c2}:+NmdyyhNNmNNNd:${c1}ccccc${c1}${c2}:oyyyo:${c1}cccc
.ccc${c2}:ohdmMs:${c1}cccc${c2}+mNMNmy${c1}ccccccccccccccccc
.cc${c2}/NMMMMMo////:${c1}c${c2}:///:${c1}cccccccccccccccccc
.cc${c2}:syysyNMNNNMNy${c1}ccccccccccccccccccccccc
.cccccccc${c2}+MMMMMNy${c1}c${c2}:/+++/${c1}cccccccccccccccc
.ccccccccc${c2}ohhhs/${c1}c${c2}omMMMMNh${c1}ccccccccccccccc
.ccccccccccccccc${c2}:MMMMMMMM/${c1}cccccccccccccc
.cccccccccccccccc${c2}sNNNNNd+${c1}cccccccccccccc.
`..cccccccccccccccc${c2}/+/:${c1}cccccccccccccc..`
   ``.cccccccccccccccccccccccccccc.``
       `.cccccccccccccccccccccc.`
          ``.cccccccccccccc.``
              `.cccccccc.`
                 `....`
EOF
        ;;

        "OpenIndiana"*)
            set_colors 4 7 1
            read -rd '' ascii_data <<'EOF'
${c2}                         .sy/
                         .yh+

           ${c1}-+syyyo+-     ${c2} /+.
         ${c1}+ddo/---/sdh/   ${c2} ym-
       ${c1}`hm+        `sms${c2}   ym-```````.-.
       ${c1}sm+           sm/ ${c2} ym-         +s
       ${c1}hm.           /mo ${c2} ym-         /h
       ${c1}omo           ym: ${c2} ym-       `os`
        ${c1}smo`       .ym+ ${c2}  ym-     .os-
     ``  ${c1}:ymy+///oyms- ${c2}   ym-  .+s+.
   ..`     ${c1}`:+oo+/-`  ${c2}    -//oyo-
 -:`                   .:oys/.
+-               `./oyys/.
h+`      `.-:+oyyyo/-`
`/ossssysso+/-.`
EOF
        ;;

        "openmamba"*)
            set_colors 7 2
            read -rd '' ascii_data <<'EOF'
${c1}                 `````
           .-/+ooooooooo+/:-`
        ./ooooooooooooooooooo+:.
      -+oooooooooooooooooooooooo+-
    .+ooooooooo+/:---::/+ooooooooo+.
   :oooooooo/-`          `-/oo${c2}s´${c1}oooo.${c2}s´${c1}
  :ooooooo/`                `${c2}sNds${c1}ooo${c2}sNds${c1}
 -ooooooo-                   ${c2}:dmy${c1}ooo${c2}:dmy${c1}
 +oooooo:                      :oooooo-
.ooooooo                        .://:`
:oooooo+                        ./+o+:`
-ooooooo`                      `oooooo+
`ooooooo:                      /oooooo+
 -ooooooo:                    :ooooooo.
  :ooooooo+.                .+ooooooo:
   :oooooooo+-`          `-+oooooooo:
    .+ooooooooo+/::::://oooooooooo+.
      -+oooooooooooooooooooooooo+-
        .:ooooooooooooooooooo+:.
           `-:/ooooooooo+/:.`
                 ``````
EOF
        ;;

        "OpenMandriva"*)
            set_colors 4
            read -rd '' ascii_data <<'EOF'
${c1}                  ``````
            `-:/+++++++//:-.`
         .:+++oooo+/:.``   ``
      `:+ooooooo+:.  `-:/++++++/:.`
     -+oooooooo:` `-++o+/::::://+o+/-
   `/ooooooooo-  -+oo/.`        `-/oo+.
  `+ooooooooo.  :os/`              .+so:
  +sssssssss/  :ss/                 `+ss-
 :ssssssssss`  sss`                  .sso
 ossssssssss  `yyo                    sys
`sssssssssss` `yys                   `yys
`sssssssssss:  +yy/                  +yy:
 oyyyyyyyyyys. `oyy/`              `+yy+
 :yyyyyyyyyyyo. `+yhs:.         `./shy/
  oyyyyyyyyyyys:` .oyhys+:----/+syhy+. `
  `syyyyyyyyyyyyo-` .:osyhhhhhyys+:``.:`
   `oyyyyyyyyyyyyys+-`` `.----.```./oo.
     /yhhhhhhhhhhhhhhyso+//://+osyhy/`
      `/yhhhhhhhhhhhhhhhhhhhhhhhhy/`
        `:oyhhhhhhhhhhhhhhhhhhyo:`
            .:+syhhhhhhhhys+:-`
                 ``....``
EOF
        ;;

        "OpenStage"*)
            set_colors 2
            read -rd '' ascii_data <<'EOF'
${c1}                 /(/
              .(((((((,
             /(((((((((/
           .(((((/,/(((((,
          *(((((*   ,(((((/
          (((((*      .*/((
         *((((/  (//(/*
         /((((*  ((((((((((,
      .  /((((*  (((((((((((((.
     ((. *((((/        ,((((((((
   ,(((/  (((((/     **   ,((((((*
  /(((((. .(((((/   //(((*  *(((((/
 .(((((,    ((/   .(((((/.   .(((((,
 /((((*        ,(((((((/      ,(((((
 /(((((((((((((((((((/.  /(((((((((/
 /(((((((((((((((((,   /(((((((((((/
     */(((((//*.      */((/(/(/*
EOF
        ;;

        "OpenWrt"*)
            set_colors 4 7 1
            read -rd '' ascii_data <<'EOF'
${c1} _______
|       |.-----.-----.-----.
|   -   ||  _  |  -__|     |
|_______||   __|_____|__|__|
         |__|
 ________        __
|  |  |  |.----.|  |_
|  |  |  ||   _||   _|
|________||__|  |____|
EOF
        ;;

        "Open Source Media Center"* | "osmc")
            set_colors 4 7 1
            read -rd '' ascii_data <<'EOF'
${c1}            -+shdmNNNNmdhs+-
        .+hMNho/:..``..:/ohNMh+.
      :hMdo.                .odMh:
    -dMy-                      -yMd-
   sMd-                          -dMs
  hMy       +.            .+       yMh
 yMy        dMs.        .sMd        yMy
:Mm         dMNMs`    `sMNMd        `mM:
yM+         dM//mNs``sNm//Md         +My
mM-         dM:  +NNNN+  :Md         -Mm
mM-         dM: `oNN+    :Md         -Mm
yM+         dM/+NNo`     :Md         +My
:Mm`        dMMNs`       :Md        `mM:
 yMy        dMs`         -ms        yMy
  hMy       +.                     yMh
   sMd-                          -dMs
    -dMy-                      -yMd-
      :hMdo.                .odMh:
        .+hMNho/:..``..:/ohNMh+.
            -+shdmNNNNmdhs+-
EOF
        ;;

        "Oracle"*)
            set_colors 1 7 3
            read -rd '' ascii_data <<'EOF'
${c1}
      `-/+++++++++++++++++/-.`
   `/syyyyyyyyyyyyyyyyyyyyyyys/.
  :yyyyo/-...............-/oyyyy/
 /yyys-                     .oyyy+
.yyyy`                       `syyy-
:yyyo                         /yyy/
.yyyy`                       `syyy-
 /yyys.                     .oyyyo
  /yyyyo:-...............-:oyyyy/`
   `/syyyyyyyyyyyyyyyyyyyyyyys+.
     `.:/+ooooooooooooooo+/:.`
EOF
        ;;

        "orchid_small"*)
            set_colors 255 127
            read -rd '' ascii_data <<'EOF'
${c2}                       :##:
                     -#${c1}@@@@${c2}#-
                    #${c1}@@${c2}=..=${c1}@@${c2}#
                    +${c1}@@${c2}-  -${c1}@@${c2}+
               -#${c1}@@${c2}*..*${c1}@${c2}..${c1}@${c2}*..*${c1}@@${c2}#-
             :#${c1}@@${c2}*+%${c1}@${c2}= .  . =${c1}@${c2}%+*${c1}@@${c2}#:
           +${c1}@@@${c2}:    :-.    .-:   :${c1}@@@${c2}+
             :#${c1}@@${c2}*+%${c1}@${c2}= .  . =${c1}@${c2}%+*${c1}@@${c2}#:
               -#${c1}@@${c2}*..*${c1}@${c2}..${c1}@${c2}*..*${c1}@@${c2}#-
                    +${c1}@@${c2}-  -${c1}@@${c2}+
                    #${c1}@@${c2}=..=${c1}@@${c2}#
                     -#${c1}@@@@${c2}#-
                       :##:
EOF
        ;;

        "orchid"*)
            set_colors 255 127 127
            read -rd '' ascii_data <<'EOF'
${c2}                  .==.                  
                .-${c3}#${c1}@@${c3}#${c2}-.                
              .-${c3}##${c1}@@@@${c3}##${c2}-.              
            .-${c3}##${c1}@@@@@@@@${c3}##${c2}-.            
           :*${c1}@@@@@${c3}####${c1}@@@@@${c2}*:           
         ..:*${c1}@@@@${c2}==--==${c1}@@@@${c2}*:..         
      .-*${c1}%%${c3}#${c2}==${c3}#${c1}@@${c3}#${c2}====${c3}#${c1}@@${c3}#${c2}==${c3}#${c1}%%${c2}*-.      
    .-${c3}#${c1}@@@@@${c3}##${c2}==${c3}#${c1}@@${c2}++${c1}@@${c3}##${c2}==${c3}#${c1}@@@@@${c3}#${c2}-.    
  .-${c3}#${c1}@@@@@${c2}#${c1}@@@${c3}#${c2}++#====${c3}#${c2}++#${c1}@@@${c2}#${c1}@@@@@${c3}#${c2}-.  
.-${c3}#${c1}@@@@@${c3}#${c2}-==**${c3}###${c2}+:--:+${c3}###${c2}**==-${c3}#${c1}@@@@@${c3}#${c2}-.
.-${c3}#${c1}@@@@@${c3}#${c2}-==**${c3}###${c2}+:--:+${c3}###${c2}**==-${c3}#${c1}@@@@@${c3}#${c2}-.
  .-${c3}#${c1}@@@@@${c2}#${c1}@@@${c3}#${c2}++#====${c3}#${c2}++#${c1}@@@${c2}#${c1}@@@@@${c3}#${c2}-.  
    .-${c3}#${c1}@@@@@${c3}##${c2}==${c3}#${c1}@@${c2}++${c1}@@${c3}##${c2}==${c3}#${c1}@@@@@${c3}#${c2}-.    
      .-*${c1}%%${c3}#${c2}==${c3}#${c1}@@${c3}#${c2}====${c3}#${c1}@@${c3}#${c2}==${c3}#${c1}%%${c2}*-.     
         ..:*${c1}@@@@${c2}==--==${c1}@@@@${c2}*:..       
           :*${c1}@@@@@${c3}####${c1}@@@@@${c2}*:          
            .-${c3}##${c1}@@@@@@@@${c3}##${c2}-.            
              .-${c3}##${c1}@@@@${c3}##${c2}-.              
                .-${c3}#${c1}@@${c3}#${c2}-.               
                  .==.       
EOF
        ;;

        "OS Elbrus"*)
            set_colors 4 7 3
            read -rd '' ascii_data <<'EOF'
${c1}   ▄▄▄▄▄▄▄▄▄▄▄▄▄▄▄▄▄▄▄▄▄▄▄▄▄▄▄
   ██▀▀▀▀▀▀▀▀▀▀▀▀▀▀▀▀▀▀▀▀▀▀▀██
   ██                       ██
   ██   ███████   ███████   ██
   ██   ██   ██   ██   ██   ██
   ██   ██   ██   ██   ██   ██
   ██   ██   ██   ██   ██   ██
   ██   ██   ██   ██   ██   ██
   ██   ██   ███████   ███████
   ██   ██                  ██
   ██   ██▄▄▄▄▄▄▄▄▄▄▄▄▄▄▄▄▄▄██
   ██   ▀▀▀▀▀▀▀▀▀▀▀▀▀▀▀▀▀▀▀▀██
   ██                       ██
   ███████████████████████████
EOF
        ;;

        "PacBSD"*)
            set_colors 1 7 3
            read -rd '' ascii_data <<'EOF'
${c1}      :+sMs.
  `:ddNMd-                         -o--`
 -sMMMMh:                          `+N+``
 yMMMMMs`     .....-/-...           `mNh/
 yMMMMMmh+-`:sdmmmmmmMmmmmddy+-``./ddNMMm
 yNMMNMMMMNdyyNNMMMMMMMMMMMMMMMhyshNmMMMm
 :yMMMMMMMMMNdooNMMMMMMMMMMMMMMMMNmy:mMMd
  +MMMMMMMMMmy:sNMMMMMMMMMMMMMMMMMMMmshs-
  :hNMMMMMMN+-+MMMMMMMMMMMMMMMMMMMMMMMs.
 .omysmNNhy/+yNMMMMMMMMMMNMMMMMMMMMNdNNy-
 /hMM:::::/hNMMMMMMMMMMMm/-yNMMMMMMN.mMNh`
.hMMMMdhdMMMMMMMMMMMMMMmo  `sMMMMMMN mMMm-
:dMMMMMMMMMMMMMMMMMMMMMdo+  oMMMMMMN`smMNo`
/dMMMMMMMMMMMMMMMMMMMMMNd/` :yMMMMMN:-hMMM.
:dMMMMMMMMMMMMMMMMMMMMMNh`  oMMMMMMNo/dMNN`
:hMMMMMMMMMMMMMMMMMMMMMMNs--sMMMMMMMNNmy++`
 sNMMMMMMMMMMMMMMMMMMMMMMMmmNMMMMMMNho::o.
 :yMMMMMMMMMMMMMNho+sydNNNNNNNmysso/` -//
  /dMMMMMMMMMMMMMs-  ````````..``
   .oMMMMMMMMMMMMNs`               ./y:`
     +dNMMNMMMMMMMmy`          ``./ys.
      `/hMMMMMMMMMMMNo-``    `.+yy+-`
        `-/hmNMNMMMMMMmmddddhhy/-`
            `-+oooyMMMdsoo+/:.
EOF
        ;;

        "parabola_small"*)
            set_colors 5 7
            read -rd '' ascii_data <<'EOF'
${c1}  __ __ __  _
.`_//_//_/ / `.
          /  .`
         / .`
        /.`
       /`
EOF
        ;;

        "Parabola"*)
            set_colors 5 7
            read -rd '' ascii_data <<'EOF'
${c1}                          `.-.    `.
                   `.`  `:++.   `-+o+.
             `` `:+/. `:+/.   `-+oooo+
        ``-::-.:+/. `:+/.   `-+oooooo+
    `.-:///-  ..`   .-.   `-+oooooooo-
 `..-..`                 `+ooooooooo:
``                        :oooooooo/
                          `ooooooo:
                          `oooooo:
                          -oooo+.
                          +ooo/`
                         -ooo-
                        `+o/.
                        /+-
                       //`
                      -.
EOF
        ;;

        "Pardus"*)
            set_colors 3 7 6 1 8
            read -rd '' ascii_data <<'EOF'
${c1} .smNdy+-    `.:/osyyso+:.`    -+ydmNs.
/Md- -/ymMdmNNdhso/::/oshdNNmdMmy/. :dM/
mN.     oMdyy- -y          `-dMo     .Nm
.mN+`  sMy hN+ -:             yMs  `+Nm.
 `yMMddMs.dy `+`               sMddMMy`
   +MMMo  .`  .                 oMMM+
   `NM/    `````.`    `.`````    +MN`
   yM+   `.-:yhomy    ymohy:-.`   +My
   yM:          yo    oy          :My
   +Ms         .N`    `N.      +h sM+
   `MN      -   -::::::-   : :o:+`NM`
    yM/    sh   -dMMMMd-   ho  +y+My
    .dNhsohMh-//: /mm/ ://-yMyoshNd`
      `-ommNMm+:/. oo ./:+mMNmmo:`
     `/o+.-somNh- :yy: -hNmos-.+o/`
    ./` .s/`s+sMdd+``+ddMs+s`/s. `/.
        : -y.  -hNmddmNy.  .y- :
         -+       `..`       +-
EOF
        ;;

        "Parrot"*)
            set_colors 6 7
            read -rd '' ascii_data <<'EOF'
${c1}  `:oho/-`
`mMMMMMMMMMMMNmmdhy-
 dMMMMMMMMMMMMMMMMMMs`
 +MMsohNMMMMMMMMMMMMMm/
 .My   .+dMMMMMMMMMMMMMh.
  +       :NMMMMMMMMMMMMNo
           `yMMMMMMMMMMMMMm:
             /NMMMMMMMMMMMMMy`
              .hMMMMMMMMMMMMMN+
                  ``-NMMMMMMMMMd-
                     /MMMMMMMMMMMs`
                      mMMMMMMMsyNMN/
                      +MMMMMMMo  :sNh.
                      `NMMMMMMm     -o/
                       oMMMMMMM.
                       `NMMMMMM+
                        +MMd/NMh
                         mMm -mN`
                         /MM  `h:
                          dM`   .
                          :M-
                           d:
                           -+
                            -
EOF
        ;;

        "Parsix"*)
            set_colors 3 1 7 8
            read -rd '' ascii_data <<'EOF'
                 ${c2}-/+/:.
               ${c2}.syssssys.
       ${c1}.--.    ${c2}ssssssssso${c1}   ..--.
     :++++++:  ${c2}+ssssssss+${c1} ./++/+++:
    /+++++++++.${c2}.yssooooy`${c1}-+///////o-
    /++++++++++.${c2}+soooos:${c1}:+////////+-
     :+++++////o-${c2}oooooo-${c1}+/////////-
      `-/++//++-${c4}.-----.-${c1}:+/////:-
  ${c3}-://::--${c1}-:/:${c4}.--.````.--.${c1}:::-${c3}--::::::.
${c3}-/:::::::://:${c4}.:-`      `-:${c3}`:/:::::::--/-
${c3}/::::::::::/-${c4}--.        .-.${c3}-/://///::::/
${c3}-/:::::::::/:${c4}`:-.      .-:${c3}`:///////////-
 `${c3}-::::--${c1}.-://.${c4}---....---${c1}`:+/:-${c3}--::::-`
       ${c1}-/+///+o/-${c4}.----.${c1}.:oo+++o+.
     ${c1}-+/////+++o:${c2}syyyyy.${c1}o+++++++++:
    ${c1}.+////+++++-${c2}+sssssy+${c1}.++++++++++\
    ${c1}.+:/++++++.${c2}.yssssssy-${c1}`+++++++++:
     ${c1}:/+++++-  ${c2}+sssssssss  ${c1}-++++++-
       ${c1}`--`    ${c2}+sssssssso    ${c1}`--`
                ${c2}+sssssy+`
                 ${c2}`.::-`
EOF
        ;;

        "PCBSD"* | "TrueOS"*)
            set_colors 1 7 3
            read -rd '' ascii_data <<'EOF'
${c1}                       ..
                        s.
                        +y
                        yN
                       -MN  `.
                      :NMs `m
                    .yMMm` `No
            `-/+++sdMMMNs+-`+Ms
        `:oo+-` .yMMMMy` `-+oNMh
      -oo-     +NMMMM/       oMMh-
    .s+` `    oMMMMM/     -  oMMMhy.
   +s`- ::   :MMMMMd     -o `mMMMy`s+
  y+  h .Ny+oNMMMMMN/    sh+NMMMMo  +y
 s+ .ds  -NMMMMMMMMMMNdhdNMMMMMMh`   +s
-h .NM`   `hMMMMMMMMMMMMMMNMMNy:      h-
y- hMN`     hMMmMMMMMMMMMNsdMNs.      -y
m` mMMy`    oMMNoNMMMMMMo`  sMMMo     `m
m` :NMMMdyydMMMMo+MdMMMs     sMMMd`   `m
h-  `+ymMMMMMMMM--M+hMMN/    +MMMMy   -h
:y     `.sMMMMM/ oMM+.yMMNddNMMMMMm   y:
 y:   `s  dMMN- .MMMM/ :MMMMMMMMMMh  :y
 `h:  `mdmMMM/  yMMMMs  sMMMMMMMMN- :h`
   so  -NMMMN   /mmd+  `dMMMMMMMm- os
    :y: `yMMM`       `+NMMMMMMNo`:y:
      /s+`.omy      /NMMMMMNh/.+s:
        .+oo:-.     /mdhs+::oo+.
            -/o+++++++++++/-
EOF
        ;;

        "PCLinuxOS"*)
            set_colors 4 7 1
            read -rd '' ascii_data <<'EOF'
${c1}            mhhhyyyyhhhdN
        dyssyhhhhhhhhhhhssyhN
     Nysyhhyo/:-.....-/oyhhhssd
   Nsshhy+.              `/shhysm
  dohhy/                    -shhsy
 dohhs`                       /hhys
N+hho   ${c2}+ssssss+-   .+syhys+   ${c1}/hhsy
ohhh`   ${c2}ymmo++hmm+`smmy/::+y`   ${c1}shh+
+hho    ${c2}ymm-  /mmy+mms          ${c1}:hhod
/hh+    ${c2}ymmhhdmmh.smm/          ${c1}.hhsh
+hhs    ${c2}ymm+::-`  /mmy`    `    ${c1}/hh+m
yyhh-   ${c2}ymm-       /dmdyosyd`  ${c1}`yhh+
 ohhy`  ${c2}://`         -/+++/-   ${c1}ohhom
 N+hhy-                      `shhoh
   sshho.                  `+hhyom
    dsyhhs/.            `:ohhhoy
      dysyhhhso///://+syhhhssh
         dhyssyhhhhhhyssyyhN
              mddhdhdmN
EOF
        ;;

        "Pengwin"*)
            set_colors 5 5 13
            read -rd '' ascii_data <<'EOF'
${c3}                     ...`
${c3}                     `-///:-`
${c3}                       .+${c2}ssys${c3}/
${c3}                        +${c2}yyyyy${c3}o    ${c2}
${c2}                        -yyyyyy:
${c2}           `.:/+ooo+/:` -yyyyyy+
${c2}         `:oyyyyyys+:-.`syyyyyy:
${c2}        .syyyyyyo-`   .oyyyyyyo
${c2}       `syyyyyy   `-+yyyyyyy/`
${c2}       /yyyyyy+ -/osyyyyyyo/.
${c2}       +yyyyyy-  `.-:::-.`
${c2}       .yyyyyy-
${c3}        :${c2}yyyyy${c3}o
${c3}         .+${c2}ooo${c3}+
${c3}           `.::/:.
EOF
        ;;

        "Peppermint"*)
            set_colors 1 15 3
            read -rd '' ascii_data <<'EOF'
${c1}               PPPPPPPPPPPPPP
${c1}           PPPP${c2}MMMMMMM${c1}PPPPPPPPPPP
${c1}         PPPP${c2}MMMMMMMMMM${c1}PPPPPPPP${c2}MM${c1}PP
${c1}       PPPPPPPP${c2}MMMMMMM${c1}PPPPPPPP${c2}MMMMM${c1}PP
${c1}     PPPPPPPPPPPP${c2}MMMMMM${c1}PPPPPPP${c2}MMMMMMM${c1}PP
${c1}    PPPPPPPPPPPP${c2}MMMMMMM${c1}PPPP${c2}M${c1}P${c2}MMMMMMMMM${c1}PP
${c1}   PP${c2}MMMM${c1}PPPPPPPPPP${c2}MMM${c1}PPPPP${c2}MMMMMMM${c1}P${c2}MM${c1}PPPP
${c1}   P${c2}MMMMMMMMMM${c1}PPPPPP${c2}MM${c1}PPPPP${c2}MMMMMM${c1}PPPPPPPP
${c1}  P${c2}MMMMMMMMMMMM${c1}PPPPP${c2}MM${c1}PP${c2}M${c1}P${c2}MM${c1}P${c2}MM${c1}PPPPPPPPPPP
${c1}  P${c2}MMMMMMMMMMMMMMMM${c1}PP${c2}M${c1}P${c2}MMM${c1}PPPPPPPPPPPPPPPP
${c1}  P${c2}MMM${c1}PPPPPPPPPPPPPPPPPPPPPPPPPPPPPP${c2}MMMMM${c1}P
${c1}  PPPPPPPPPPPPPPPP${c2}MMM${c1}P${c2}M${c1}P${c2}MMMMMMMMMMMMMMMM${c1}PP
${c1}  PPPPPPPPPPP${c2}MM${c1}P${c2}MM${c1}PPPP${c2}MM${c1}PPPPP${c2}MMMMMMMMMMM${c1}PP
${c1}   PPPPPPPP${c2}MMMMMM${c1}PPPPP${c2}MM${c1}PPPPPP${c2}MMMMMMMMM${c1}PP
${c1}   PPPP${c2}MM${c1}P${c2}MMMMMMM${c1}PPPPPP${c2}MM${c1}PPPPPPPPPP${c2}MMMM${c1}PP
${c1}    PP${c2}MMMMMMMMM${c1}P${c2}M${c1}PPPP${c2}MMMMMM${c1}PPPPPPPPPPPPP
${c1}     PP${c2}MMMMMMM${c1}PPPPPPP${c2}MMMMMM${c1}PPPPPPPPPPPP
${c1}       PP${c2}MMMM${c1}PPPPPPPPP${c2}MMMMMMM${c1}PPPPPPPP
${c1}         PP${c2}MM${c1}PPPPPPPP${c2}MMMMMMMMMM${c1}PPPP
${c1}           PPPPPPPPPP${c2}MMMMMMMM${c1}PPPP
${c1}               PPPPPPPPPPPPPP
EOF
        ;;

        "Pisi"*)
            set_colors 12 7 6 1 8
            read -rd '' ascii_data <<'EOF'
${c1}   \Fv/!-                      `:?lzC
${c1}   Q!::=zFx!  ${c2}`;v6WBCicl;`  ${c1},vCC\!::#.
${c1}  ,%:::,'` ${c2}+#%@@FQ@@.   ,cF%i${c1}``-',::a?
${c1}  +m:,'```${c2}}3,/@@Q\@@       "af-${c1} `-'"7f
  =o'.` ${c2}/m'   :Q@:Qg         ,kl${c1}  `.|o
  :k` '${c2}$+      'Narm           >d,${c1}  ii
   #`${c2}!p.        `C ,            'd+${c1} %'
${c2}   !0m                           `6Kv
   =a                              m+
  !A     !\L|:            :|L\!     $:
 .8`     Q''%Q#'        '#Q%''Q     `0-
 :6      E|.6QQu        uQQ6.|E      p:
  i{      \jts9?        ?9stj\      u\
   |a`            -''.            `e>
    ,m+     ${c1}'^ !`${c2}s@@@@a${c1}'"`+`${c2}     >e'
      !3|${c1}`|=>>r-  ${c2}'U%:${c1}  '>>>=:`\3!
       'xopE|      ${c2}`'${c1}     `ledoz-
    `;=>>+`${c2}`^llci/|==|/iclc;`${c1}'>>>>:
   `^`+~          ${c2}````${c1}          !!-^
EOF
        ;;

        "PNM Linux"* | "WHPNM Linux"*)
            set_colors 33 9 15 202
            read -rd '' ascii_data <<'EOF'

${c1}
               ``.---..` `--`
            ``.---........-:.${c2}-::`${c1}
           ${c2}./::-${c1}........${c2}--::.````${c1}
          ${c2}.:://:::${c1}----${c2}::::-..${c1}
          ..${c2}--:::::--::::++-${c1}.`
  ${c2}`-:-`${c1}   .-ohy+::${c2}-:::${c1}/sdmdd:.${c2}   `-:-
   .-:::${c1}...${c3}sNNmds$y${c1}o/+${c3}sy+NN$m${c1}d+.`${c2}-:::-.
     `.-:-${c1}./${c3}dN${c1}()${c3}yyooosd${c1}()${c3}$m${c1}dy${c2}-.::-.`${c1}
      ${c2}`.${c1}-...-${c3}+hNdyyyyyydmy${c1}:......${c2}`${c1}
 ``..--.....-${c3}yNNm${c4}hssssh${c3}mmdo${c1}.........```
`-:://:.....${c3}hNNNNN${c4}mddm${c3}NNNmds${c1}.....//::--`
  ```.:-...${c3}oNNNNNNNNNNNNNNmd/${c1}...:-.```
      .....${c3}hNNNNNNNNNNNNNNmds${c1}....`
      --...${c3}hNNNNNNNNNNNNNNmdo${c1}.....
      .:...${c3}/NNNNNNNNNNNNNNdd${c1}:....`
       `-...${c3}+mNNNNNNNNNNNmh${c1}:...-.
     ${c4}.:+o+/:-${c1}:+oo+///++o+/:-${c4}:/+ooo/:.
       ${c4}+oo/:o-            +oooooso.`
       ${c4}.`   `             `/  .-//-
EOF
        ;;

        "popos_small"* | "pop_os_small"*)
            set_colors 6 7
            read -rd '' ascii_data <<'EOF'
${c1}______
\\   _ \\        __
 \\ \\ \\ \\      / /
  \\ \\_\\ \\    / /
   \\  ___\\  /_/
    \\ \\    _
   __\\_\\__(_)_
  (___________)`
EOF
        ;;

        "Pop!_OS"* | "popos"* | "pop_os"*)
            set_colors 6 7
            read -rd '' ascii_data <<'EOF'
${c1}             /////////////
         /////////////////////
      ///////${c2}*767${c1}////////////////
    //////${c2}7676767676*${c1}//////////////
   /////${c2}76767${c1}//${c2}7676767${c1}//////////////
  /////${c2}767676${c1}///${c2}*76767${c1}///////////////
 ///////${c2}767676${c1}///${c2}76767${c1}.///${c2}7676*${c1}///////
/////////${c2}767676${c1}//${c2}76767${c1}///${c2}767676${c1}////////
//////////${c2}76767676767${c1}////${c2}76767${c1}/////////
///////////${c2}76767676${c1}//////${c2}7676${c1}//////////
////////////,${c2}7676${c1},///////${c2}767${c1}///////////
/////////////*${c2}7676${c1}///////${c2}76${c1}////////////
///////////////${c2}7676${c1}////////////////////
 ///////////////${c2}7676${c1}///${c2}767${c1}////////////
  //////////////////////${c2}'${c1}////////////
   //////${c2}.7676767676767676767,${c1}//////
    /////${c2}767676767676767676767${c1}/////
      ///////////////////////////
         /////////////////////
             /////////////
EOF
        ;;

        "Porteus"*)
            set_colors 6 7
            read -rd '' ascii_data <<'EOF'
${c1}             `.-:::-.`
         -+ydmNNNNNNNmdy+-
      .+dNmdhs+//////+shdmdo.
    .smmy+-`             ./sdy:
  `omdo.    `.-/+osssso+/-` `+dy.
 `yms.   `:shmNmdhsoo++osyyo-``oh.
 hm/   .odNmds/.`    ``.....:::-+s
/m:  `+dNmy:`   `./oyhhhhyyooo++so
ys  `yNmy-    .+hmmho:-.`     ```
s:  yNm+`   .smNd+.
`` /Nm:    +dNd+`
   yN+   `smNy.
   dm    oNNy`
   hy   -mNm.
   +y   oNNo
   `y`  sNN:
    `:  +NN:
     `  .mNo
         /mm`
          /my`
           .sy`
             .+:
                `
EOF
        ;;

        "postmarketos_small")
            set_colors 2 7
            read -rd '' ascii_data <<'EOF'
${c1}        /\\
       /  \\
      /    \\
      \\__   \\
    /\\__ \\  _\\
   /   /  \\/ __
  /   / ____/  \\
 /    \\ \\       \\
/_____/ /________\\
EOF
        ;;

        "PostMarketOS"*)
            set_colors 2 7
            read -rd '' ascii_data <<'EOF'
${c1}                 /\\
                /  \\
               /    \\
              /      \\
             /        \\
            /          \\
            \\           \\
          /\\ \\____       \\
         /  \\____ \\       \\
        /       /  \\       \\
       /       /    \\    ___\\
      /       /      \\  / ____
     /       /        \\/ /    \\
    /       / __________/      \\
   /        \\ \\                 \\
  /          \\ \\                 \\
 /           / /                  \\
/___________/ /____________________\\
EOF
        ;;

        "PuffOS"*)
            set_colors 3
            read -rd '' ascii_data <<'EOF'
${c1}
              _,..._,m,
            ,/'      '"";
           /             ".
         ,'mmmMMMMmm.      \
       _/-"^^^^^"""%#%mm,   ;
 ,m,_,'              "###)  ;,
(###%                 \#/  ;##mm.
 ^#/  __        ___    ;  (######)
  ;  //.\\     //.\\   ;   \####/
 _; (#\"//     \\"/#)  ;  ,/
@##\ \##/   =   `"=" ,;mm/
`\##>.____,...,____,<####@
EOF
        ;;

        "Proxmox"*)
            set_colors 7 202
            read -rd '' ascii_data <<'EOF'
${c1}         .://:`              `://:.
       `hMMMMMMd/          /dMMMMMMh`
        `sMMMMMMMd:      :mMMMMMMMs`
${c2}`-/+oo+/:${c1}`.yMMMMMMMh-  -hMMMMMMMy.`${c2}:/+oo+/-`
`:oooooooo/${c1}`-hMMMMMMMyyMMMMMMMh-`${c2}/oooooooo:`
  `/oooooooo:${c1}`:mMMMMMMMMMMMMm:`${c2}:oooooooo/`
    ./ooooooo+-${c1} +NMMMMMMMMN+ ${c2}-+ooooooo/.
      .+ooooooo+-${c1}`oNMMMMNo`${c2}-+ooooooo+.
        -+ooooooo/.${c1}`sMMs`${c2}./ooooooo+-
          :oooooooo/${c1}`..`${c2}/oooooooo:
          :oooooooo/`${c1}..${c2}`/oooooooo:
        -+ooooooo/.`${c1}sMMs${c2}`./ooooooo+-
      .+ooooooo+-`${c1}oNMMMMNo${c2}`-+ooooooo+.
    ./ooooooo+-${c1} +NMMMMMMMMN+ ${c2}-+ooooooo/.
  `/oooooooo:`${c1}:mMMMMMMMMMMMMm:${c2}`:oooooooo/`
`:oooooooo/`${c1}-hMMMMMMMyyMMMMMMMh-${c2}`/oooooooo:`
`-/+oo+/:`${c1}.yMMMMMMMh-  -hMMMMMMMy.${c2}`:/+oo+/-`
${c1}        `sMMMMMMMm:      :dMMMMMMMs`
       `hMMMMMMd/          /dMMMMMMh`
         `://:`              `://:`
EOF
        ;;

        "Puppy"* | "Quirky Werewolf"* | "Precise Puppy"*)
            set_colors 4 7
            read -rd '' ascii_data <<'EOF'
${c1}           `-/osyyyysosyhhhhhyys+-
  -ohmNNmh+/hMMMMMMMMNNNNd+dMMMMNM+
 yMMMMNNmmddo/NMMMNNNNNNNNNo+NNNNNy
.NNNNNNmmmddds:MMNNNNNNNNNNNh:mNNN/
-NNNdyyyhdmmmd`dNNNNNmmmmNNmdd/os/
.Nm+shddyooo+/smNNNNmmmmNh.   :mmd.
 NNNNy:`   ./hmmmmmmmNNNN:     hNMh
 NMN-    -++- +NNNNNNNNNNm+..-sMMMM-
.MMo    oNNNNo hNNNNNNNNmhdNNNMMMMM+
.MMs    /NNNN/ dNmhs+:-`  yMMMMMMMM+
 mMM+     .. `sNN+.      hMMMMhhMMM-
 +MMMmo:...:sNMMMMMms:` hMMMMm.hMMy
  yMMMMMMMMMMMNdMMMMMM::/+o+//dMMd`
   sMMMMMMMMMMN+:oyyo:sMMMNNMMMNy`
    :mMMMMMMMMMMMmddNMMMMMMMMmh/
      /dMMMMMMMMMMMMMMMMMMNdy/`
        .+hNMMMMMMMMMNmdhs/.
            .:/+ooo+/:-.
EOF
        ;;

        "pureos_small"*)
            set_colors 2 7 7
            read -rd '' ascii_data <<'EOF'
${c1} _____________
|  _________  |
| |         | |
| |         | |
| |_________| |
|_____________|
EOF
        ;;

        "PureOS"*)
            set_colors 2 7 7
            read -rd '' ascii_data <<'EOF'
${c1}dmmmmmmmmmmmmmmmmmmmmmmmmmmmmmmmmmmmmmmd
dNm//////////////////////////////////mNd
dNd                                  dNd
dNd                                  dNd
dNd                                  dNd
dNd                                  dNd
dNd                                  dNd
dNd                                  dNd
dNd                                  dNd
dNd                                  dNd
dNm//////////////////////////////////mNd
dmmmmmmmmmmmmmmmmmmmmmmmmmmmmmmmmmmmmmmd
EOF
        ;;

        "Qubes"*)
            set_colors 4 5 7 6
            read -rd '' ascii_data <<'EOF'
${c1}               `..--..`
            `.----------.`
        `..----------------..`
     `.------------------------.``
 `..-------------....-------------..`
.::----------..``    ``..----------:+:
:////:----..`            `..---:/ossso
:///////:`                  `/osssssso
:///////:                    /ssssssso
:///////:                    /ssssssso
:///////:                    /ssssssso
:///////:                    /ssssssso
:///////:                    /ssssssso
:////////-`                .:sssssssso
:///////////-.`        `-/osssssssssso
`//////////////:-```.:+ssssssssssssso-
  .-://////////////sssssssssssssso/-`
     `.:///////////sssssssssssssso:.
         .-:///////ssssssssssssssssss/`
            `.:////ssss+/+ssssssssssss.
                `--//-    `-/osssso/.
EOF
        ;;

        "Qubyt"*)
            set_colors 4 5 0 4
            read -rd '' ascii_data <<'EOF'
${c1}    ########################${c2}(${c3}ooo
${c1}    ########################${c2}(${c3}ooo
${c1}###${c2}(${c3}ooo                  ${c1}###${c2}(${c3}ooo
${c1}###${c2}(${c3}ooo                  ${c1}###${c2}(${c3}ooo
${c1}###${c2}(${c3}ooo                  ${c1}###${c2}(${c3}ooo
${c1}###${c2}(${c3}ooo                  ${c1}###${c2}(${c3}ooo
${c1}###${c2}(${c3}ooo                  ${c1}###${c2}(${c3}ooo
${c1}###${c2}(${c3}ooo                  ${c1}###${c2}(${c3}ooo
${c1}###${c2}(${c3}ooo           ${c1}##${c3}o    ${c2}((((${c3}ooo
${c1}###${c2}(${c3}ooo          o${c2}((${c1}###   ${c3}oooooo
${c1}###${c2}(${c3}ooo           oo${c2}((${c1}###${c3}o
${c1}###${c2}(${c3}ooo             ooo${c2}((${c1}###
${c1}################${c2}(${c3}oo    oo${c2}((((${c3}o
${c2}(((((((((((((((((${c3}ooo     ooooo
  oooooooooooooooooo        o
EOF
        ;;

        "Quibian"*)
            set_colors 3 7
            read -rd '' ascii_data <<'EOF'
${c1}            `.--::::::::--.`
        `.-:::-..``   ``..-::-.`
      .::::-`   .${c2}+${c1}:``       `.-::.`
    .::::.`    -::::::-`       `.::.
  `-:::-`    -:::::::::--..``     .::`
 `::::-     .${c2}oy${c1}:::::::---.```.:    `::`
 -::::  `.-:::::::::::-.```         `::
.::::.`-:::::::::::::.               `:.
-::::.:::::::::::::::                 -:
::::::::::::::::::::`                 `:
:::::::::::::::::::-                  `:
:::::::::::::::::::                   --
.:::::::::::::::::`                  `:`
`:::::::::::::::::                   -`
 .:::::::::::::::-                  -`
  `::::::::::::::-                `.`
    .::::::::::::-               ``
      `.--:::::-.
EOF
        ;;

        "Radix"*)
            set_colors 1 2
            read -rd '' ascii_data <<'EOF'
${c2}                .:oyhdmNo
             `/yhyoosdms`
            -o+/ohmmho-
           ..`.:/:-`
     `.--:::-.``${c1}
  .+ydNMMMMMMNmhs:`
`omMMMMMMMMMMMMMMNh-
oNMMMNmddhhyyhhhddmy.
mMMMMNmmddhhysoo+/:-`
yMMMMMMMMMMMMMMMMNNh.
-dmmmmmNNMMMMMMMMMMs`
 -+oossyhmMMMMMMMMd-
 `sNMMMMMMMMMMMMMm:
  `yMMMMMMNmdhhhh:
   `sNMMMMMNmmho.
    `+mMMMMMMMy.
      .yNMMMm+`
       `:yd+.
EOF
        ;;

        "Raspbian_small"*)
            set_colors 2 1
            read -rd '' ascii_data <<'EOF'
${c1}   ..    ,.
  :oo: .:oo:
  'o\\o o/o:
${c2} :: . :: . ::
:: :::  ::: ::
:'  '',.''  ':
 ::: :::: :::
 ':,  ''  ,:'
   ' ~::~ '
EOF
        ;;

        "Raspbian"*)
            set_colors 2 1
            read -rd '' ascii_data <<'EOF'
${c1}  `.::///+:/-.        --///+//-:``
 `+oooooooooooo:   `+oooooooooooo:
  /oooo++//ooooo:  ooooo+//+ooooo.
  `+ooooooo:-:oo-  +o+::/ooooooo:
   `:oooooooo+``    `.oooooooo+-
     `:++ooo/.        :+ooo+/.`
        ${c2}...`  `.----.` ``..
     .::::-``:::::::::.`-:::-`
    -:::-`   .:::::::-`  `-:::-
   `::.  `.--.`  `` `.---.``.::`
       .::::::::`  -::::::::` `
 .::` .:::::::::- `::::::::::``::.
-:::` ::::::::::.  ::::::::::.`:::-
::::  -::::::::.   `-::::::::  ::::
-::-   .-:::-.``....``.-::-.   -::-
 .. ``       .::::::::.     `..`..
   -:::-`   -::::::::::`  .:::::`
   :::::::` -::::::::::` :::::::.
   .:::::::  -::::::::. ::::::::
    `-:::::`   ..--.`   ::::::.
      `...`  `...--..`  `...`
            .::::::::::
             `.-::::-`
EOF
        ;;

        "Reborn OS"* | "Reborn"*)
            set_colors 2 2 8
            read -rd '' ascii_data <<'EOF'
${c3}
        mMMMMMMMMM  MMMMMMMMMm
       NM                    MN
      MM  ${c1}dddddddd  dddddddd  ${c3}MN
     mM  ${c1}dd                dd  ${c3}MM
        ${c1}dd  hhhhhh   hhhhh  dd
   ${c3}mM      ${c1}hh            hh      ${c3}Mm
  NM  ${c1}hd       ${c3}mMMMMMMd       ${c1}dh  ${c3}MN
 NM  ${c1}dd  hh   ${c3}mMMMMMMMMm   ${c1}hh  dd  ${c3}MN
NM  ${c1}dd  hh   ${c3}mMMMMMMMMMMm   ${c1}hh  dd  ${c3}MN
 NM  ${c1}dd  hh   ${c3}mMMMMMMMMm   ${c1}hh  dd  ${c3}MN
  NM  ${c1}hd       ${c3}mMMMMMMm       ${c1}dh  ${c3}MN
   mM      ${c1}hh            hh      ${c3}Mm
        ${c1}dd  hhhhhh  hhhhhh  dd
     ${c3}MM  ${c1}dd                dd  ${c3}MM
      MM  ${c1}dddddddd  dddddddd  ${c3}MN
       NM                    MN
        mMMMMMMMMM  MMMMMMMMMm
EOF
        ;;

        "Red Star"* | "Redstar"*)
            set_colors 1 7 3
            read -rd '' ascii_data <<'EOF'
${c1}                    ..
                  .oK0l
                 :0KKKKd.
               .xKO0KKKKd
              ,Od' .d0000l
             .c;.   .'''...           ..'.
.,:cloddxxxkkkkOOOOkkkkkkkkxxxxxxxxxkkkx:
;kOOOOOOOkxOkc'...',;;;;,,,'',;;:cllc:,.
 .okkkkd,.lko  .......',;:cllc:;,,'''''.
   .cdo. :xd' cd:.  ..';'',,,'',,;;;,'.
      . .ddl.;doooc'..;oc;'..';::;,'.
        coo;.oooolllllllcccc:'.  .
       .ool''lllllccccccc:::::;.
       ;lll. .':cccc:::::::;;;;'
       :lcc:'',..';::::;;;;;;;,,.
       :cccc::::;...';;;;;,,,,,,.
       ,::::::;;;,'.  ..',,,,'''.
        ........          ......
EOF
        ;;

        "Redcore"*)
            set_colors 1
            read -rd '' ascii_data <<'EOF'
${c1}                 RRRRRRRRR
               RRRRRRRRRRRRR
        RRRRRRRRRR      RRRRR
   RRRRRRRRRRRRRRRRRRRRRRRRRRR
 RRRRRRR  RRR         RRR RRRRRRRR
RRRRR    RR                 RRRRRRRRR
RRRR    RR     RRRRRRRR      RR RRRRRR
RRRR   R    RRRRRRRRRRRRRR   RR   RRRRR
RRRR   R  RRRRRRRRRRRRRRRRRR  R   RRRRR
RRRR     RRRRRRRRRRRRRRRRRRR  R   RRRR
 RRR     RRRRRRRRRRRRRRRRRRRR R   RRRR
  RRR    RRRRRRRRRRRRRRRRRRRR    RRRR
    RR   RRRRRRRRRRRRRRRRRRR    RRR
     RR   RRRRRRRRRRRRRRRRR    RRR
       RR   RRRRRRRRRRRRRR   RR
         R       RRRR      RR
EOF
        ;;

        "redhat_old" | "rhel_old"*)
            set_colors 1 7 3
            read -rd '' ascii_data <<'EOF'
${c1}             `.-..........`
            `////////::.`-/.
            -: ....-////////.
            //:-::///////////`
     `--::: `-://////////////:
     //////-    ``.-:///////// .`
     `://////:-.`    :///////::///:`
       .-/////////:---/////////////:
          .-://////////////////////.
${c2}         yMN+`.-${c1}::///////////////-`
${c2}      .-`:NMMNMs`  `..-------..`
       MN+/mMMMMMhoooyysshsss
MMM    MMMMMMMMMMMMMMyyddMMM+
 MMMM   MMMMMMMMMMMMMNdyNMMh`     hyhMMM
  MMMMMMMMMMMMMMMMyoNNNMMM+.   MMMMMMMM
   MMNMMMNNMMMMMNM+ mhsMNyyyyMNMMMMsMM
EOF
        ;;

        "Redhat"* | "Red Hat"* | "rhel"*)
            set_colors 1
            read -rd '' ascii_data <<'EOF'
${c1}           .MMM..:MMMMMMM
          MMMMMMMMMMMMMMMMMM
          MMMMMMMMMMMMMMMMMMMM.
         MMMMMMMMMMMMMMMMMMMMMM
        ,MMMMMMMMMMMMMMMMMMMMMM:
        MMMMMMMMMMMMMMMMMMMMMMMM
  .MMMM'  MMMMMMMMMMMMMMMMMMMMMM
 MMMMMM    `MMMMMMMMMMMMMMMMMMMM.
MMMMMMMM      MMMMMMMMMMMMMMMMMM .
MMMMMMMMM.       `MMMMMMMMMMMMM' MM.
MMMMMMMMMMM.                     MMMM
`MMMMMMMMMMMMM.                 ,MMMMM.
 `MMMMMMMMMMMMMMMMM.          ,MMMMMMMM.
    MMMMMMMMMMMMMMMMMMMMMMMMMMMMMMMMMMMM
      MMMMMMMMMMMMMMMMMMMMMMMMMMMMMMMMM:
         MMMMMMMMMMMMMMMMMMMMMMMMMMMMMM
            `MMMMMMMMMMMMMMMMMMMMMMMM:
                ``MMMMMMMMMMMMMMMMM'
EOF
        ;;

        "Refracted Devuan"* | "Refracted_Devuan"*)
            set_colors 8 7
            read -rd '' ascii_data <<'EOF'
${c2}                             A
                            VW
                           VVW\\
                         .yWWW\\
 ,;,,u,;yy;;v;uyyyyyyy  ,WWWWW^
    *WWWWWWWWWWWWWWWW/  $VWWWWw      ,
        ^*%WWWWWWVWWX  $WWWW**    ,yy
        ,    "**WWW/' **'   ,yy/WWW*`
       &WWWWwy    `*`  <,ywWW%VWWW*
     yWWWWWWWWWW*    .,   "**WW%W
   ,&WWWWWM*"`  ,y/  &WWWww   ^*
  XWWX*^   ,yWWWW09 .WWWWWWWWwy,
 *`        &WWWWWM  WWWWWWWWWWWWWww,
           (WWWWW` /#####WWW***********
           ^WWWW
            VWW
            Wh.
            V/
EOF
        ;;

        "Regata"*)
            set_colors 7 1 4 5 3 2
            read -rd '' ascii_data <<'EOF'
${c1}            ddhso+++++osydd
        dho/.`hh${c2}.:/+/:.${c1}hhh`:+yd
      do-hhhhhh${c2}/sssssss+`${c1}hhhhh./yd
    h/`hhhhhhh${c2}-sssssssss:${c1}hhhhhhhh-yd
  do`hhhhhhhhh${c2}`ossssssso.${c1}hhhhhhhhhh/d
 d/hhhhhhhhhhhh${c2}`/ossso/.${c1}hhhhhhhhhhhh.h
 /hhhhhhhhhhhh${c3}`-/osyso/-`${c1}hhhhhhhhhhhh.h
shh${c4}-/ooo+-${c1}hhh${c3}:syyso+osyys/`${c1}hhh${c5}`+oo`${c1}hhh/
h${c4}`ohhhhhhho`${c3}+yyo.${c1}hhhhh${c3}.+yyo`${c5}.sssssss.${c1}h`h
s${c4}:hhhhhhhhho${c3}yys`${c1}hhhhhhh${c3}.oyy/${c5}ossssssso-${c1}hs
s${c4}.yhhhhhhhy/${c3}yys`${c1}hhhhhhh${c3}.oyy/${c5}ossssssso-${c1}hs
hh${c4}./syyys+.${c1} ${c3}+yy+.${c1}hhhhh${c3}.+yyo`${c5}.ossssso/${c1}h`h
shhh${c4}``.`${c1}hhh${c3}`/syyso++oyys/`${c1}hhh${c5}`+++-`${c1}hh:h
d/hhhhhhhhhhhh${c3}`-/osyso+-`${c1}hhhhhhhhhhhh.h
 d/hhhhhhhhhhhh${c6}`/ossso/.${c1}hhhhhhhhhhhh.h
  do`hhhhhhhhh${c6}`ossssssso.${c1}hhhhhhhhhh:h
    h/`hhhhhhh${c6}-sssssssss:${c1}hhhhhhhh-yd
      h+.hhhhhh${c6}+sssssss+${c1}hhhhhh`/yd
        dho:.hhh${c6}.:+++/.${c1}hhh`-+yd
            ddhso+++++osyhd
EOF
        ;;

        "Regolith"*)
            set_colors 1
            read -rd '' ascii_data <<'EOF'
${c1}
                 ``....```
            `.:/++++++/::-.`
          -/+++++++:.`
        -++++++++:`
      `/++++++++-
     `/++++++++.                    -/+/
     /++++++++/             ``   .:+++:.
    -+++++++++/          ./++++:+++/-`
    :+++++++++/         `+++++++/-`
    :++++++++++`      .-/+++++++`
   `:++++++++++/``.-/++++:-:::-`      `
 `:+++++++++++++++++/:.`            ./`
:++/-:+++++++++/:-..              -/+.
+++++++++/::-...:/+++/-..````..-/+++.
`......``.::/+++++++++++++++++++++/.
         -/+++++++++++++++++++++/.
           .:/+++++++++++++++/-`
              `.-:://////:-.
EOF
        ;;

        "rocky_small"*)
            set_colors 2
                read -rd '' ascii_data <<'EOF'
${c1}    `-/+++++++++/-.`
 `-+++++++++++++++++-`
.+++++++++++++++++++++.
-+++++++++++++++++++++++.
+++++++++++++++/-/+++++++
+++++++++++++/.   ./+++++
+++++++++++:.       ./+++
+++++++++:`   `:/:`   .:/
-++++++:`   .:+++++:`
 .+++-`   ./+++++++++:`
  `-`   ./+++++++++++-
       -+++++++++:-.`
EOF
        ;;

        "rocky"*)
            set_colors 35
            read -rd '' ascii_data <<'EOF'
${c1}          __wgliliiligw_,
       _williiiiiiliilililw,
     _%iiiiiilililiiiiiiiiiii_
   .Qliiiililiiiiiiililililiilm.
  _iiiiiliiiiiililiiiiiiiiiiliil,
 .lililiiilililiiiilililililiiiii,
_liiiiiiliiiiiiiliiiiiF{iiiiiilili,
jliililiiilililiiili@`  ~ililiiiiiL
iiiliiiiliiiiiiili>`      ~liililii
liliiiliiilililii`         -9liiiil
iiiiiliiliiiiii~             "4lili
4ililiiiiilil~|      -w,       )4lf
-liiiiililiF'       _liig,       )'
 )iiiliii@`       _QIililig,
  )iiii>`       .Qliliiiililw
   )<>~       .mliiiiiliiiiiil,
            _gllilililiililii~
           giliiiiiiiiiiiiT`
          -^~$ililili@~~'
EOF
        ;;

        "Rosa"*)
            set_colors 4 7 1
            read -rd '' ascii_data <<'EOF'
${c1}           ROSAROSAROSAROSAR
        ROSA               AROS
      ROS   SAROSAROSAROSAR   AROS
    RO   ROSAROSAROSAROSAROSAR   RO
  ARO  AROSAROSAROSARO      AROS  ROS
 ARO  ROSAROS         OSAR   ROSA  ROS
 RO  AROSA   ROSAROSAROSA    ROSAR  RO
RO  ROSAR  ROSAROSAROSAR  R  ROSARO  RO
RO  ROSA  AROSAROSAROSA  AR  ROSARO  AR
RO AROS  ROSAROSAROSA   ROS  AROSARO AR
RO AROS  ROSAROSARO   ROSARO  ROSARO AR
RO  ROS  AROSAROS   ROSAROSA AROSAR  AR
RO  ROSA  ROS     ROSAROSAR  ROSARO  RO
 RO  ROS     AROSAROSAROSA  ROSARO  AR
 ARO  ROSA   ROSAROSAROS   AROSAR  ARO
  ARO  OROSA      R      ROSAROS  ROS
    RO   AROSAROS   AROSAROSAR   RO
     AROS   AROSAROSAROSARO   AROS
        ROSA               SARO
           ROSAROSAROSAROSAR
EOF
        ;;

        "sabotage"*)
            set_colors 4 7 1
            read -rd '' ascii_data <<'EOF'
${c2} .|'''.|      |     '||''|.    ..|''||
 ||..  '     |||     ||   ||  .|'    ||
  ''|||.    |  ||    ||'''|.  ||      ||
.     '||  .''''|.   ||    || '|.     ||
|'....|'  .|.  .||. .||...|'   ''|...|'

|''||''|     |      ..|'''.|  '||''''|
   ||       |||    .|'     '   ||  .
   ||      |  ||   ||    ....  ||''|
   ||     .''''|.  '|.    ||   ||
  .||.   .|.  .||.  ''|...'|  .||.....|
EOF
        ;;

        "Sabayon"*)
            set_colors 4 7 1
            read -rd '' ascii_data <<'EOF'
${c1}            ...........
         ..             ..
      ..                   ..
    ..           ${c2}o           ${c1}..
  ..            ${c2}:W'            ${c1}..
 ..             ${c2}.d.             ${c1}..
:.             ${c2}.KNO              ${c1}.:
:.             ${c2}cNNN.             ${c1}.:
:              ${c2}dXXX,              ${c1}:
:   ${c2}.          dXXX,       .cd,   ${c1}:
:   ${c2}'kc ..     dKKK.    ,ll;:'    ${c1}:
:     ${c2}.xkkxc;..dkkkc',cxkkl       ${c1}:
:.     ${c2}.,cdddddddddddddo:.       ${c1}.:
 ..         ${c2}:lllllll:           ${c1}..
   ..         ${c2}',,,,,          ${c1}..
     ..                     ..
        ..               ..
          ...............
EOF
        ;;

        "Sailfish"*)
            set_colors 4 5 7 6
            read -rd '' ascii_data <<'EOF'
${c1}                 _a@b
              _#b (b
            _@@   @_         _,
          _#^@ _#*^^*gg,aa@^^
          #- @@^  _a@^^
          @_  *g#b
          ^@_   ^@_
            ^@_   @
             @(b (b
            #b(b#^
          _@_#@^
       _a@a*^
   ,a@*^
EOF
        ;;

        "SalentOS"*)
            set_colors 2 1 3 7
            read -rd '' ascii_data <<'EOF'
${c1}                 ``..``
        .-:+oshdNMMMMMMNdhyo+:-.`
  -oydmMMMMMMMMMMMMMMMMMMMMMMMMMMNdhs/
${c4} +hdddm${c1}NMMMMMMMMMMMMMMMMMMMMMMMMN${c4}mdddh+`
${c2}`MMMMMN${c4}mdddddm${c1}MMMMMMMMMMMM${c4}mdddddm${c3}NMMMMM-
${c2} mMMMMMMMMMMMN${c4}ddddhyyhhddd${c3}NMMMMMMMMMMMM`
${c2} dMMMMMMMMMMMMMMMMM${c4}oo${c3}MMMMMMMMMMMMMMMMMN`
${c2} yMMMMMMMMMMMMMMMMM${c4}hh${c3}MMMMMMMMMMMMMMMMMd
${c2} +MMMMMMMMMMMMMMMMM${c4}hh${c3}MMMMMMMMMMMMMMMMMy
${c2} :MMMMMMMMMMMMMMMMM${c4}hh${c3}MMMMMMMMMMMMMMMMMo
${c2} .MMMMMMMMMMMMMMMMM${c4}hh${c3}MMMMMMMMMMMMMMMMM/
${c2} `NMMMMMMMMMMMMMMMM${c4}hh${c3}MMMMMMMMMMMMMMMMM-
${c2}  mMMMMMMMMMMMMMMMM${c4}hh${c3}MMMMMMMMMMMMMMMMN`
${c2}  hMMMMMMMMMMMMMMMM${c4}hh${c3}MMMMMMMMMMMMMMMMm
${c2}  /MMMMMMMMMMMMMMMM${c4}hh${c3}MMMMMMMMMMMMMMMMy
${c2}   .+hMMMMMMMMMMMMM${c4}hh${c3}MMMMMMMMMMMMMms:
${c2}      `:smMMMMMMMMM${c4}hh${c3}MMMMMMMMMNh+.
${c2}          .+hMMMMMM${c4}hh${c3}MMMMMMdo:
${c2}             `:smMM${c4}yy${c3}MMNy/`
                 ${c2}.- ${c4}`${c3}:.
EOF
        ;;

        "ShastraOS"*)
            set_colors 6
            read -rd '' ascii_data <<'EOF'
${c1}                          ..,;;,'.              
                       ':oo.     ;o:            
                     :o,           ol           
                   .oo        ..';co:           
                   ooo',;:looo;                 
               .;lddl                           
             cx   .xl     .c:'                  
            dd     xx     xx ,d;                
           .xd     cx.    xx   dd.              
            cx:    .xo    xx    ,x:             
             'xl    xx    cx'    .xl            
               xd,  xx    .xd     dx.           
                .xo:xx     xx    .xx            
                   'c      xx:.'lx:             
                      ..,;cxxxo                 
             .';:codxxl   lxo                   
           cd.           'xo                    
           :o,         'ld                      
            .oc'...';lo      
EOF
        ;;

        "Scientific"*)
            set_colors 4 7 1
            read -rd '' ascii_data <<'EOF'
${c1}                 =/;;/-
                +:    //
               /;      /;
              -X        H.
.//;;;:;;-,   X=        :+   .-;:=;:;#;.
M-       ,=;;;#:,      ,:#;;:=,       ,@
:#           :#.=/++++/=.$=           #=
 ,#;         #/:+/;,,/++:+/         ;+.
   ,+/.    ,;@+,        ,#H;,    ,/+,
      ;+;;/= @.  ${c3}.H${c2}#${c3}#X   ${c1}-X :///+;
      ;+=;;;.@,  ${c2}.X${c3}M${c2}@$.  ${c1}=X.//;=#/.
   ,;:      :@#=        =$H:     .+#-
 ,#=         #;-///==///-//         =#,
;+           :#-;;;:;;;;-X-           +:
@-      .-;;;;M-        =M/;;;-.      -X
 :;;::;;-.    #-        :+    ,-;;-;:==
              ,X        H.
               ;/      #=
                //    +;
                 '////'
EOF
        ;;

        "Septor"*)
            set_colors 4 7 4
            read -rd '' ascii_data <<'EOF'
${c1}ssssssssssssssssssssssssssssssssssssssss
ssssssssssssssssssssssssssssssssssssssss
ssssssssssssssssssssssssssssssssssssssss
ssssssssssssssssssssssssssssssssssssssss
ssssssssss${c2};okOOOOOOOOOOOOOOko;${c1}ssssssssss
sssssssss${c2}oNWWWWWWWWWWWWWWWWWWNo${c1}sssssssss
ssssssss${c2}:WWWWWWWWWWWWWWWWWWWWWW:${c1}ssssssss
ssssssss${c2}lWWWWWk${c1}ssssssssss${c2}lddddd:${c1}ssssssss
ssssssss${c2}cWWWWWNKKKKKKKKKKKKOx:${c1}ssssssssss
${c3}yy${c1}sssssss${c2}OWWWWWWWWWWWWWWWWWWWWx${c1}sssssss${c3}yy
yyyyyyyyyy${c2}:kKNNNNNNNNNNNNWWWWWW:${c3}yyyyyyyy
yyyyyyyy${c2}sccccc;${c3}yyyyyyyyyy${c2}kWWWWW:${c3}yyyyyyyy
yyyyyyyy${c2}:WWWWWWNNNNNNNNNNWWWWWW;${c3}yyyyyyyy
yyyyyyyy${c2}.dWWWWWWWWWWWWWWWWWWWNd${c3}yyyyyyyyy
yyyyyyyyyy${c2}sdO0KKKKKKKKKKKK0Od;${c3}yyyyyyyyyy
yyyyyyyyyyyyyyyyyyyyyyyyyyyyyyyyyyyyyyyy
yyyyyyyyyyyyyyyyyyyyyyyyyyyyyyyyyyyyyyyy
yyyyyyyyyyyyyyyyyyyyyyyyyyyyyyyyyyyyyyyy
yyyyyyyyyyyyyyyyyyyyyyyyyyyyyyyyyyyyyyyy
yyyyyyyyyyyyyyyyyyyyyyyyyyyyyyyyyyyyyyyy
EOF
        ;;

        "Serene"*)
            set_colors 6 6
            read -rd '' ascii_data <<'EOF'
${c1}              __---''''''---__
          .                      .
        :                          :
      -                       _______----_-
     s               __----'''     __----
 __h_            _-'           _-'     h
 '-._''--.._    ;           _-'         y
  :  ''-._  '-._/        _-'             :
  y       ':_       _--''                y
  m    .--'' '-._.;'                     m
  m   :        :                         m
  y    '.._     '-__                     y
  :        '--._    '''----___           :
   y            '--._         ''-- _    y
    h                '--._          :  h
     s                  __';         vs
      -         __..--''             -
        :_..--''                   :
          .                     _ .
            `''---______---''-``
EOF
        ;;

        "SharkLinux"*)
            set_colors 4 7
            read -rd '' ascii_data <<'EOF'
${c1}                              `:shd/
                          `:yNMMMMs
                       `-smMMMMMMN.
                     .+dNMMMMMMMMs
                   .smNNMMMMMMMMm`
                 .sNNNNNNNMMMMMM/
               `omNNNNNNNMMMMMMm
              /dNNNNNNNNMMMMMMM+
            .yNNNNNNNNNMMMMMMMN`
           +mNNNNNNNNNMMMMMMMMh
         .hNNNNNNNNNNMMMMMMMMMs
        +mMNNNNNNNNMMMMMMMMMMMs
      .hNMMNNNNMMMMMMMMMMMMMMMd
    .oNNNNNNNNNNMMMMMMMMMMMMMMMo
 `:+syyssoo++++ooooossssssssssso:
EOF
        ;;

        "Siduction"*)
            set_colors 4 4
            read -rd '' ascii_data <<'EOF'
${c1}                _aass,
               jQh: =$w
               QWmwawQW
               )$QQQQ@(   ..
         _a_a.   ~??^  syDY?Sa,
       _mW>-<$c       jWmi  imm.
       ]QQwayQE       4QQmgwmQQ`
        ?WWQWP'       -9QQQQQ@'._aas,
 _a%is.        .adYYs,. -"?!` aQB*~^3$c
_Qh;.nm       .QWc. {QL      ]QQp;..vmQ/
"QQmmQ@       -QQQggmQP      ]QQWmggmQQ(
 -???"         "$WQQQY`  __,  ?QQQQQQW!
        _yZ!?q,   -   .yWY!!Sw, "???^
       .QQa_=qQ       mQm>..vmm
        $QQWQQP       $QQQgmQQ@
         "???"   _aa, -9WWQQWY`
               _mB>~)$a  -~~
               mQms_vmQ.
               ]WQQQQQP
                -?T??"
EOF
        ;;

        "slackware_small"*)
            set_colors 4 7 1
            read -rd '' ascii_data <<'EOF'
${c1}   ________
  /  ______|
  | |______
  \\______  \\
   ______| |
| |________/
|____________
EOF
        ;;

        "Slackware"*)
            set_colors 4 7 1
            read -rd '' ascii_data <<'EOF'
${c1}                  :::::::
            :::::::::::::::::::
         :::::::::::::::::::::::::
       ::::::::${c2}cllcccccllllllll${c1}::::::
    :::::::::${c2}lc               dc${c1}:::::::
   ::::::::${c2}cl   clllccllll    oc${c1}:::::::::
  :::::::::${c2}o   lc${c1}::::::::${c2}co   oc${c1}::::::::::
 ::::::::::${c2}o    cccclc${c1}:::::${c2}clcc${c1}::::::::::::
 :::::::::::${c2}lc        cclccclc${c1}:::::::::::::
::::::::::::::${c2}lcclcc          lc${c1}::::::::::::
::::::::::${c2}cclcc${c1}:::::${c2}lccclc     oc${c1}:::::::::::
::::::::::${c2}o    l${c1}::::::::::${c2}l    lc${c1}:::::::::::
 :::::${c2}cll${c1}:${c2}o     clcllcccll     o${c1}:::::::::::
 :::::${c2}occ${c1}:${c2}o                  clc${c1}:::::::::::
  ::::${c2}ocl${c1}:${c2}ccslclccclclccclclc${c1}:::::::::::::
   :::${c2}oclcccccccccccccllllllllllllll${c1}:::::
    ::${c2}lcc1lcccccccccccccccccccccccco${c1}::::
      ::::::::::::::::::::::::::::::::
        ::::::::::::::::::::::::::::
           ::::::::::::::::::::::
                ::::::::::::
EOF
        ;;

        "SliTaz"*)
            set_colors 3 3
            read -rd '' ascii_data <<'EOF'
${c1}        @    @(               @
      @@   @@                  @    @/
     @@   @@                   @@   @@
    @@  %@@                     @@   @@
   @@  %@@@       @@@@@.       @@@@  @@
  @@@    @@@@    @@@@@@@    &@@@    @@@
   @@@@@@@ %@@@@@@@@@@@@ &@@@% @@@@@@@/
       ,@@@@@@@@@@@@@@@@@@@@@@@@@
  .@@@@@@@@@@@@@@@@@@@@@@@@@@@@@@@@@/
@@@@@@.  @@@@@@@@@@@@@@@@@@@@@  /@@@@@@
@@    @@@@@  @@@@@@@@@@@@,  @@@@@   @@@
@@ @@@@.    @@@@@@@@@@@@@%    #@@@@ @@.
@@ ,@@      @@@@@@@@@@@@@      @@@  @@
@   @@.     @@@@@@@@@@@@@     @@@  *@
@    @@     @@@@@@@@@@@@      @@   @
      @      @@@@@@@@@.     #@
       @      ,@@@@@       @
EOF
        ;;

        "SmartOS"*)
            set_colors 6 7
            read -rd '' ascii_data <<'EOF'
${c1}yyyyyyyyyyyyyyyyyyyyyyyyyyyyyyyyyyy
yyyyyyyyyyyyyyyyyyyyyyyyyyyyyyyyyyy
yyyys             oyyyyyyyyyyyyyyyy
yyyys  yyyyyyyyy  oyyyyyyyyyyyyyyyy
yyyys  yyyyyyyyy  oyyyyyyyyyyyyyyyy
yyyys  yyyyyyyyy  oyyyyyyyyyyyyyyyy
yyyys  yyyyyyyyy  oyyyyyyyyyyyyyyyy
yyyys  yyyyyyyyyyyyyyyyyyyyyyyyyyyy
yyyyy                         syyyy
yyyyyyyyyyyyyyyyyyyyyyyyyyyy  syyyy
yyyyyyyyyyyyyyyy  syyyyyyyyy  syyyy
yyyyyyyyyyyyyyyy  oyyyyyyyyy  syyyy
yyyyyyyyyyyyyyyy  oyyyyyyyyy  syyyy
yyyyyyyyyyyyyyyy  syyyyyyyyy  syyyy
yyyyyyyyyyyyyyyy              yyyyy
yyyyyyyyyyyyyyyyyyyyyyyyyyyyyyyyyyy
yyyyyyyyyyyyyyyyyyyyyyyyyyyyyyyyyyy
EOF
        ;;

        "SkiffOS"*)
            set_colors 4 7
            read -rd '' ascii_data <<'EOF'
${c2}
             ,@@@@@@@@@@@w,_
  ${c2}====~~~,,.${c2}A@@@@@@@@@@@@@@@@@W,_
  ${c1}`||||||||||||||L{${c2}"@$@@@@@@@@B"
   ${c1}`|||||||||||||||||||||L{${c2}"$D
     ${c2}@@@@@@@@@@@@@@@@@@@@@${c1}_||||}==,
      ${c2}*@@@@@@@@@@@@@@@@@@@@@@@@@p${c1}||||==,
        ${c1}`'||LLL{{""${c2}@$B@@@@@@@@@@@@@@@p${c1}||
            ${c1}`~=|||||||||||L"${c2}$@@@@@@@@@@@
                   ${c1}````'"""""""${c2}'""""""""
EOF
            ;;

        "Solus"*)
            set_colors 4 7 1
            read -rd '' ascii_data <<'EOF'
${c2}            -```````````
          `-+/------------.`
       .---:mNo---------------.
     .-----yMMMy:---------------.
   `------oMMMMMm/----------------`
  .------/MMMMMMMN+----------------.
 .------/NMMMMMMMMm-+/--------------.
`------/NMMMMMMMMMN-:mh/-------------`
.-----/NMMMMMMMMMMM:-+MMd//oso/:-----.
-----/NMMMMMMMMMMMM+--mMMMh::smMmyo:--
----+NMMMMMMMMMMMMMo--yMMMMNo-:yMMMMd/.
.--oMMMMMMMMMMMMMMMy--yMMMMMMh:-yMMMy-`
`-sMMMMMMMMMMMMMMMMh--dMMMMMMMd:/Ny+y.
`-/+osyhhdmmNNMMMMMm-/MMMMMMMmh+/ohm+
  .------------:://+-/++++++${c1}oshddys:
   -hhhhyyyyyyyyyyyhhhhddddhysssso-
    `:ossssssyysssssssssssssssso:`
      `:+ssssssssssssssssssss+-
         `-/+ssssssssssso+/-`
              `.-----..`
EOF
        ;;

        "Source Mage"* | "Source_Mage"*)
            set_colors 4 7 1
            read -rd '' ascii_data <<'EOF'
${c2}       :ymNMNho.
.+sdmNMMMMMMMMMMy`
.-::/yMMMMMMMMMMMm-
      sMMMMMMMMMMMm/
     /NMMMMMMMMMMMMMm:
    .MMMMMMMMMMMMMMMMM:
    `MMMMMMMMMMMMMMMMMN.
     NMMMMMMMMMMMMMMMMMd
     mMMMMMMMMMMMMMMMMMMo
     hhMMMMMMMMMMMMMMMMMM.
     .`/MMMMMMMMMMMMMMMMMs
        :mMMMMMMMMMMMMMMMN`
         `sMMMMMMMMMMMMMMM+
           /NMMMMMMMMMMMMMN`
             oMMMMMMMMMMMMM+
          ./sd.-hMMMMMMMMmmN`
      ./+oyyyh- `MMMMMMMMMmNh
                 sMMMMMMMMMmmo
                 `NMMMMMMMMMd:
                  -dMMMMMMMMMo
                    -shmNMMms.
EOF
        ;;

        "Sparky"*)
            set_colors 1 7
            read -rd '' ascii_data <<'EOF'
${c1}
           .            `-:-`
          .o`       .-///-`
         `oo`    .:/++:.
         os+`  -/+++:` ``.........```
        /ys+`./+++/-.-::::::----......``
       `syyo`++o+--::::-::/+++/-``
       -yyy+.+o+`:/:-:sdmmmmmmmmdy+-`
::-`   :yyy/-oo.-+/`ymho++++++oyhdmdy/`
`/yy+-`.syyo`+o..o--h..osyhhddhs+//osyy/`
  -ydhs+-oyy/.+o.-: ` `  :/::+ydhy+```-os-
   .sdddy::syo--/:.     `.:dy+-ohhho    ./:
     :yddds/:+oo+//:-`- /+ +hy+.shhy:     ``
      `:ydmmdysooooooo-.ss`/yss--oyyo
        `./ossyyyyo+:-/oo:.osso- .oys
       ``..-------::////.-oooo/   :so
    `...----::::::::--.`/oooo:    .o:
           ```````     ++o+:`     `:`
                     ./+/-`        `
                   `-:-.
                   ``
EOF
        ;;

        "Star"*)
            set_colors 7
            read -rd '' ascii_data <<'EOF'
${c1}                   ./
                  `yy-
                 `y.`y`
    ``           s-  .y            `
    +h//:..`    +/    /o    ``..:/so
     /o``.-::/:/+      o/://::-.`+o`
      :s`     `.        .`     `s/
       .y.                    .s-
        `y-                  :s`
      .-//.                  /+:.
   .:/:.                       .:/:.
-+o:.                             .:+:.
-///++///:::`              .-::::///+so-
       ``..o/              d-....```
           s.     `/.      d
           h    .+o-+o-    h.
           h  -o/`   `/o:  s:
          -s/o:`       `:o/+/
          /s-             -yo
EOF
        ;;

        "SteamOS"*)
            set_colors 5 7
            read -rd '' ascii_data <<'EOF'
${c1}              .,,,,.
        .,'onNMMMMMNNnn',.
     .'oNMANKMMMMMMMMMMMNNn'.
   .'ANMMMMMMMXKNNWWWPFFWNNMNn.
  ;NNMMMMMMMMMMNWW'' ,.., 'WMMM,
 ;NMMMMV+##+VNWWW' .+;'':+, 'WMW,
,VNNWP+${c2}######${c1}+WW,  ${c2}+:    ${c1}:+, +MMM,
'${c2}+#############,   +.    ,+' ${c1}+NMMM
${c2}  '*#########*'     '*,,*' ${c1}.+NMMMM.
${c2}     `'*###*'          ,.,;###${c1}+WNM,
${c2}         .,;;,      .;##########${c1}+W
${c2},',.         ';  ,+##############'
 '###+. :,. .,; ,###############'
  '####.. `'' .,###############'
    '#####+++################'
      '*##################*'
         ''*##########*''
              ''''''
EOF
        ;;

        "sunos_small" | "solaris_small")
            set_colors 3 7
            read -rd '' ascii_data <<'EOF'
${c1}       .   .;   .
   .   :;  ::  ;:   .
   .;. ..      .. .;.
..  ..             ..  ..
 .;,                 ,;.
EOF
        ;;

        "SunOS" | "Solaris")
            set_colors 3 7
            read -rd '' ascii_data <<'EOF'
${c1}                 `-     `
          `--    `+-    .:
           .+:  `++:  -/+-     .
    `.::`  -++/``:::`./+/  `.-/.
      `++/-`.`          ` /++:`
  ``   ./:`                .: `..`.-
``./+/:-                     -+++:-
    -/+`                      :.
EOF
        ;;

        "openSUSE Leap"* | "openSUSE_Leap"*)
            set_colors 2 7
            read -rd '' ascii_data <<'EOF'
${c2}                 `-++:`
               ./oooooo/-
            `:oooooooooooo:.
          -+oooooooooooooooo+-`
       ./oooooooooooooooooooooo/-
      :oooooooooooooooooooooooooo:
    `  `-+oooooooooooooooooooo/-   `
 `:oo/-   .:ooooooooooooooo+:`  `-+oo/.
`/oooooo:.   -/oooooooooo/.   ./oooooo/.
  `:+ooooo+-`  `:+oooo+-   `:oooooo+:`
     .:oooooo/.   .::`   -+oooooo/.
        -/oooooo:.    ./oooooo+-
          `:+ooooo+-:+oooooo:`
             ./oooooooooo/.
                -/oooo+:`
                  `:/.
EOF
        ;;

        "t2"*)
            set_colors 7 4
            read -rd '' ascii_data <<'EOF'
${c2}
TTTTTTTTTT
    tt   ${c1}222${c2}
    tt  ${c1}2   2${c2}
    tt     ${c1}2${c2}
    tt    ${c1}2${c2}
    tt  ${c1}22222${c2}
EOF
        ;;

        "openSUSE Tumbleweed"* | "openSUSE_Tumbleweed"*)
            set_colors 2 7
            read -rd '' ascii_data <<'EOF'
${c2}                                     ......
     .,cdxxxoc,.               .:kKMMMNWMMMNk:.
    cKMMN0OOOKWMMXo. ;        ;0MWk:.      .:OMMk.
  ;WMK;.       .lKMMNM,     :NMK,             .OMW;
 cMW;            'WMMMN   ,XMK,                 oMM'
.MMc               ..;l. xMN:                    KM0
'MM.                   'NMO                      oMM
.MM,                 .kMMl                       xMN
 KM0               .kMM0. .dl:,..               .WMd
 .XM0.           ,OMMK,    OMMMK.              .XMK
   oWMO:.    .;xNMMk,       NNNMKl.          .xWMx
     :ONMMNXMMMKx;          .  ,xNMWKkxllox0NMWk,
         .....                    .:dOOXXKOxl,
EOF
        ;;

        "opensuse_small" | "suse_small"*)
            set_colors 2 7
            read -rd '' ascii_data <<'EOF'
${c1}  _______
__|   __ \\
     / .\\ \\
     \\__/ |
   _______|
   \\_______
__________/
EOF
        ;;

        "openSUSE"* | "open SUSE"* | "SUSE"*)
            set_colors 2 7
            read -rd '' ascii_data <<'EOF'
${c2}           .;ldkO0000Okdl;.
       .;d00xl:^''''''^:ok00d;.
     .d00l'                'o00d.
   .d0Kd'${c1}  Okxol:;,.          ${c2}:O0d.
  .OK${c1}KKK0kOKKKKKKKKKKOxo:,      ${c2}lKO.
 ,0K${c1}KKKKKKKKKKKKKKK0P^${c2},,,${c1}^dx:${c2}    ;00,
.OK${c1}KKKKKKKKKKKKKKKk'${c2}.oOPPb.${c1}'0k.${c2}   cKO.
:KK${c1}KKKKKKKKKKKKKKK: ${c2}kKx..dd ${c1}lKd${c2}   'OK:
dKK${c1}KKKKKKKKKOx0KKKd ${c2}^0KKKO' ${c1}kKKc${c2}   dKd
dKK${c1}KKKKKKKKKK;.;oOKx,..${c2}^${c1}..;kKKK0.${c2}  dKd
:KK${c1}KKKKKKKKKK0o;...^cdxxOK0O/^^'  ${c2}.0K:
 kKK${c1}KKKKKKKKKKKKK0x;,,......,;od  ${c2}lKk
 '0K${c1}KKKKKKKKKKKKKKKKKKKK00KKOo^  ${c2}c00'
  'kK${c1}KKOxddxkOO00000Okxoc;''   ${c2}.dKk'
    l0Ko.                    .c00l'
     'l0Kk:.              .;xK0l'
        'lkK0xl:;,,,,;:ldO0kl'
            '^:ldxkkkkxdl:^'
EOF
        ;;

        "SwagArch"*)
            set_colors 4 7 1
            read -rd '' ascii_data <<'EOF'
${c2}        .;ldkOKXXNNNNXXK0Oxoc,.
   ,lkXMMNK0OkkxkkOKWMMMMMMMMMM;
 'K0xo  ..,;:c:.     `'lKMMMMM0
     .lONMMMMMM'         `lNMk'
${c2}    ;WMMMMMMMMMO.              ${c1}....::...
${c2}    OMMMMMMMMMMMMKl.       ${c1}.,;;;;;ccccccc,
${c2}    `0MMMMMMMMMMMMMM0:         ${c1}.. .ccccccc.
${c2}      'kWMMMMMMMMMMMMMNo.   ${c1}.,:'  .ccccccc.
${c2}        `c0MMMMMMMMMMMMMN,${c1},:c;    :cccccc:
${c2} ckl.      `lXMMMMMMMMMX${c1}occcc:.. ;ccccccc.
${c2}dMMMMXd,     `OMMMMMMWk${c1}ccc;:''` ,ccccccc:
${c2}XMMMMMMMWKkxxOWMMMMMNo${c1}ccc;     .cccccccc.
${c2} `':ldxO0KXXXXXK0Okdo${c1}cccc.     :cccccccc.
                    :ccc:'     `cccccccc:,
                                   ''
EOF
        ;;

        "Tails"*)
            set_colors 5 7
            read -rd '' ascii_data <<'EOF'
${c1}      ``
  ./yhNh
syy/Nshh         `:o/
N:dsNshh  █   `ohNMMd
N-/+Nshh      `yMMMMd
N-yhMshh       yMMMMd
N-s:hshh  █    yMMMMd so//.
N-oyNsyh       yMMMMd d  Mms.
N:hohhhd:.     yMMMMd  syMMM+
Nsyh+-..+y+-   yMMMMd   :mMM+
+hy-      -ss/`yMMMM     `+d+
  :sy/.     ./yNMMMMm      ``
    .+ys- `:+hNMMMMMMy/`
      `hNmmMMMMMMMMMMMMdo.
       dMMMMMMMMMMMMMMMMMNh:
       +hMMMMMMMMMMMMMMMMMmy.
         -oNMMMMMMMMMMmy+.`
           `:yNMMMds/.`
              .//`
EOF
        ;;

        "Trisquel"*)
            set_colors 4 6
            read -rd '' ascii_data <<'EOF'
${c1}                         ▄▄▄▄▄▄
                      ▄█████████▄
      ▄▄▄▄▄▄         ████▀   ▀████
   ▄██████████▄     ████▀   ▄▄ ▀███
 ▄███▀▀   ▀▀████     ███▄   ▄█   ███
▄███   ▄▄▄   ████▄    ▀██████   ▄███
███   █▀▀██▄  █████▄     ▀▀   ▄████
▀███      ███  ███████▄▄  ▄▄██████
${c1} ▀███▄   ▄███  █████████████${c2}████▀
${c1}  ▀█████████    ███████${c2}███▀▀▀
    ▀▀███▀▀     ██████▀▀
               ██████▀   ▄▄▄▄
              █████▀   ████████
              █████   ███▀  ▀███
               ████▄   ██▄▄▄  ███
                █████▄   ▀▀  ▄██
                  ██████▄▄▄████
                     ▀▀█████▀▀
EOF
        ;;

        "Ubuntu Cinnamon"* | "Ubuntu-Cinnamon"*)
            set_colors 1 7
            read -rd '' ascii_data <<'EOF'
${c1}            .-/+oooooooo+/-.
        `:+oooooooooooooooooo+:`
      -+oooooooooooooooooooooooo+-
    .ooooooooooooooooooo${c2}:ohNd${c1}oooooo.
   /oooooooooooo${c2}:/+oo++:/ohNd${c1}ooooooo/
  +oooooooooo${c2}:osNdhyyhdNNh+:+${c1}oooooooo+
 /ooooooooo${c2}/dN/${c1}ooooooooo${c2}/sNNo${c1}ooooooooo/
.ooooooooo${c2}oMd:${c1}oooooooooooo${c2}:yMy${c1}ooooooooo.
+ooooo${c2}:+o/Md${c1}oooooo${c2}:sm/${c1}oo/ooo${c2}yMo${c1}oooooooo+
ooo${c2}:sdMdosMo${c1}ooooo${c2}oNMd${c1}//${c2}dMd+${c1}o${c2}:so${c1}ooooooooo
oooo${c2}+ymdosMo${c1}ooo${c2}+mMm${c1}+/${c2}hMMMMMh+hs${c1}ooooooooo
+oooooo${c2}:${c1}:${c2}/Nm:${c1}/${c2}hMNo${c1}:y${c2}MMMMMMMMMM+${c1}oooooooo+
.ooooooooo${c2}/NNMNy${c1}:o${c2}NMMMMMMMMMMo${c1}ooooooooo.
/oooooooooo${c2}:yh:${c1}+m${c2}MMMMMMMMMMd/${c1}ooooooooo/
  +oooooooooo${c2}+${c1}/h${c2}mMMMMMMNds//o${c1}oooooooo+
   /oooooooooooo${c2}+:////:o/ymMd${c1}ooooooo/
    .oooooooooooooooooooo${c2}/sdh${c1}oooooo.
      -+oooooooooooooooooooooooo+-
        `:+oooooooooooooooooo+:`
            .-/+oooooooo+/-.
EOF
        ;;

        "Ubuntu Budgie"* | "Ubuntu-Budgie"*)
            set_colors 4 7 1
            read -rd '' ascii_data <<'EOF'
${c2}           ./oydmMMMMMMmdyo/.
        :smMMMMMMMMMMMhs+:++yhs:
     `omMMMMMMMMMMMN+`        `odo`
    /NMMMMMMMMMMMMN-            `sN/
  `hMMMMmhhmMMMMMMh               sMh`
 .mMmo-     /yMMMMm`              `MMm.
 mN/       yMMMMMMMd-              MMMm
oN-        oMMMMMMMMMms+//+o+:    :MMMMo
m/          +NMMMMMMMMMMMMMMMMm. :NMMMMm
M`           .NMMMMMMMMMMMMMMMNodMMMMMMM
M-            sMMMMMMMMMMMMMMMMMMMMMMMMM
mm`           mMMMMMMMMMNdhhdNMMMMMMMMMm
oMm/        .dMMMMMMMMh:      :dMMMMMMMo
 mMMNyo/:/sdMMMMMMMMM+          sMMMMMm
 .mMMMMMMMMMMMMMMMMMs           `NMMMm.
  `hMMMMMMMMMMM.oo+.            `MMMh`
    /NMMMMMMMMMo                sMN/
     `omMMMMMMMMy.            :dmo`
        :smMMMMMMMh+-`   `.:ohs:
           ./oydmMMMMMMdhyo/.
EOF
        ;;

        "Ubuntu-GNOME"*)
            set_colors 4 5 7 6
            read -rd '' ascii_data <<'EOF'
${c3}          ./o.
        .oooooooo
      .oooo```soooo
    .oooo`     `soooo
   .ooo`   ${c4}.o.${c3}   `\/ooo.
   :ooo   ${c4}:oooo.${c3}   `\/ooo.
    sooo    ${c4}`ooooo${c3}    \/oooo
     \/ooo    ${c4}`soooo${c3}    `ooooo
      `soooo    ${c4}`\/ooo${c3}    `soooo
${c4}./oo    ${c3}`\/ooo    ${c4}`/oooo.${c3}   `/ooo
${c4}`\/ooo.   ${c3}`/oooo.   ${c4}`/oooo.${c3}   ``
${c4}  `\/ooo.    ${c3}/oooo     ${c4}/ooo`
${c4}     `ooooo    ${c3}``    ${c4}.oooo
${c4}       `soooo.     .oooo`
         `\/oooooooooo`
            ``\/oo``
EOF
        ;;

        "Ubuntu Touch"*)
            set_colors 3 7
            read -rd '' ascii_data <<'EOF'
${c1}
     ###############
   ##               ##
  ##  ${c2}##${c1}         ${c2}##${c1}  ##
  ##  ${c2}##${c1}  ${c2}#${c1}   ${c2}#${c1}  ${c2}##${c1}  ##
  ##       ${c2}###${c1}       ##
   ##               ##
     ###############
EOF
        ;;

        "Ubuntu MATE"* | "Ubuntu-MATE"*)
            set_colors 2 7
            read -rd '' ascii_data <<'EOF'
${c1}            .:/+oossssoo+/:.`
        `:+ssssssssssssssssss+:`
      -+sssssssssssssss${c2}y${c1}ssssssss+-
    .osssssssssssss${c2}yy${c1}ss${c2}mMmh${c1}ssssssso.
   /sssssssss${c2}ydmNNNmmd${c1}s${c2}mMMMMNdy${c1}sssss/
 `+ssssssss${c2}hNNdy${c1}sssssss${c2}mMMMMNdy${c1}ssssss+`
 +sssssss${c2}yNNh${c1}ss${c2}hmNNNNm${c1}s${c2}mMmh${c1}s${c2}ydy${c1}sssssss+
-sssss${c2}y${c1}ss${c2}Nm${c1}ss${c2}hNNh${c1}ssssss${c2}y${c1}s${c2}hh${c1}ss${c2}mMy${c1}sssssss-
+ssss${c2}yMNdy${c1}ss${c2}hMd${c1}ssssssssss${c2}hMd${c1}ss${c2}NN${c1}sssssss+
sssss${c2}yMMMMMmh${c1}sssssssssssss${c2}NM${c1}ss${c2}dMy${c1}sssssss
sssss${c2}yMMMMMmhy${c1}ssssssssssss${c2}NM${c1}ss${c2}dMy${c1}sssssss
+ssss${c2}yMNdy${c1}ss${c2}hMd${c1}ssssssssss${c2}hMd${c1}ss${c2}NN${c1}sssssss+
-sssss${c2}y${c1}ss${c2}Nm${c1}ss${c2}hNNh${c1}ssssssss${c2}dh${c1}ss${c2}mMy${c1}sssssss-
 +sssssss${c2}yNNh${c1}ss${c2}hmNNNNm${c1}s${c2}mNmh${c1}s${c2}ymy${c1}sssssss+
  +ssssssss${c2}hNNdy${c1}sssssss${c2}mMMMMmhy${c1}ssssss+
   /sssssssss${c2}ydmNNNNmd${c1}s${c2}mMMMMNdh${c1}sssss/
    .osssssssssssss${c2}yy${c1}ss${c2}mMmdy${c1}sssssso.
      -+sssssssssssssss${c2}y${c1}ssssssss+-
        `:+ssssssssssssssssss+:`
            .:/+oossssoo+/:.

EOF
        ;;

        "ubuntu_old")
            set_colors 1 7 3
            read -rd '' ascii_data <<'EOF'
${c1}                         ./+o+-
${c2}                 yyyyy- ${c1}-yyyyyy+
${c2}              ${c2}://+//////${c1}-yyyyyyo
${c3}          .++ ${c2}.:/++++++/-${c1}.+sss/`
${c3}        .:++o:  ${c2}/++++++++/:--:/-
${c3}       o:+o+:++.${c2}`..```.-/oo+++++/
${c3}      .:+o:+o/.${c2}          `+sssoo+/
${c2} .++/+:${c3}+oo+o:`${c2}             /sssooo.
${c2}/+++//+:${c3}`oo+o${c2}               /::--:.
${c2}+/+o+++${c3}`o++o${c1}               ++////.
${c2} .++.o+${c3}++oo+:`${c1}             /dddhhh.
${c3}      .+.o+oo:.${c1}          `oddhhhh+
${c3}       +.++o+o`${c1}`-````.:ohdhhhhh+
${c3}        `:o+++ ${c1}`ohhhhhhhhyo++os:
${c3}          .o:${c1}`.syhhhhhhh/${c3}.oo++o`
${c1}              /osyyyyyyo${c3}++ooo+++/
${c1}                  ````` ${c3}+oo+++o:
${c3}                         `oo++.
EOF
        ;;

        "Ubuntu Studio"* | "Ubuntu-Studio")
            set_colors 6 7
            read -rd '' ascii_data <<'EOF'
${c1}              ..-::::::-.`
         `.:+++++++++++${c2}ooo${c1}++:.`
       ./+++++++++++++${c2}sMMMNdyo${c1}+/.
     .++++++++++++++++${c2}oyhmMMMMms${c1}++.
   `/+++++++++${c2}osyhddddhys${c1}+${c2}osdMMMh${c1}++/`
  `+++++++++${c2}ydMMMMNNNMMMMNds${c1}+${c2}oyyo${c1}++++`
  +++++++++${c2}dMMNhso${c1}++++${c2}oydNMMmo${c1}++++++++`
 :+${c2}odmy${c1}+++${c2}ooysoohmNMMNmyoohMMNs${c1}+++++++:
 ++${c2}dMMm${c1}+${c2}oNMd${c1}++${c2}yMMMmhhmMMNs+yMMNo${c1}+++++++
`++${c2}NMMy${c1}+${c2}hMMd${c1}+${c2}oMMMs${c1}++++${c2}sMMN${c1}++${c2}NMMs${c1}+++++++.
`++${c2}NMMy${c1}+${c2}hMMd${c1}+${c2}oMMMo${c1}++++${c2}sMMN${c1}++${c2}mMMs${c1}+++++++.
 ++${c2}dMMd${c1}+${c2}oNMm${c1}++${c2}yMMNdhhdMMMs${c1}+y${c2}MMNo${c1}+++++++
 :+${c2}odmy${c1}++${c2}oo${c1}+${c2}ss${c1}+${c2}ohNMMMMmho${c1}+${c2}yMMMs${c1}+++++++:
  +++++++++${c2}hMMmhs+ooo+oshNMMms${c1}++++++++
  `++++++++${c2}oymMMMMNmmNMMMMmy+oys${c1}+++++`
   `/+++++++++${c2}oyhdmmmmdhso+sdMMMs${c1}++/
     ./+++++++++++++++${c2}oyhdNMMMms${c1}++.
       ./+++++++++++++${c2}hMMMNdyo${c1}+/.
         `.:+++++++++++${c2}sso${c1}++:.
              ..-::::::-..
EOF
        ;;
        
        "Ubuntu Sway"* | "Ubuntu-Sway")
            set_colors 6 7
            read -rd '' ascii_data <<'EOF'
${c1}            .-/+oossssoo+\-.
        ´:+ssssssssssssssssss+:`
      -+ssssssssssssssssss${c2}yy${c1}ssss+-
    .ossssssssssssssssss${c2}dMMMNyy${c1}ssso.
   /sssssssssss${c2}hdmmNNmmyNMMMMh${c1}ssssss\
  +sssssssss${c2}hm${c1}ydMMMMMMMNdd${c2}ddy${c1}ssssssss+
 /ssssssss${c2}hN${c1}MM${c2}M${c1}yh${c2}hyyyyhmNM${c1}MM${c2}Nh${c1}ssssssss\
.ssssssss${c2}dM${c1}MM${c2}Nh${c1}ssssssssss${c2}hN${c1}MM${c2}Md${c1}ssssssss.
+sss${c2}yyyyyN${c1}MM${c2}Ny${c1}ssssssssssss${c2}yN${c1}MM${c2}My${c1}sssssss+
ossy${c2}NMMMNy${c1}MM${c2}h${c1}ssssssssssssss${c2}hm${c1}mm${c2}h${c1}ssssssso
ossy${c2}NMMMNy${c1}MM${c2}h${c1}sssssssssssssshmmmh${c1}ssssssso
+sss${c2}yyyyyN${c1}MM${c2}Ny${c1}ssssssssssss${c2}yN${c1}MM${c2}My${c1}sssssss+
.ssssssss${c2}dM${c1}MM${c2}Nh${c1}ssssssssss${c2}hN${c1}MM${c2}Md${c1}ssssssss.
 \ssssssss${c2}hN${c1}MM${c2}M${c1}yh${c2}hyyyyhdNM${c1}M${c2}MNh${c1}ssssssss/
  +sssssssss${c2}dm${c1}ydMMMMMMMMdd${c2}ddy${c1}ssssssss+
   \sssssssssss${c2}hdmNNNNmyNMMMMh${c1}ssssss/
    .ossssssssssssssssss${c2}dMMMNyy${c1}ssso.
      -+sssssssssssssssss${c2}yy${c1}sss+-
        `:+ssssssssssssssssss+:`
            .-\+oossssoo+/-.
EOF
        ;;
    
        "ubuntu_small")
            set_colors 1 7 3
            read -rd '' ascii_data <<'EOF'
${c1}         _
     ---(_)
 _/  ---  \\
(_) |   |
  \\  --- _/
     ---(_)
EOF
        ;;

        "Ubuntu"* | "i3buntu"*)
            set_colors 1 7 3
            read -rd '' ascii_data <<'EOF'
${c1}            .-/+oossssoo+\-.
        ´:+ssssssssssssssssss+:`
      -+ssssssssssssssssssyyssss+-
    .ossssssssssssssssss${c2}dMMMNy${c1}sssso.
   /sssssssssss${c2}hdmmNNmmyNMMMMh${c1}ssssss\
  +sssssssss${c2}hm${c1}yd${c2}MMMMMMMNddddy${c1}ssssssss+
 /ssssssss${c2}hNMMM${c1}yh${c2}hyyyyhmNMMMNh${c1}ssssssss\
.ssssssss${c2}dMMMNh${c1}ssssssssss${c2}hNMMMd${c1}ssssssss.
+ssss${c2}hhhyNMMNy${c1}ssssssssssss${c2}yNMMMy${c1}sssssss+
oss${c2}yNMMMNyMMh${c1}ssssssssssssss${c2}hmmmh${c1}ssssssso
oss${c2}yNMMMNyMMh${c1}sssssssssssssshmmmh${c1}ssssssso
+ssss${c2}hhhyNMMNy${c1}ssssssssssss${c2}yNMMMy${c1}sssssss+
.ssssssss${c2}dMMMNh${c1}ssssssssss${c2}hNMMMd${c1}ssssssss.
 \ssssssss${c2}hNMMM${c1}yh${c2}hyyyyhdNMMMNh${c1}ssssssss/
  +sssssssss${c2}dm${c1}yd${c2}MMMMMMMMddddy${c1}ssssssss+
   \sssssssssss${c2}hdmNNNNmyNMMMMh${c1}ssssss/
    .ossssssssssssssssss${c2}dMMMNy${c1}sssso.
      -+sssssssssssssssss${c2}yyy${c1}ssss+-
        `:+ssssssssssssssssss+:`
            .-\+oossssoo+/-.
EOF
        ;;
        "Ultramarine Linux"* | "ultramarine"*)
            set_colors 4 7
            read -rd '' ascii_data <<'EOF'
${c1}            .cd0NNNNNNNXOdc.            
        .:xKNNNNNNNNNNNNNNNNKd;.        
      ,dXNNNNNNNNNNNNNNNNNNNNNNNd,      
    'ONNNNNNNNNNNNNNNNNNNNNNNNNNNNO'    
  .xNNNNNNNNNNNNNNNNNNNNNNNNNNNNNNNNk.  
 .0NNNNNNNNNNNNNNNNNNNNNNNNNNNNNNNNNN0. 
.0NNNNNNNNNNNNNNNNNNNNNNNNNNNNNNNNNNNN0.
dNNNNNNNNNNNNWWWWWWWWNNNNNNNNNNNNNNNNNNd
NNNNNNNNNNNNNW${c2}MMMMMMMM${c1}WWNNNNNNNNNNNNNNNN
NNNNNNNNNNNNNNW${c2}MMMMMMMMM${c1}WWNNNNNNNNNNNNNN
NNNNNNNNNNNNNNW${c2}MMMMMMMMMMMM${c1}WNNNNNNNNNNNN
NNNNNNNNNNWWW${c2}MMMMMMMMMMMMMMMM${c1}WWWNNNNNNNX
oNWWWW${c2}MMMMMMMMMMMMMMMMMMMMMMMMMMMM${c1}WWWNNo
 OW${c2}MMMMMMMMMMMMMMMMMMMMMMMMMMMMMMMMMM${c1}WO 
 .OW${c2}MMMMMMMMMMMMMMMMMMMMMMMMMMMMMMMM${c1}WO. 
   lNW${c2}MMMMMMMMMMMMMMMMMMMMMMMMMMMM${c1}WNl   
    .dNW${c2}MMMMMMMMMMMMMMMMMMMMMMMM${c1}WNd.    
      .cKW${c2}MMMMMMMMMMMMMMMMMMMM${c1}WKc.      
         'oOXWWW${c2}MMMMMMMM${c1}WWWXOl.         
             ;lkXNNNNNNXkl'    
EOF
        ;;


        "Univalent"*)
            set_colors 6 6
            read -rd '' ascii_data <<'EOF'
${c1}
   UUUUUUU                   UUUUUUU
   UUUUUUU                   UUUUUUU
   UUUUUUU         A         UUUUUUU
   UUUUUUU        A|A        UUUUUUU
   UUUUUUU       A | A       UUUUUUU
   UUUUUUU      A  |  A      UUUUUUU
   UUUUUUU     A|  |  |A     UUUUUUU
   UUUUUUU    A |  |  | A    UUUUUUU
   UUUUUUU    A |  |  | A    UUUUUUU
   UUUUUUU    A |  |  | A    UUUUUUU
   UUUUUUU    A |  |  | A    UUUUUUU
   UUUUUUU    A |  |  | A    UUUUUUU
   UUUUUUU    A |  |  | A    UUUUUUU
    UUUUUUU   A |  |  | A   UUUUUUU
     UUUUUUU  A |  |  | A  UUUUUUU
       UUUUUUUAAAAAAAAAAAUUUUUUU
          UUUUUUUUUUUUUUUUUUU
             UUUUUUUUUUUUU
EOF
        ;;

        "Univention"*)
            set_colors 1 7
            read -rd '' ascii_data <<'EOF'
${c1}         ./osssssssssssssssssssssso+-
       `ohhhhhhhhhhhhhhhhhhhhhhhhhhhhy:
       shhhhhhhhhhhhhhhhhhhhhhhhhhhhhhh-
   `-//${c2}sssss${c1}/hhhhhhhhhhhhhh+${c2}s${c1}.hhhhhhhhh+
 .ohhhy${c2}sssss${c1}.hhhhhhhhhhhhhh.${c2}sss${c1}+hhhhhhh+
.yhhhhy${c2}sssss${c1}.hhhhhhhhhhhhhh.${c2}ssss${c1}:hhhhhh+
+hhhhhy${c2}sssss${c1}.hhhhhhhhhhhhhh.${c2}sssss${c1}yhhhhh+
+hhhhhy${c2}sssss${c1}.hhhhhhhhhhhhhh.${c2}sssss${c1}yhhhhh+
+hhhhhy${c2}sssss${c1}.hhhhhhhhhhhhhh.${c2}sssss${c1}yhhhhh+
+hhhhhy${c2}sssss${c1}.hhhhhhhhhhhhhh.${c2}sssss${c1}yhhhhh+
+hhhhhy${c2}sssss${c1}.hhhhhhhhhhhhhh.${c2}sssss${c1}yhhhhh+
+hhhhhy${c2}sssss${c1}.hhhhhhhhhhhhhh.${c2}sssss${c1}yhhhhh+
+hhhhhy${c2}sssss${c1}.hhhhhhhhhhhhhh.${c2}sssss${c1}yhhhhh+
+hhhhhy${c2}ssssss${c1}+yhhhhhhhhhhy/${c2}ssssss${c1}yhhhhh+
+hhhhhh:${c2}sssssss${c1}:hhhhhhh+${c2}.ssssssss${c1}yhhhhy.
+hhhhhhh+`${c2}ssssssssssssssss${c1}hh${c2}sssss${c1}yhhho`
+hhhhhhhhhs+${c2}ssssssssssss${c1}+hh+${c2}sssss${c1}/:-`
-hhhhhhhhhhhhhhhhhhhhhhhhhhhhhhho
 :yhhhhhhhhhhhhhhhhhhhhhhhhhhhh+`
   -+ossssssssssssssssssssss+:`
EOF
        ;;

        "uwuntu"*)
            set_colors 225 206 52
            read -rd '' ascii_data <<'EOF'
${c1}                                  &&
                               &&&&&&&&
   ,                  *&&&&&&  &&&&&&&&(
    &%%%%&&&&     &&&&&&&&&&&&  ,&&&&&
     %%${c2}%%%%&&${c1}&&&   ,&&&&&&&&&&&&&,   %&&&$&&&%%$%%%.
     &%%%${c2}%&&&&&${c1}&&#   &,       &&&&&&${c2}&&&&&&&%%%${c1}%%
      &%%&&${c2}&&&&${c1}&&&(               &&&${c2}&&&&&&%${c1}%%%
       &&&&&${c2}&&&${c1}&%                  *&&${c2}&&&&&${c1}&&%
    &&&/  &&&&${c3}\${c1}&                    ,${c3}/${c1}*.**
 %&&&&&&&&  &&&${c3}⟩${c1}.,                *.${c3}⟨${c1}
 %&&&&&&&&  &&${c3}/${c1}..      ${c3}/    \${c1}      ..${c3}\${c1}(&&&&&&
   #&&&#%%%%.%%%(      ${c3}\_/\_/${c1}      (%%%.%%%%/
        /%%%%%%%&&*              ,&&&%%%%%%&
           &&&&&&&&           &&&&&&&&&&&
            (&&&&&    &&&&&&&&&&&
            ${c2}%%${c1}  &   &&&&&&&&&&&&  &&&&&&&
           ${c2}%%%${c1}        #&&&&&&#   &&&&&&&&&
 ${c2}%%%%%     %%${c1}                     #&&&&&(
${c2}&%.      %%%${c1}
  ${c2}%%%%%%%
EOF
        ;;

        "Venom"*)
            set_colors 8 4
            read -rd '' ascii_data <<'EOF'
${c1}   :::::::          :::::::
   mMMMMMMm        dMMMMMMm
   /MMMMMMMo      +MMMMMMM/
    yMMMMMMN      mMMMMMMy
     NMMMMMMs    oMMMMMMm
     +MMMMMMN:   NMMMMMM+
      hMMMMMMy  sMMMMMMy
      :NMMMMMM::NMMMMMN:
       oMMMMMMyyMMMMMM+
        dMMMMMMMMMMMMh
        /MMMMMMMMMMMN:
         sMMMMMMMMMMo
          mMMMMMMMMd
          +MMMMMMMN:
            ::::::
EOF
        ;;

        "void_small")
            set_colors 2 8
            read -rd '' ascii_data <<'EOF'
${c1}    _______
 _ \\______ -
| \\  ___  \\ |
| | /   \ | |
| | \___/ | |
| \\______ \\_|
 -_______\\
EOF
        ;;

        "Void"*)
            set_colors 8 2 7
            read -rd '' ascii_data <<'EOF'
${c1}                        ..........
                   .::::::::::::::::::..
               ..:::::::::::::::::::::::::.
                '::::::::::::::::::::::::::::.
                  ':::::''      '':::::::::::::.
${c3}         ..         ${c1}'                '':::::::::.
${c3}        .||.                            ${c1}':::::::::
${c3}       .|||||.                            ${c1}'::::::::
${c3}      .|||||||:                             ${c1}::::::::
${c3}      |||||||:          ${c1}.::::::::.           ::::::::
${c2} ######${c3}||||||'   ${c2}##^ v##########v${c1}::. ${c2}#####  #############v
${c2}  ######${c3}||||| ${c2}##^ v####${c1}::::::${c2}####v${c1}::${c2}#####  #####${c1}:::::${c2}#####
${c2}   ######${c3}||${c2}##^   #####${c1}::::::${c2}#####${c1}::${c2}#####  #####${c1}:::::${c2}######
${c2}    ######^${c3}||    ${c2}#####${c1}:::::${c2}####^${c1}::${c2}#####  #####${c1}:::::${c2}#####^
${c2}     ##^${c3}|||||    ${c2}^###########^${c1}:::${c2}#####  ##############^
${c3}      |||||||:          ${c1}'::::::::'          .::::::::
${c3}      '|||||||:                            ${c1}.::::::::'
${c3}       '|||||||:.                           ${c1}'::::::
${c3}        '||||||||:.                           ${c1}':::
${c3}         ':|||||||||.                .          ${c1}'
${c3}           '|||||||||||:...    ...:||||.
${c3}             ':||||||||||||||||||||||||||.
${c3}                ':|||||||||||||||||||||||''
${c3}                   '':||||||||||||||:''
${c3}                          ''''''
EOF
        ;;

        "VNux"*)
        set_colors 11 8 15 1 7
            read -rd '' ascii_data <<'EOF'
${c1}              `
           ^[XOx~.
        ^_nwdbbkp0ti'
        <vJCZw0LQ0Uj>
${c2}          _j>!vC1,,
     ${c4},${c2}   ,CY${c3}O${c2}t${c3}O${c2}1(l;"
`${c4}~-{r(1I${c2} ^${c1}/zmwJuc:${c2}I^
'${c4}?)|${c1}U${c4}/}-${c2} ^${c3}f${c1}OCLLOw${c3}_${c2},;
 ,${c4}i,``. ${c2}",${c3}k%ooW@$d"${c2}I,'
  '    ;^${c3}u$$$$$$$$^<${c2}:^
   ` .>>${c3}($$${c5}$@@@@$$${c3}$nl${c2}[::
    `!}?${c3}B$${c5}%&WMMW&%$${c3}$1}-${c2}}":
    ^?j${c3}Z$${c5}WMMWWWWMMW$${c3}ofc${c2};;`
    <~x&${c3}$${c5}&MWWWWWWWWp${c3}-${c5}l>[<
${c1} 'ljmwn${c2}~tk8${c5}MWWWWM8O${c2}X${c1}r${c2}+]nC${c1}[
!JZqwwdX${c2}:^C8${c5}#MMMM@${c2}X${c1}Odpdpq0<
<wwwwmmpO${c2}1${c3}0@%%%%8${c2}d${c1}nqmwmqqqJl
?QOZmqqqpb${c2}t[run/?!${c1}0pwqqQj-,
 ^:l<{nUUv>      ^x00J("
                   ^"
EOF

        ;;

        "LangitKetujuh"*)
            set_colors 7 4
            read -rd '' ascii_data <<'EOF'
${c1}
   L7L7L7L7L7L7L7L7L7L7L7L7L7L7L7L7L7L7L7L7L7L
      'L7L7L7L7L7L7L7L7L7L7L7L7L7L7L7L7L7L7L7L
   L7L.   'L7L7L7L7L7L7L7L7L7L7L7L7L7L7L7L7L7L
   L7L7L7L                             L7L7L7L
   L7L7L7L                             L7L7L7L
   L7L7L7L             L7L7L7L7L7L7L7L7L7L7L7L
   L7L7L7L                'L7L7L7L7L7L7L7L7L7L
   L7L7L7L                    'L7L7L7L7L7L7L7L
   L7L7L7L                             L7L7L7L
   L7L7L7L                             L7L7L7L
   L7L7L7L7L7L7L7L7L7L7L7L7L7L7L7L7L7L.   'L7L
   L7L7L7L7L7L7L7L7L7L7L7L7L7L7L7L7L7L7L7L.
   L7L7L7L7L7L7L7L7L7L7L7L7L7L7L7L7L7L7L7L7L7L
${c2}
EOF
        ;;

       "semc"*)
            set_colors 2 8 1
            read -rd '' ascii_data <<'EOF'
${c1}            /\
     ______/  \
    /      |()| ${c2}E M C
${c1}   |   (-- |  |
    \   \  |  |
.----)   | |__|
|_______/ / ${c3}"${c1}  \
              ${c3}"
            "
EOF

        ;;

        "Obarun"*)
            set_colors 6 6 7 1
            read -rd '' ascii_data <<'EOF'
${c1}                    ,;::::;
                ;cooolc;,
             ,coool;
           ,loool,
          loooo;
        :ooool
       cooooc            ,:ccc;
      looooc           :oooooool
     cooooo          ;oooooooooo,
    :ooooo;         :ooooooooooo
    oooooo          oooooooooooc
   :oooooo         :ooooooooool
   loooooo         ;oooooooool
   looooooc        .coooooooc
   cooooooo:           ,;co;
   ,ooooooool;       ,:loc
    cooooooooooooloooooc
     ;ooooooooooooool;
       ;looooooolc;
EOF
        ;;

        *"[Windows 11]"*|*"on Windows 11"*|\
        "Windows 11"* |"windows11")
            set_colors 4 6 
            read -rd '' ascii_data <<'EOF'
${c1}
################  ################
################  ################
################  ################
################  ################
################  ################
################  ################
################  ################

################  ################
################  ################
################  ################
################  ################
################  ################
################  ################
################  ################
EOF
        ;;

        *"[Windows 10]"*|*"on Windows 10"*|"Windows 8"*|\
        "Windows 10"* |"windows10"|"windows8")
            set_colors 6 7
            read -rd '' ascii_data <<'EOF'
${c1}                                ..,
                    ....,,:;+ccllll
      ...,,+:;  cllllllllllllllllll
,cclllllllllll  lllllllllllllllllll
llllllllllllll  lllllllllllllllllll
llllllllllllll  lllllllllllllllllll
llllllllllllll  lllllllllllllllllll
llllllllllllll  lllllllllllllllllll
llllllllllllll  lllllllllllllllllll

llllllllllllll  lllllllllllllllllll
llllllllllllll  lllllllllllllllllll
llllllllllllll  lllllllllllllllllll
llllllllllllll  lllllllllllllllllll
llllllllllllll  lllllllllllllllllll
`'ccllllllllll  lllllllllllllllllll
       `' \\*::  :ccllllllllllllllll
                       ````''*::cll
                                 ``
EOF
        ;;

        "Windows"*)
            set_colors 1 2 4 3
            read -rd '' ascii_data <<'EOF'
${c1}        ,.=:!!t3Z3z.,
       :tt:::tt333EE3
${c1}       Et:::ztt33EEEL${c2} @Ee.,      ..,
${c1}      ;tt:::tt333EE7${c2} ;EEEEEEttttt33#
${c1}     :Et:::zt333EEQ.${c2} $EEEEEttttt33QL
${c1}     it::::tt333EEF${c2} @EEEEEEttttt33F
${c1}    ;3=*^```"*4EEV${c2} :EEEEEEttttt33@.
${c3}    ,.=::::!t=., ${c1}`${c2} @EEEEEEtttz33QF
${c3}   ;::::::::zt33)${c2}   "4EEEtttji3P*
${c3}  :t::::::::tt33.${c4}:Z3z..${c2}  ``${c4} ,..g.
${c3}  i::::::::zt33F${c4} AEEEtttt::::ztF
${c3} ;:::::::::t33V${c4} ;EEEttttt::::t3
${c3} E::::::::zt33L${c4} @EEEtttt::::z3F
${c3}{3=*^```"*4E3)${c4} ;EEEtttt:::::tZ`
${c3}             `${c4} :EEEEtttt::::z7
                 "VEzjt:;;z>*`
EOF
        ;;

        "Xubuntu"*)
            set_colors 4 7 1
            read -rd '' ascii_data <<'EOF'
${c1}           `.:/ossyyyysso/:.
        `.yyyyyyyyyyyyyyyyyyyy.`
      `yyyyyyyyyyyyyyyyyyyyyyyyyy`
    `yyyyyyyyyyyyyyyyyyyy${c2}::${c1}yyyyyyyy`
   .yyyyyyyyyyy${c2}/+:${c1}yyyyyyy${c2}ds${c1}yyy${c2}+y${c1}yyyy.
  yyyyyyy${c2}:o/${c1}yy${c2}dMMM+${c1}yyyyy${c2}/M+${c1}y${c2}:hM+${c1}yyyyyy
 yyyyyyy${c2}+MMMy${c1}y${c2}mMMMh${c1}yyyyy${c2}yM::mM+${c1}yyyyyyyy
`yyyyyyy${c2}+MMMMysMMMd${c1}yyyyy${c2}dh:mN+${c1}yyyyyyyyy`
yyyyyyyy${c2}:NMMMMmMMMMmmdhyy+/y:${c1}yyyyyyyyyyy
yyyyyyyy${c2}+MMMMMMMMMMMMMMMMMMNho:${c1}yyyyyyyyy
yyyyyyyy${c2}mMMMMMMMMMMMMMMMMMMMMMMy${c1}yyyyyyyy
yyyyyyy${c2}+MMMMMMMMMMMMMMMMMMMMMMMM/${c1}yyyyyyy
`yyyyyy${c2}sMMMMMMMMMMMMMMMMMMMMMMmo${c1}yyyyyyy`
 yyyyyy${c2}oMMMMMMMMMMMMMMMMMMMmy+${c1}yyyyyyyyy
  yyyyy${c2}:mMMMMMMMMMMMMMMNho/${c1}yyyyyyyyyyy
   .yyyy${c2}:yNMMMMMMMNdyo:${c1}yyyyyyyyyyyyy.
    `yyyyyy${c2}:/++/::${c1}yyyyyyyyyyyyyyyyy`
      `yyyyyyyyyyyyyyyyyyyyyyyyyy`
        `.yyyyyyyyyyyyyyyyyyyy.`
           `.:/oosyyyysso/:.`
EOF
        ;;
                "IRIX"*)
                    set_colors 4 7
                    read -rd '' ascii_data <<'EOF'
${c1}           ./ohmNd/  +dNmho/-
     `:+ydNMMMMMMMM.-MMMMMMMMMdyo:.
   `hMMMMMMNhs/sMMM-:MMM+/shNMMMMMMh`
   -NMMMMMmo-` /MMM-/MMM- `-omMMMMMN.
 `.`-+hNMMMMMNhyMMM-/MMMshmMMMMMmy+...`
+mMNds:-:sdNMMMMMMMyyMMMMMMMNdo:.:sdMMm+
dMMMMMMmy+.-/ymNMMMMMMMMNmy/-.+hmMMMMMMd
oMMMMmMMMMNds:.+MMMmmMMN/.-odNMMMMmMMMM+
.MMMM-/ymMMMMMmNMMy..hMMNmMMMMMmy/-MMMM.
 hMMM/ `/dMMMMMMMN////NMMMMMMMd/. /MMMh
 /MMMdhmMMMmyyMMMMMMMMMMMMhymMMMmhdMMM:
 `mMMMMNho//sdMMMMM//NMMMMms//ohNMMMMd
  `/so/:+ymMMMNMMMM` mMMMMMMMmh+::+o/`
     `yNMMNho-yMMMM` NMMMm.+hNMMNh`
     -MMMMd:  oMMMM. NMMMh  :hMMMM-
      -yNMMMmooMMMM- NMMMyomMMMNy-
        .omMMMMMMMM-`NMMMMMMMmo.
          `:hMMMMMM. NMMMMMh/`
             .odNm+  /dNms.
EOF
                ;;
        "Zorin"*)
            set_colors 4 6
            read -rd '' ascii_data <<'EOF'
${c1}        `osssssssssssssssssssso`
       .osssssssssssssssssssssso.
      .+oooooooooooooooooooooooo+.


  `::::::::::::::::::::::.         .:`
 `+ssssssssssssssssss+:.`     `.:+ssso`
.ossssssssssssssso/.       `-+ossssssso.
ssssssssssssso/-`      `-/osssssssssssss
.ossssssso/-`      .-/ossssssssssssssso.
 `+sss+:.      `.:+ssssssssssssssssss+`
  `:.         .::::::::::::::::::::::`


      .+oooooooooooooooooooooooo+.
       -osssssssssssssssssssssso-
        `osssssssssssssssssssso`
EOF
        ;;

        *)
            case $kernel_name in
                *"BSD")
                    set_colors 1 7 4 3 6
                    read -rd '' ascii_data <<'EOF'
${c1}             ,        ,
            /(        )`
            \ \___   / |
            /- _  `-/  '
           (${c2}/\/ \ ${c1}\   /\
           ${c2}/ /   | `    ${c1}\
           ${c3}O O   ${c2}) ${c1}/    |
           ${c2}`-^--'${c1}`<     '
          (_.)  _  )   /
           `.___/`    /
             `-----' /
${c4}<----.     __ / __   \
${c4}<----|====${c1}O)))${c4}==${c1}) \) /${c4}====|
<----'    ${c1}`--' `.__,' \
             |        |
              \       /       /\
         ${c5}______${c1}( (_  / \______/
       ${c5},'  ,-----'   |
       `--{__________)
EOF
                ;;

                "Darwin")
                    set_colors 2 3 1 1 5 4
                    read -rd '' ascii_data <<'EOF'
${c1}                    c.'
                 ,xNMM.
               .OMMMMo
               lMMM"
     .;loddo:.  .olloddol;.
   cKMMMMMMMMMMNWMMMMMMMMMM0:
${c2} .KMMMMMMMMMMMMMMMMMMMMMMMWd.
 XMMMMMMMMMMMMMMMMMMMMMMMX.
${c3};MMMMMMMMMMMMMMMMMMMMMMMM:
:MMMMMMMMMMMMMMMMMMMMMMMM:
${c4}.MMMMMMMMMMMMMMMMMMMMMMMMX.
 kMMMMMMMMMMMMMMMMMMMMMMMMWd.
 ${c5}'XMMMMMMMMMMMMMMMMMMMMMMMMMMk
  'XMMMMMMMMMMMMMMMMMMMMMMMMK.
    ${c6}kMMMMMMMMMMMMMMMMMMMMMMd
     ;KMMMMMMMWXXWMMMMMMMk.
       "cooc*"    "*coo'"
EOF
                ;;

                "GNU"*)
                    set_colors fg 7
                    read -rd '' ascii_data <<'EOF'
${c1}    _-`````-,           ,- '- .
  .'   .- - |          | - -.  `.
 /.'  /                     `.   \
:/   :      _...   ..._      ``   :
::   :     /._ .`:'_.._\.    ||   :
::    `._ ./  ,`  :    \ . _.''   .
`:.      /   |  -.  \-. \\_      /
  \:._ _/  .'   .@)  \@) ` `\ ,.'
     _/,--'       .- .\,-.`--`.
       ,'/''     (( \ `  )
        /'/'  \    `-'  (
         '/''  `._,-----'
          ''/'    .,---'
           ''/'      ;:
             ''/''  ''/
               ''/''/''
                 '/'/'
                  `;
EOF
                ;;

                "Linux")
                    set_colors fg 8 3
                    read -rd '' ascii_data <<'EOF'
${c2}        #####
${c2}       #######
${c2}       ##${c1}O${c2}#${c1}O${c2}##
${c2}       #${c3}#####${c2}#
${c2}     ##${c1}##${c3}###${c1}##${c2}##
${c2}    #${c1}##########${c2}##
${c2}   #${c1}############${c2}##
${c2}   #${c1}############${c2}###
${c3}  ##${c2}#${c1}###########${c2}##${c3}#
${c3}######${c2}#${c1}#######${c2}#${c3}######
${c3}#######${c2}#${c1}#####${c2}#${c3}#######
${c3}  #####${c2}#######${c3}#####
EOF
                ;;
        "Profelis SambaBOX"* | "SambaBOX"*)
            set_colors 3 6
            read -rd '' ascii_data <<'EOF'
${c1}
                    #
               *////#####
           /////////#########(
      .((((((/////    ,####(#(((((
  /#######(((*             (#(((((((((.
//((#(#(#,        ((##(        ,((((((//
//////        #(##########(       //////
//////    ((#(#(#(#(##########(/////////
/////(    (((((((#########(##((((((/////
/(((#(                             ((((/
####(#                             ((###
#########(((/////////(((((((((,    (#(#(
########(   /////////(((((((*      #####
####///,        *////(((         (((((((
.///////////                .//(((((((((
     ///////////,       *(/////((((*
         ,/(((((((((##########/.
             .((((((#######
                  ((##*
EOF
        ;;

                "SunOS")
                    set_colors 3 7
                    read -rd '' ascii_data <<'EOF'
${c1}                 `-     `
          `--    `+-    .:
           .+:  `++:  -/+-     .
    `.::`  -++/``:::`./+/  `.-/.
      `++/-`.`          ` /++:`
  ``   ./:`                .: `..`.-
``./+/:-                     -+++:-
    -/+`                      :.
EOF
                ;;

                "IRIX"*)
                    set_colors 4 7
                    read -rd '' ascii_data <<'EOF'
${c1}           ./ohmNd/  +dNmho/-
     `:+ydNMMMMMMMM.-MMMMMMMMMdyo:.
   `hMMMMMMNhs/sMMM-:MMM+/shNMMMMMMh`
   -NMMMMMmo-` /MMM-/MMM- `-omMMMMMN.
 `.`-+hNMMMMMNhyMMM-/MMMshmMMMMMmy+...`
+mMNds:-:sdNMMMMMMMyyMMMMMMMNdo:.:sdMMm+
dMMMMMMmy+.-/ymNMMMMMMMMNmy/-.+hmMMMMMMd
oMMMMmMMMMNds:.+MMMmmMMN/.-odNMMMMmMMMM+
.MMMM-/ymMMMMMmNMMy..hMMNmMMMMMmy/-MMMM.
 hMMM/ `/dMMMMMMMN////NMMMMMMMd/. /MMMh
 /MMMdhmMMMmyyMMMMMMMMMMMMhymMMMmhdMMM:
 `mMMMMNho//sdMMMMM//NMMMMms//ohNMMMMd
  `/so/:+ymMMMNMMMM` mMMMMMMMmh+::+o/`
     `yNMMNho-yMMMM` NMMMm.+hNMMNh`
     -MMMMd:  oMMMM. NMMMh  :hMMMM-
      -yNMMMmooMMMM- NMMMyomMMMNy-
        .omMMMMMMMM-`NMMMMMMMmo.
          `:hMMMMMM. NMMMMMh/`
             .odNm+  /dNms.
EOF
                ;;

            esac
        ;;
    esac

    # Overwrite distro colors if '$ascii_colors' doesn't
    # equal 'distro'.
    [[ ${ascii_colors[0]} != distro ]] && {
        color_text=off
        set_colors "${ascii_colors[@]}"
    }
}

main() {
    cache_uname
    get_os

    # Load default config.
    eval "$config"

    get_args "$@"
    [[ $verbose != on ]] && exec 2>/dev/null
    get_simple "$@"
    get_distro
    get_bold
    get_distro_ascii
    [[ $stdout == on ]] && stdout

    # Minix doesn't support these sequences.
    [[ $TERM != minix && $stdout != on ]] && {
        # If the script exits for any reason, unhide the cursor.
        trap 'printf "\e[?25h\e[?7h"' EXIT

        # Hide the cursor and disable line wrap.
        printf '\e[?25l\e[?7l'
    }

    image_backend
    get_cache_dir
    old_functions
    print_info
    dynamic_prompt

    # w3m-img: Draw the image a second time to fix
    # rendering issues in specific terminal emulators.
    [[ $image_backend == *w3m* ]] && display_image
    [[ $image_backend == *ueberzug* ]] && display_image

    # Add neofetch info to verbose output.
    err "Neofetch command: $0 $*"
    err "Neofetch version: $version"

    [[ $verbose == on ]] && printf '%b\033[m' "$err" >&2

    # If `--loop` was used, constantly redraw the image.
    while [[ $image_loop == on && $image_backend == w3m ]]; do
        display_image
        sleep 1
    done

    return 0
}

get_ascii_distro_name() {
    get_distro
    echo "$ascii_distro"
}

get_print_ascii() {
    cache_uname
    get_os
    get_distro
    get_bold
    get_distro_ascii
    echo "$ascii_data"
}

get_print_custom_ascii() {
    distro="$CUSTOM_DISTRO"
    ascii_distro=$distro
    get_distro_ascii
    echo "$ascii_data"
}

main "$@"<|MERGE_RESOLUTION|>--- conflicted
+++ resolved
@@ -5251,15 +5251,9 @@
                                 BlackArch, BLAG, BlankOn, BlueLight, Bodhi, bonsai, BSD, BunsenLabs,
                                 Calculate, Carbs, CentOS, Chakra, ChaletOS, Chapeau, Chrom,
                                 Cleanjaro, ClearOS, Clear_Linux, Clover, Condres, Container_Linux,
-<<<<<<< HEAD
-                                Crystal Linux, CRUX, Cucumber, dahlia, Debian, Deepin, DesaOS, Devuan,
+                                Crystal Linux, CRUX, Cucumber, CutefishOS, dahlia, Debian, Deepin, DesaOS, Devuan,
                                 DracOS, DarkOs, Itc, DragonFly, Drauger, Elementary, EndeavourOS, EncryptOS, Endless,
                                 EuroLinux, Exherbo, Fedora, Feren, Finnix, FreeBSD, FreeMiNT, Frugalware,
-=======
-                                Crystal Linux, CRUX, Cucumber, CutefishOS, dahlia, Debian, Deepin, DesaOS, Devuan,
-                                DracOS, DarkOs, Itc, DragonFly, Drauger, Elementary, EndeavourOS, Endless,
-                                EuroLinux, Exherbo, Fedora, Feren, FreeBSD, FreeMiNT, Frugalware,
->>>>>>> 20a05842
                                 Funtoo, GalliumOS, Garuda, Gentoo, Pentoo, gNewSense, GNOME, GNU,
                                 GoboLinux, GrapheneOS, Grombyang, Guix, Haiku, Huayra, Hyperbola, iglunix, janus, Kali,
                                 KaOS, KDE_neon, Kibojoe, Kogaion, Korora, KSLinux, Kubuntu, LEDE,
