--- conflicted
+++ resolved
@@ -813,13 +813,8 @@
 # NOTE: Ubuntu has flavor variants.
 #       Change this to Lubuntu, Kubuntu, Xubuntu, Ubuntu-GNOME,
 #       Ubuntu-Studio, Ubuntu-Mate  or Ubuntu-Budgie to use the flavors.
-<<<<<<< HEAD
-# NOTE: Arcolinux, Dragonfly, Fedora, Alpine, Arch, Ubuntu,
+# NOTE: "AOSC OS/Retro", Arcolinux, Dragonfly, Fedora, Alpine, Arch, Ubuntu,
 #       CRUX, Debian, Gentoo, FreeBSD, Mac, NixOS, OpenBSD, Orchid, android,
-=======
-# NOTE: "AOSC OS/Retro", Arcolinux, Dragonfly, Fedora, Alpine, Arch, Ubuntu,
-#       CRUX, Debian, Gentoo, FreeBSD, Mac, NixOS, OpenBSD, android,
->>>>>>> 93cc60f7
 #       Artix, CentOS, Cleanjaro, ElementaryOS, GUIX, Hyperbola,
 #       Manjaro, MXLinux, NetBSD, Parabola, POP_OS, PureOS,
 #       Slackware, SunOS, LinuxLite, OpenSUSE, Raspbian,
@@ -5231,13 +5226,8 @@
                                 NOTE: Change this to Lubuntu, Kubuntu, Xubuntu, Ubuntu-GNOME,
                                 Ubuntu-Studio, Ubuntu-Mate  or Ubuntu-Budgie to use the flavors.
 
-<<<<<<< HEAD
-                                NOTE: Arcolinux, Dragonfly, Fedora, Alpine, Arch, Ubuntu,
+                                NOTE: \"AOSC OS/Retro\", Arcolinux, Dragonfly, Fedora, Alpine, Arch, Ubuntu,
                                 CRUX, Debian, Gentoo, FreeBSD, Mac, NixOS, OpenBSD, Orchid, android,
-=======
-                                NOTE: \"AOSC OS/Retro\", Arcolinux, Dragonfly, Fedora, Alpine, Arch, Ubuntu,
-                                CRUX, Debian, Gentoo, FreeBSD, Mac, NixOS, OpenBSD, android,
->>>>>>> 93cc60f7
                                 Artix, CentOS, Cleanjaro, ElementaryOS, GUIX, Hyperbola,
                                 Manjaro, MXLinux, NetBSD, Parabola, POP_OS, PureOS,
                                 Slackware, SunOS, LinuxLite, OpenSUSE, Raspbian,
