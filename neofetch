--- conflicted
+++ resolved
@@ -3241,11 +3241,6 @@
         ;;
 
         gib)
-<<<<<<< HEAD
-            mem_used=$(awk '{printf "%.1f", $1 / $2}' <<< "$mem_used 1024")
-            mem_total=$(awk '{printf "%.1f", $1 / $2}' <<< "$mem_total 1024")
-=======
->>>>>>> 67cf02c9
             mem_label=GiB
             memory_unit_divider=1024
             printf -v mem_used "%'.*f" \
