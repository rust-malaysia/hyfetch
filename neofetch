#!/usr/bin/env bash
# set -x
# vim: noai:ts=4:sw=4:expandtab
#
# Neofetch: Simple system information script.
# https://github.com/dylanaraps/neofetch
#
# Created by Dylan Araps
# https://github.com/dylanaraps/

# Neofetch version.
version="3.2.1-git"

bash_version="${BASH_VERSION/.*}"
sys_locale="${LANG:-C}"
XDG_CONFIG_HOME="${XDG_CONFIG_HOME:-${HOME}/.config}"
old_ifs="$IFS"

# Speed up script by not using unicode.
export LC_ALL=C
export LANG=C

# Add more paths to $PATH.
export PATH="/usr/xpg4/bin:/usr/sbin:/sbin:/usr/etc:/usr/libexec:${PATH}"

# Set no case match.
shopt -s nocasematch

# Reset colors and bold.
reset="\033[0m"

# DETECT INFORMATION

get_os() {
    # $kernel_name is set in a function called cache_uname and is
    # just the output of "uname -s".
    case "$kernel_name" in
        "Linux" | "GNU"*) os="Linux" ;;
        "Darwin") os="$(sw_vers -productName)" ;;
        *"BSD" | "DragonFly" | "Bitrig") os="BSD" ;;
        "CYGWIN"* | "MSYS"* | "MINGW"*) os="Windows" ;;
        "SunOS") os="Solaris" ;;
        "Haiku") os="Haiku" ;;
        "MINIX") os="MINIX" ;;
        "AIX") os="AIX" ;;
        "IRIX64") os="IRIX" ;;
        *)
            printf "%s\n" "Unknown OS detected: '$kernel_name', aborting..." >&2
            printf "%s\n" "Open an issue on GitHub to add support for your OS." >&2
            exit 1
        ;;
    esac
}

get_distro() {
    [[ "$distro" ]] && return

    case "$os" in
        "Linux" | "BSD" | "MINIX")
            if [[ "$(< /proc/version)" == *"Microsoft"* ||
                  "$kernel_version" == *"Microsoft"* ]]; then
                case "$distro_shorthand" in
                    "on")   distro="$(lsb_release -sir) [Windows 10]" ;;
                    "tiny") distro="Windows 10" ;;
                    *)      distro="$(lsb_release -sd) on Windows 10" ;;
                esac

            elif [[ "$(< /proc/version)" == *"chrome-bot"* || -f "/dev/cros_ec" ]]; then
                case "$distro_shorthand" in
                    "on")   distro="$(lsb_release -sir) [Chrome OS]" ;;
                    "tiny") distro="Chrome OS" ;;
                    *)      distro="$(lsb_release -sd) on Chrome OS" ;;
                esac

            elif [[ -f "/etc/redstar-release" ]]; then
                case "$distro_shorthand" in
                    "on" | "tiny") distro="Red Star OS" ;;
                    *) distro="Red Star OS $(awk -F'[^0-9*]' '$0=$2' /etc/redstar-release)"
                esac

            elif type -p lsb_release >/dev/null; then
                case "$distro_shorthand" in
                    "on")   lsb_flags="-sir" ;;
                    "tiny") lsb_flags="-si" ;;
                    *)      lsb_flags="-sd" ;;
                esac
                distro="$(lsb_release $lsb_flags)"

            elif [[ -f "/etc/GoboLinuxVersion" ]]; then
                case "$distro_shorthand" in
                    "on" | "tiny") distro="GoboLinux" ;;
                    *) distro="GoboLinux $(< /etc/GoboLinuxVersion)"
                esac

            elif type -p guix >/dev/null; then
                case "$distro_shorthand" in
                    "on" | "tiny") distro="GuixSD" ;;
                    *) distro="GuixSD $(guix system -V | awk 'NR==1{printf $5}')"
                esac

            elif type -p crux >/dev/null; then
                distro="$(crux)"
                case "$distro_shorthand" in
                    "on")   distro="${distro//version}" ;;
                    "tiny") distro="${distro//version*}" ;;
                esac

            elif type -p tazpkg >/dev/null; then
                distro="SliTaz $(< /etc/slitaz-release)"

            elif type -p kpm > /dev/null; then
                distro="KSLinux"

            elif [[ -d "/system/app/" && -d "/system/priv-app" ]]; then
                distro="Android $(getprop ro.build.version.release)"

            elif [[ -f "/etc/os-release" || -f "/usr/lib/os-release" ]]; then
                files=("/etc/os-release" "/usr/lib/os-release")

                # Source the os-release file
                for file in "${files[@]}"; do
                    source "$file" && break
                done

                # Format the distro name.
                case "$distro_shorthand" in
                    "on") distro="${NAME:-${DISTRIB_ID}} ${VERSION_ID:-${DISTRIB_RELEASE}}" ;;
                    "tiny") distro="${NAME:-${DISTRIB_ID:-${TAILS_PRODUCT_NAME}}}" ;;
                    "off") distro="${PRETTY_NAME:-${DISTRIB_DESCRIPTION}} ${UBUNTU_CODENAME}" ;;
                esac

                # Workarounds for distros that go against the os-release standard.
                [[ -z "${distro// }" ]] && distro="$(awk '/BLAG/ {print $1; exit}')" "${files[@]}"
                [[ -z "${distro// }" ]] && distro="$(awk -F'=' '{print $2; exit}')"  "${files[@]}"

            else
                for release_file in /etc/*-release; do
                    distro+="$(< "$release_file")"
                done

                if [[ -z "$distro" ]]; then
                    case "$distro_shorthand" in
                        "on" | "tiny") distro="$kernel_name" ;;
                        *) distro="$kernel_name $kernel_version" ;;
                    esac
                    distro="${distro/DragonFly/DragonFlyBSD}"

                    # Workarounds for FreeBSD based distros.
                    [[ -f "/etc/pcbsd-lang" ]] && distro="PCBSD"
                    [[ -f "/etc/rc.conf.trueos" ]] && distro="TrueOS"

                    # /etc/pacbsd-release is an empty file
                    [[ -f "/etc/pacbsd-release" ]] && distro="PacBSD"
                fi
            fi
            distro="$(trim_quotes "$distro")"
        ;;

        "Mac OS X")
            osx_version="$(sw_vers -productVersion)"
            osx_build="$(sw_vers -buildVersion)"

            case "$osx_version" in
                "10.4"*)  codename="Mac OS X Tiger" ;;
                "10.5"*)  codename="Mac OS X Leopard" ;;
                "10.6"*)  codename="Mac OS X Snow Leopard" ;;
                "10.7"*)  codename="Mac OS X Lion" ;;
                "10.8"*)  codename="OS X Mountain Lion" ;;
                "10.9"*)  codename="OS X Mavericks" ;;
                "10.10"*) codename="OS X Yosemite" ;;
                "10.11"*) codename="OS X El Capitan" ;;
                "10.12"*) codename="macOS Sierra" ;;
                *)        codename="macOS" ;;
            esac
            distro="$codename $osx_version $osx_build"

            case "$distro_shorthand" in
                "on") distro="${distro/ ${osx_build}}" ;;
                "tiny")
                    case "$osx_version" in
                        "10."[4-7]*) distro="${distro/${codename}/Mac OS X}" ;;
                        "10."[8-9]* | "10.1"[0-1]*) distro="${distro/${codename}/OS X}" ;;
                        "10.12"*) distro="${distro/${codename}/macOS}" ;;
                    esac
                    distro="${distro/ ${osx_build}}"
                ;;
            esac
        ;;

        "iPhone OS")
            distro="iOS $(sw_vers -productVersion)"

            # "uname -m" doesn't print architecture on iOS so we force it off.
            os_arch="off"
        ;;

        "Windows")
            distro="$(wmic os get Caption)"

            # Strip crap from the output of wmic.
            distro="${distro/Caption}"
            distro="${distro/Microsoft }"
        ;;

        "Solaris")
            case "$distro_shorthand" in
                "on" | "tiny") distro="$(awk 'NR==1{print $1 " " $3;}' /etc/release)" ;;
                *) distro="$(awk 'NR==1{print $1 " " $2 " " $3;}' /etc/release)" ;;
            esac
            distro="${distro/\(*}"
        ;;

        "Haiku")
            distro="$(uname -sv | awk '{print $1 " " $2}')"
        ;;

        "AIX")
            distro="AIX $(oslevel)"
        ;;

        "IRIX")
            distro="IRIX ${kernel_version}"
        ;;
    esac

    [[ -z "$distro" ]] && distro="$os (Unknown)"

    # Get OS architecture.
    case "$os" in
        "Solaris" | "AIX" | "Haiku" | "IRIX") machine_arch="$(uname -p)" ;;
        *) machine_arch="$(uname -m)" ;;

    esac
    if [[ "$os_arch" == "on" ]]; then
        distro+=" ${machine_arch}"
    fi

    [[ "${ascii_distro:-auto}" == "auto" ]] && \
        ascii_distro="$(trim "$distro")"
}

get_model() {
    case "$os" in
        "Linux")
            if [[ -d "/system/app/" && -d "/system/priv-app" ]]; then
                model="$(getprop ro.product.brand) $(getprop ro.product.model)"

            elif [[ -f /sys/devices/virtual/dmi/id/product_name ||
                    -f /sys/devices/virtual/dmi/id/product_version ]]; then
                model="$(< /sys/devices/virtual/dmi/id/product_name)"
                model+=" $(< /sys/devices/virtual/dmi/id/product_version)"

            elif [[ -f /sys/firmware/devicetree/base/model ]]; then
                model="$(< /sys/firmware/devicetree/base/model)"

            elif [[ -f /tmp/sysinfo/model ]]; then
                model="$(< /tmp/sysinfo/model)"
            fi
        ;;

        "Mac OS X")
            if [[ "$(kextstat | grep "FakeSMC")" != "" ]]; then
                model="Hackintosh (SMBIOS: $(sysctl -n hw.model))"
            else
                model="$(sysctl -n hw.model)"
            fi
        ;;

        "iPhone OS")
            case "$machine_arch" in
                "iPad1,1") model="iPad" ;;
                "iPad2,"[1-4]) model="iPad2" ;;
                "iPad3,"[1-3]) model="iPad3" ;;
                "iPad3,"[4-6]) model="iPad4" ;;
                "iPad4,"[1-3]) model="iPad Air" ;;
                "iPad5,"[3-4]) model="iPad Air 2" ;;
                "iPad6,"[7-8]) model="iPad Pro (12.9 Inch)" ;;
                "iPad6,"[3-4]) model="iPad Pro (9.7 Inch)" ;;
                "iPad2,"[5-7]) model="iPad mini" ;;
                "iPad4,"[4-6]) model="iPad mini 2" ;;
                "iPad4,"[7-9]) model="iPad mini 3" ;;
                "iPad5,"[1-2]) model="iPad mini 4" ;;

                "iPhone1,1") model="iPhone" ;;
                "iPhone1,2") model="iPhone 3G" ;;
                "iPhone2,1") model="iPhone 3GS" ;;
                "iPhone3,"[1-3]) model="iPhone 4" ;;
                "iPhone4,1") model="iPhone 4S" ;;
                "iPhone5,"[1-2]) model="iPhone 5" ;;
                "iPhone5,"[3-4]) model="iPhone 5c" ;;
                "iPhone6,"[1-2]) model="iPhone 5s" ;;
                "iPhone7,2") model="iPhone 6" ;;
                "iPhone7,1") model="iPhone 6 Plus" ;;
                "iPhone8,1") model="iPhone 6s" ;;
                "iPhone8,2") model="iPhone 6s Plus" ;;
                "iPhone8,4") model="iPhone SE" ;;
                "iPhone9,1" | "iPhone9,3") model="iPhone 7" ;;
                "iPhone9,2" | "iPhone9,4") model="iPhone 7 Plus" ;;

                "iPod1,1") model="iPod touch" ;;
                "ipod2,1") model="iPod touch 2G" ;;
                "ipod3,1") model="iPod touch 3G" ;;
                "ipod4,1") model="iPod touch 4G" ;;
                "ipod5,1") model="iPod touch 5G" ;;
                "ipod7,1") model="iPod touch 6G" ;;
            esac
        ;;

        "BSD" | "MINIX")
            model="$(sysctl -n hw.vendor hw.product)"
        ;;

        "Windows")
            model="$(wmic computersystem get manufacturer,model)"
            model="${model/Manufacturer}"
            model="${model/Model}"
        ;;

        "Solaris")
            model="$(prtconf -b | awk -F':' '/banner-name/ {printf $2}')"
        ;;

        "AIX")
            model="$(/usr/bin/uname -M)"
        ;;
    esac

    # Remove dummy OEM info.
    model="${model//To be filled by O.E.M.}"
    model="${model//To Be Filled*}"
    model="${model//OEM*}"
    model="${model//Not Applicable}"
    model="${model//System Product Name}"
    model="${model//System Version}"
    model="${model//Undefined}"
    model="${model//Default string}"
    model="${model//Not Specified}"
    model="${model//Type1ProductConfigId}"
}

get_title() {
    user="${USER:-$(whoami || printf "%s" "${HOME/*\/}")}"
    hostname="${HOSTNAME:-$(hostname)}"
    title="${title_color}${bold}${user}${at_color}@${title_color}${bold}${hostname}"
    length="$((${#user} + ${#hostname} + 1))"
}

get_kernel() {
    # Since these OS are integrated systems, it's better to skip this function altogether
    [[ "$os" =~ (AIX|IRIX) ]] && return

    case "$kernel_shorthand" in
        "on")  kernel="$kernel_version" ;;
        "off") kernel="$kernel_name $kernel_version" ;;
    esac

    # Hide kernel info if it's identical to the distro info.
    if [[ "$os" =~ (BSD|MINIX) && "$distro" == *"$kernel_name"* ]]; then
        case "$distro_shorthand" in
            "on" | "tiny") kernel="$kernel_version" ;;
            *) unset kernel ;;
        esac
    fi
}

get_uptime() {
    # Since Haiku's uptime cannot be fetched in seconds, a case outside
    # the usual case is needed.
    case "$os" in
        "Haiku")
            uptime="$(uptime -u)"
            uptime="${uptime/up }"
        ;;

        *)
            # Get uptime in seconds.
            case "$os" in
                "Linux" | "Windows" | "MINIX")
                    seconds="$(< /proc/uptime)"
                    seconds="${seconds/.*}"
                ;;

                "Mac OS X" | "iPhone OS" | "BSD")
                    boot="$(sysctl -n kern.boottime)"
                    boot="${boot/'{ sec = '}"
                    boot="${boot/,*}"

                    # Get current date in seconds.
                    now="$(date +%s)"
                    seconds="$((now - boot))"
                ;;

                "Solaris")
                    seconds="$(kstat -p unix:0:system_misc:snaptime | awk '{print $2}')"
                    seconds="${seconds/.*}"
                ;;

                "AIX" | "IRIX")
                    t="$(LC_ALL=POSIX ps -o etime= -p 1)"
                    d="0" h="0"
                    case "$t" in *"-"*) d="${t%%-*}"; t="${t#*-}";; esac
                    case "$t" in *":"*":"*) h="${t%%:*}"; t="${t#*:}";; esac
                    h="${h#0}" t="${t#0}"
                    seconds="$((d*86400 + h*3600 + ${t%%:*}*60 + ${t#*:}))"
                ;;
            esac

            days="$((seconds / 60 / 60 / 24)) days"
            hours="$((seconds / 60 / 60 % 24)) hours"
            mins="$((seconds / 60 % 60)) minutes"

            # Format the days, hours and minutes.
            strip_date() {
                case "$1" in
                    "0 "*) unset "${1/* }" ;;
                    "1 "*) printf "%s" "${1/s}" ;;
                    *)     printf "%s" "$1" ;;
                esac
            }

            days="$(strip_date "$days")"
            hours="$(strip_date "$hours")"
            mins="$(strip_date "$mins")"

            uptime="${days:+$days, }${hours:+$hours, }${mins}"
            uptime="${uptime%', '}"
            uptime="${uptime:-${seconds} seconds}"
        ;;
    esac

    # Make the output of uptime smaller.
    case "$uptime_shorthand" in
        "on")
            uptime="${uptime/minutes/mins}"
            uptime="${uptime/minute/min}"
            uptime="${uptime/seconds/secs}"
        ;;

        "tiny")
            uptime="${uptime/ days/d}"
            uptime="${uptime/ day/d}"
            uptime="${uptime/ hours/h}"
            uptime="${uptime/ hour/h}"
            uptime="${uptime/ minutes/m}"
            uptime="${uptime/ minute/m}"
            uptime="${uptime/ seconds/s}"
            uptime="${uptime//,}"
        ;;
    esac
}

get_packages() {
    # Remove /usr/games from $PATH.
    # This solves issues with neofetch opening the "pacman" game.
    local PATH=":${PATH}:"
    local PATH="${PATH/':/usr/games:'/:}"
    local PATH="${PATH%:}"
    local PATH="${PATH#:}"

    case "$os" in
        "Linux" | "BSD" | "iPhone OS" | "Solaris")
            type -p pacman >/dev/null && \
                packages="$(pacman -Qq --color never | wc -l)"

            type -p dpkg >/dev/null && \
                packages="$((packages+=$(dpkg --get-selections | grep -cv deinstall$)))"

            type -p kpm >/dev/null && \
                packages="$((packages+=$(kpm --get-selections | grep -cv deinstall$)))"

            type -p pkgtool >/dev/null && \
                packages="$((packages+=$(ls -1 /var/log/packages | wc -l)))"

            type -p rpm >/dev/null && \
                packages="$((packages+=$(rpm -qa | wc -l)))"

            type -p xbps-query >/dev/null && \
                packages="$((packages+=$(xbps-query -l | wc -l)))"

            type -p pkginfo >/dev/null && \
                packages="$((packages+=$(pkginfo -i | wc -l)))"

            type -p emerge >/dev/null && \
                packages="$((packages+=$(ls -d /var/db/pkg/*/* | wc -l)))"

            type -p nix-env >/dev/null && \
                packages="$((packages+=$(ls -d -1 /nix/store/*/ | wc -l)))"

            type -p guix >/dev/null && \
                packages="$((packages+=$(ls -d -1 /gnu/store/*/ | wc -l)))"

            type -p apk >/dev/null && \
                packages="$((packages+=$(apk info | wc -l)))"

            type -p opkg >/dev/null && \
                packages="$((packages+=$(opkg list-installed | wc -l)))"

            type -p pacman-g2 >/dev/null && \
                packages="$((packages+=$(pacman-g2 -Q | wc -l)))"

            type -p lvu >/dev/null && \
                packages="$((packages+=$(lvu installed | wc -l)))"

            type -p tce-status >/dev/null && \
                packages="$((packages+=$(tce-status -i | wc -l)))"

            type -p Compile >/dev/null && \
                packages="$((packages+=$(ls -d -1 /Programs/*/ | wc -l)))"

            type -p eopkg >/dev/null && \
                packages="$((packages+=$(ls -1 /var/lib/eopkg/package | wc -l)))"

            type -p pkg_info >/dev/null && \
                packages="$((packages+=$(pkg_info | wc -l)))"

            type -p crew >/dev/null && \
                packages="$((packages+=$(ls -l /usr/local/etc/crew/meta/*.filelist | wc -l)))"

            type -p tazpkg >/dev/null && \
                packages="$((packages+=$(tazpkg list | wc -l) - 6))"

            type -p sorcery >/dev/null && \
                packages="$((packages+=$(gaze installed | wc -l)))"

            type -p alps >/dev/null && \
                packages="$((packages+=$(alps showinstalled | wc -l)))"

            if type -p cave >/dev/null; then
                package_dir=(/var/db/paludis/repositories/{cross-installed,installed}/*/data/*)
                packages="$((packages+=$(ls -d -1 "${package_dir[@]}" | wc -l)))"
            fi

            if type -p pkg >/dev/null; then
                case "$kernel_name" in
                    "FreeBSD") packages="$((packages+=$(pkg info | wc -l)))" ;;
                    *)
                        packages="$((packages+=$(ls -1 /var/db/pkg | wc -l)))"
                        ((packages == 0)) && packages="$((packages+=$(pkg list | wc -l)))"
                esac
            fi
        ;;

        "Mac OS X" | "MINIX")
            [[ -d "/usr/local/bin" ]] && \
                packages="$(($(ls -l /usr/local/bin/ | grep -cv "\(../Cellar/\|brew\)") - 1))"

            type -p port >/dev/null && \
                packages="$((packages + $(port installed | wc -l) - 1))"

            type -p brew >/dev/null && \
                packages="$((packages + $(find /usr/local/Cellar -maxdepth 1 | wc -l) - 1))"

            type -p pkgin >/dev/null && \
                packages="$((packages + $(pkgin list | wc -l)))"
        ;;

        "Windows")
            case "$kernel_name" in
                "CYGWIN"*) packages="$(cygcheck -cd | wc -l)" ;;
                "MSYS"*) packages="$(pacman -Qq --color never | wc -l)"
            esac

            # Count chocolatey packages.
            [[ -d "/cygdrive/c/ProgramData/chocolatey/lib" ]] && \
                packages="$((packages+=$(ls -1 /cygdrive/c/ProgramData/chocolatey/lib | wc -l)))"
        ;;

        "Haiku")
            packages="$(ls -1 /boot/system/package-links | wc -l)"
        ;;

        "AIX")
            packages="$(lslpp -J -l -q | grep -cv '^#')"
            packages="$((packages+=$(rpm -qa | wc -l)))"
        ;;

        "IRIX")
            packages="$(($(versions -b | wc -l)-3))"
        ;;
    esac

    ((packages == 0)) && unset packages
}

get_shell() {
    case "$shell_path" in
        "on")  shell="$SHELL " ;;
        "off") shell="${SHELL##*/} " ;;
    esac

    if [[ "$shell_version" == "on" ]]; then
        case "${shell_name:=${SHELL##*/}}" in
            "bash") shell+="${BASH_VERSION/-*}" ;;
            "sh" | "ash" | "dash") ;;

            "mksh" | "ksh")
                shell+="$("$SHELL" -c 'printf "%s" "$KSH_VERSION"')"
                shell="${shell/ * KSH}"
                shell="${shell/version}"
            ;;

            *)
                shell+="$("$SHELL" --version 2>&1)"
                shell="${shell/ "${shell_name}"}"
            ;;
        esac

        # Remove unwanted info.
        shell="${shell/, version}"
        shell="${shell/xonsh\//xonsh }"
        shell="${shell/options*}"
        shell="${shell/\(*\)}"
    fi
}

get_de() {
    # If function was run, stop here.
    ((de_run == 1)) && return

    case "$os" in
        "Mac OS X") de="Aqua" ;;
        "Windows")
            case "$distro" in
                "Windows 8"* | "Windows 10"*) de="Modern UI/Metro" ;;
                *) de="Aero" ;;
            esac
        ;;

        *)
            ((wm_run != 1)) && get_wm

            if [[ "$XDG_CURRENT_DESKTOP" ]]; then
                de="${XDG_CURRENT_DESKTOP/'X-'}"
                de="${de/Budgie:GNOME/Budgie}"

            elif [[ "$DESKTOP_SESSION" ]]; then
                de="${DESKTOP_SESSION##*/}"

            elif [[ "$GNOME_DESKTOP_SESSION_ID" ]]; then
                de="GNOME"

            elif [[ "$MATE_DESKTOP_SESSION_ID" ]]; then
                de="MATE"
            fi

            # When a window manager is started from a display manager
            # the desktop variables are sometimes also set to the
            # window manager name. This checks to see if WM == DE
            # and dicards the DE value.
            [[ "$wm" && "$de" =~ ^$wm$ ]] && { unset -v de; return; }
        ;;
    esac

    # Fallback to using xprop.
    [[ -n "$DISPLAY" && -z "$de" ]] && \
        de="$(xprop -root | awk '/KDE_SESSION_VERSION|^_MUFFIN|xfce4|xfce5/')"

    # Format strings.
    case "$de" in
        "KDE_SESSION_VERSION"*) de="KDE${de/* = }" ;;
        *"TDE_FULL_SESSION"*) de="Trinity" ;;
        *"MUFFIN"* | "Cinnamon") de="$(cinnamon --version)"; de="${de:-Cinnamon}" ;;
        *"xfce4"*) de="Xfce4" ;;
        *"xfce5"*) de="Xfce5" ;;
        *"xfce"*)  de="Xfce" ;;
        *"mate"*)  de="MATE" ;;
    esac

    # Log that the function was run.
    de_run=1
}

get_wm() {
    # If function was run, stop here.
    ((wm_run == 1)) && return

    if [[ -n "$DISPLAY" && "$os" != "Mac OS X" ]]; then
        id="$(xprop -root -notype _NET_SUPPORTING_WM_CHECK)"
        id="${id##* }"
        wm="$(xprop -id "$id" -notype -len 100 -f _NET_WM_NAME 8t)"
        wm="${wm/*_NET_WM_NAME = }"
        wm="${wm/\"}"
        wm="${wm/\"*}"

        # Window Maker does not set _NET_WM_NAME
        [[ "$wm" =~ "WINDOWMAKER" ]] && wm="wmaker"

        # Fallback for Wayland wms.
        [[ "$wm" == "xwlc" ]] && \
            wm="$(ps -e | grep -m 1 -o -F -e "sway" -e "orbment" -e "velox" -e "orbital")"

    else
        case "$os" in
            "Mac OS X")
                ps_line="$(ps -e | grep -o '[S]pectacle\|[A]methyst\|[k]wm\|[c]hunkwm')"

                case "$ps_line" in
                    *"kwm"*) wm="Kwm" ;;
                    *"chunkwm"*) wm="chunkwm" ;;
                    *"Amethyst"*) wm="Amethyst" ;;
                    *"Spectacle"*) wm="Spectacle" ;;
                    *) wm="Quartz Compositor" ;;
                esac
            ;;

            "Windows")
                wm="$(tasklist | grep -m 1 -o -F -e "bugn" \
                                                 -e "Windawesome" \
                                                 -e "blackbox" \
                                                 -e "emerge" \
                                                 -e "litestep")"
                [[ "$wm" == "blackbox" ]] && wm="bbLean (Blackbox)"
                wm="${wm:+$wm, }Explorer"
            ;;
        esac
    fi

    # Log that the function was run.
    wm_run=1
}

get_wm_theme() {
    ((wm_run != 1)) && get_wm
    ((de_run != 1)) && get_de

    case "$wm"  in
        "E16")
            wm_theme="$(awk -F "= " '/theme.name/ {print $2}' "${HOME}/.e16/e_config--0.0.cfg")"
        ;;

        "Sawfish")
            wm_theme="$(awk -F ")" '/\(quote default-frame-style/ {print $2}' \
                      "${HOME}/.sawfish/custom")"
        ;;

        "Cinnamon" | "Muffin" | "Mutter (Muffin)")
            detheme="$(gsettings get org.cinnamon.theme name)"
            wm_theme="$(gsettings get org.cinnamon.desktop.wm.preferences theme)"
            wm_theme="$detheme (${wm_theme})"
        ;;

        "Compiz" | "Mutter" | "GNOME Shell" | "Gala")
            if type -p gsettings >/dev/null; then
                wm_theme="$(gsettings get org.gnome.shell.extensions.user-theme name)"

                [[ -z "${wm_theme//\'}" ]] && \
                    wm_theme="$(gsettings get org.gnome.desktop.wm.preferences theme)"

            elif type -p gconftool-2 >/dev/null; then
                wm_theme="$(gconftool-2 -g /apps/metacity/general/theme)"
            fi
        ;;

        "Metacity"*)
            if [[ "$de" == "Deepin" ]]; then
                wm_theme="$(gsettings get com.deepin.wrap.gnome.desktop.wm.preferences theme)"

            elif [[ "$de" == "MATE" ]]; then
                wm_theme="$(gsettings get org.mate.Marco.general theme)"

            else
                wm_theme="$(gconftool-2 -g /apps/metacity/general/theme)"
            fi
        ;;

        "E17" | "Enlightenment")
            if type -p eet >/dev/null; then
                wm_theme="$(eet -d "${HOME}/.e/e/config/standard/e.cfg" config |\
                            awk '/value \"file\" string.*.edj/ {print $4}')"
                wm_theme="${wm_theme##*/}"
                wm_theme="${wm_theme%.*}"
            fi
        ;;

        "Fluxbox")
            [[ -f "${HOME}/.fluxbox/init" ]] && \
                wm_theme="$(awk -F "/" '/styleFile/ {print $NF}' "${HOME}/.fluxbox/init")"
        ;;

        "IceWM"*)
            [[ -f "${HOME}/.icewm/theme" ]] && \
                wm_theme="$(awk -F "[\",/]" '!/#/ {print $2}' "${HOME}/.icewm/theme")"
        ;;

        "Openbox")
            if [[ "$de" == "LXDE" && -f "${HOME}/.config/openbox/lxde-rc.xml" ]]; then
                ob_file="lxde-rc"

            elif [[ -f "${HOME}/.config/openbox/rc.xml" ]]; then
                ob_file="rc"
            fi

            wm_theme="$(awk -F "[<,>]" '/<theme/ {getline; print $3}' \
                        "${XDG_CONFIG_HOME}/openbox/${ob_file}.xml")";
        ;;

        "PekWM")
            [[ -f "${HOME}/.pekwm/config" ]] && \
                wm_theme="$(awk -F "/" '/Theme/{gsub(/\"/,""); print $NF}' "${HOME}/.pekwm/config")"
        ;;

        "Xfwm4")
            [[ -f "${HOME}/.config/xfce4/xfconf/xfce-perchannel-xml/xfwm4.xml" ]] && \
                wm_theme="$(xfconf-query -c xfwm4 -p /general/theme)"
        ;;

        "KWin"*)
            kde_config_dir
            kwinrc="${kde_config_dir}/kwinrc"
            kdebugrc="${kde_config_dir}/kdebugrc"

            if [[ -f "$kwinrc" ]]; then
                wm_theme="$(awk '/theme=/{gsub(/theme=.*qml_|theme=.*svg__/,"",$0);\
                                 print $0; exit}' "$kwinrc")"

                [[ -z "$wm_theme" ]] && \
                    wm_theme="$(awk '/library=org.kde/{gsub(/library=org.kde./,"",$0);\
                                     print $0; exit}' "$kwinrc")"
                [[ -z "$wm_theme" ]] && \
                    wm_theme="$(awk '/PluginLib=kwin3_/{gsub(/PluginLib=kwin3_/,"",$0);\
                                     print $0; exit}' "$kwinrc")"

            elif [[ -f "$kdebugrc" ]]; then
                wm_theme="$(awk '/(decoration)/ {gsub(/\[/,"",$1); print $1; exit}' "$kdebugrc")"
            fi
        ;;

        "Quartz Compositor")
            wm_theme="$(PlistBuddy -c "Print AppleAquaColorVariant" \
                        "${HOME}/Library/Preferences/.GlobalPreferences.plist")"

            if [[ -z "$wm_theme" ]] || ((wm_theme == 1)); then
                wm_theme="Blue"
            else
                wm_theme="Graphite"
            fi
        ;;

        *"Explorer")
            path="/proc/registry/HKEY_CURRENT_USER/Software/Microsoft"
            path+="/Windows/CurrentVersion/Themes/CurrentTheme"

            wm_theme="$(head -n1 "$path")"
            wm_theme="${wm_theme##*\\}"
            wm_theme="${wm_theme%.*}"
        ;;

        "Blackbox" | "bbLean"*)
            path="$(wmic process get ExecutablePath | grep -F "blackbox")"
            path="${path//\\/\/}"

            wm_theme="$(grep "^session\.styleFile:" "${path/\.exe/.rc}")"
            wm_theme="${wm_theme/'session.styleFile: '}"
            wm_theme="${wm_theme##*\\}"
            wm_theme="${wm_theme%.*}"
        ;;
    esac

    wm_theme="$(trim_quotes "$wm_theme")"
    wm_theme="$(uppercase "$wm_theme")"
}

get_cpu() {
    # NetBSD emulates the Linux /proc filesystem instead of using sysctl for hw
    # information so we have to use this block below which temporarily sets the
    # OS to "Linux" for the duration of this function.
    [[ "$distro" == "NetBSD"* ]] && local os="Linux"

    case "$os" in
        "Linux" | "MINIX" | "Windows")
            # Get CPU name.
            cpu_file="/proc/cpuinfo"

            case "$machine_arch" in
                "frv" | "hppa" | "m68k" | "openrisc" | "or"* | "powerpc" | "ppc"* | "sparc"*)
                    cpu="$(awk -F':' '/^cpu\t|^CPU/ {printf $2; exit}' "$cpu_file")"
                ;;

                "s390"*)
                    cpu="$(awk -F'=' '/machine/ {print $4; exit}' "$cpu_file")"
                ;;

                "ia64" | "m32r")
                    cpu="$(awk -F':' '/model/ {print $2; exit}' "$cpu_file")"
                    [[ -z "$cpu" ]] && cpu="$(awk -F':' '/family/ {printf $2; exit}' "$cpu_file")"
                ;;

                *)
                    cpu="$(awk -F ': | @' '/model name|Processor|^cpu model|chip type|^cpu type/\
                                           {printf $2; exit}' "$cpu_file")"

                    [[ "$cpu" == *"processor rev"* ]] && \
                        cpu="$(awk -F':' '/Hardware/ {print $2; exit}' "$cpu_file")"
                ;;
            esac

            speed_dir="/sys/devices/system/cpu/cpu0/cpufreq"
            temp_dir="/sys/class/hwmon/hwmon0/temp1_input"

            # Get CPU speed.
            if [[ -d "$speed_dir" ]]; then
                # Fallback to bios_limit if $speed_type fails.
                speed="$(< "${speed_dir}/${speed_type}")" ||\
                speed="$(< "${speed_dir}/bios_limit")" ||\
                speed="$(< "${speed_dir}/scaling_max_freq")" ||\
                speed="$(< "${speed_dir}/cpuinfo_max_freq")"
                speed="$((speed / 1000))"

            else
                speed="$(awk -F ': |\\.' '/cpu MHz|^clock/ {printf $2; exit}' "$cpu_file")"
                speed="${speed/MHz}"
            fi

            # Get CPU temp.
            if [[ -f "$temp_dir" ]]; then
                temp="$(< "$temp_dir")"
                temp="$((temp * 100 / 10000))"
            fi

            # Get CPU cores.
            case "$cpu_cores" in
                "logical" | "on") cores="$(grep -c "^processor" "$cpu_file")" ;;
                "physical") cores="$(grep "^core id" "$cpu_file" | sort -u | wc -l)" ;;
            esac
        ;;

        "Mac OS X")
            cpu="$(sysctl -n machdep.cpu.brand_string)"

            # Get CPU cores.
            case "$cpu_cores" in
                "logical" | "on") cores="$(sysctl -n hw.logicalcpu_max)" ;;
                "physical") cores="$(sysctl -n hw.physicalcpu_max)" ;;
            esac
        ;;

        "iPhone OS")
            case "$machine_arch" in
                "iPhone1,"[1-2] | "iPod1,1") cpu="Samsung S5L8900 (1) @ 412MHz" ;;
                "iPhone2,1") cpu="Samsung S5PC100 (1) @ 600MHz" ;;
                "iPhone3,"[1-3] | "iPod4,1") cpu="Apple A4 (1) @ 800MHz" ;;
                "iPhone4,1" | "iPod5,1") cpu="Apple A5 (2) @ 800MHz" ;;
                "iPhone5,"[1-4]) cpu="Apple A6 (2) @ 1.3GHz" ;;
                "iPhone6,"[1-2]) cpu="Apple A7 (2) @ 1.3GHz" ;;
                "iPhone7,"[1-2]) cpu="Apple A8 (2) @ 1.4GHz" ;;
                "iPhone8,"[1-4]) cpu="Apple A9 (2) @ 1.85GHz" ;;
                "iPhone9,"[1-4]) cpu="Apple A10 Fusion (4) @ 2.34GHz" ;;
                "iPod2,1") cpu="Samsung S5L8720 (1) @ 533MHz" ;;
                "iPod3,1") cpu="Samsung S5L8922 (1) @ 600MHz" ;;
                "iPod7,1") cpu="Apple A8 (2) @ 1.1GHz" ;;
                "iPad1,1") cpu="Apple A4 (1) @ 1GHz" ;;
                "iPad2,"[1-7]) cpu="Apple A5 (2) @ 1GHz" ;;
                "iPad3,"[1-3]) cpu="Apple A5X (2) @ 1GHz" ;;
                "iPad3,"[4-6]) cpu="Apple A6X (2) @ 1.4GHz" ;;
                "iPad4,"[1-3]) cpu="Apple A7 (2) @ 1.4GHz" ;;
                "iPad4,"[4-9]) cpu="Apple A7 (2) @ 1.4GHz" ;;
                "iPad5,"[1-2]) cpu="Apple A8 (2) @ 1.5GHz" ;;
                "iPad5,"[3-4]) cpu="Apple A8X (3) @ 1.5GHz" ;;
                "iPad6,"[3-4]) cpu="Apple A9X (2) @ 2.16GHz" ;;
                "iPad6,"[7-8]) cpu="Apple A9X (2) @ 2.26GHz" ;;
            esac
        ;;

        "BSD")
            # Get CPU name.
            cpu="$(sysctl -n hw.model)"
            cpu="${cpu/[0-9]\.*}"
            cpu="${cpu/ @*}"

            # Get CPU speed.
            speed="$(sysctl -n hw.cpuspeed)"
            [[ -z "$speed" ]] && speed="$(sysctl -n  hw.clockrate)"

            # Get CPU cores.
            cores="$(sysctl -n hw.ncpu)"

            # Get CPU temp.
            case "$kernel_name" in
                "FreeBSD"* | "DragonFly"* | "NetBSD"*)
                    temp="$(sysctl -n dev.cpu.0.temperature)"
                    temp="${temp/C}"
                ;;
                "OpenBSD"* | "Bitrig"*)
                    temp="$(sysctl -n hw.sensors.lm0.temp0)"
                    temp="${temp/ degC}"
                ;;
            esac
        ;;

        "Solaris")
            # Get CPU name.
            cpu="$(psrinfo -pv)"
            cpu="${cpu//*$'\n'}"
            cpu="${cpu/[0-9]\.*}"
            cpu="${cpu/ @*}"
            cpu="${cpu/\(portid*}"

            # Get CPU speed.
            speed="$(psrinfo -v | awk '/operates at/ {print $6; exit}')"

            # Get CPU cores.
            case "$cpu_cores" in
                "logical" | "on") cores="$(kstat -m cpu_info | grep -c -F "chip_id")" ;;
                "physical") cores="$(psrinfo -p)" ;;
            esac
        ;;

        "Haiku")
            # Get CPU name.
            cpu="$(sysinfo -cpu | awk -F '\\"' '/CPU #0/ {print $2}')"
            cpu="${cpu/@*}"

            # Get CPU speed.
            speed="$(sysinfo -cpu | awk '/running at/ {print $NF; exit}')"
            speed="${speed/MHz}"

            # Get CPU cores.
            cores="$(sysinfo -cpu | grep -c -F 'CPU #')"
        ;;

        "AIX")
            # Get CPU name.
            cpu="$(lsattr -El proc0 -a type | awk '{printf $2}')"

            # Get CPU speed.
            speed="$(prtconf -s | awk -F':' '{printf $2}')"
            speed="${speed/MHz}"

            # Get CPU cores.
            case "$cpu_cores" in
                "logical" | "on")
                    cores="$(lparstat -i | awk -F':' '/Online Virtual CPUs/ {printf $2}')"
                ;;

                "physical") cores="$(lparstat -i | awk -F':' '/Active Physical CPUs/ {printf $2}')"
            esac
        ;;

        "IRIX")
            # Get CPU name.
            cpu="$(hinv -c processor | awk -F':' '/CPU:/ {printf $2}')"

            # Get CPU speed.
            speed="$(hinv -c processor | awk '/MHZ/ {printf $2}')"

            # Get CPU cores.
            cores="$(sysconf NPROC_ONLN)"
        ;;
    esac

    # Remove un-needed patterns from cpu output.
    cpu="${cpu//(TM)}"
    cpu="${cpu//(tm)}"
    cpu="${cpu//(R)}"
    cpu="${cpu//(r)}"
    cpu="${cpu//CPU}"
    cpu="${cpu//Processor}"
    cpu="${cpu//Dual-Core}"
    cpu="${cpu//Quad-Core}"
    cpu="${cpu//Six-Core}"
    cpu="${cpu//Eight-Core}"
    cpu="${cpu//, * Compute Cores}"
    cpu="${cpu//Core}"
    cpu="${cpu//(\"AuthenticAMD\"*)}"
    cpu="${cpu//with Radeon * Graphics}"
    cpu="${cpu//, altivec supported}"
    cpu="${cpu//FPU*}"
    cpu="${cpu//Chip Revision*}"
    cpu="${cpu//Technologies, Inc}"

    # Trim spaces from core and speed output
    cores="${cores//[[:space:]]}"
    speed="${speed//[[:space:]]}"

    # Remove CPU brand from the output.
    if [[ "$cpu_brand" == "off" ]]; then
        cpu="${cpu/AMD }"
        cpu="${cpu/Intel }"
        cpu="${cpu/Core? Duo }"
        cpu="${cpu/Qualcomm }"
    fi

    # Add CPU cores to the output.
    [[ "$cpu_cores" != "off" && "$cores" ]] && \
        case "$os" in
            "Mac OS X") cpu="${cpu/@/(${cores}) @}" ;;
            *) cpu="$cpu ($cores)" ;;
        esac

    # Add CPU speed to the output.
    if [[ "$cpu_speed" != "off" && "$speed" ]]; then
        if (( speed < 1000 )); then
            cpu="$cpu @ ${speed}MHz"
        else
            [[ "$speed_shorthand" == "on" ]] && speed="$((speed / 100))"
            speed="${speed:0:1}.${speed:1}"
            cpu="$cpu @ ${speed}GHz"
        fi
    fi

    # Add CPU temp to the output.
    if [[ "$cpu_temp" != "off" && "$temp" ]]; then
        temp="${temp//.}"

        # Convert to Fahrenheit if enabled
        [[ "$cpu_temp" == "F" ]] && temp="$((temp * 90 / 50 + 320))"

        # Format the output
        temp="[${temp/${temp: -1}}.${temp: -1}°${cpu_temp:-C}]"
        cpu="$cpu $temp"
    fi
}

get_cpu_usage() {
    case "$os" in
        "Windows")
            cpu_usage="$(wmic cpu get loadpercentage)"
            cpu_usage="${cpu_usage/LoadPercentage}"
            cpu_usage="${cpu_usage//[[:space:]]}"
        ;;

        *)
            # Get CPU cores if unset.
            if [[ "$cpu_cores" != "logical" ]]; then
                case "$os" in
                    "Linux" | "MINIX") cores="$(grep -c "^processor" /proc/cpuinfo)" ;;
                    "Mac OS X") cores="$(sysctl -n hw.logicalcpu_max)" ;;
                    "BSD") cores="$(sysctl -n hw.ncpu)" ;;
                    "Solaris") cores="$(kstat -m cpu_info | grep -c -F "chip_id")" ;;
                    "Haiku") cores="$(sysinfo -cpu | grep -c -F 'CPU #')" ;;
                    "iPhone OS") cores="${cpu/*\(}"; cores="${cores/\)*}" ;;
                    "AIX") cores="$(lparstat -i | awk -F':' '/Online Virtual CPUs/ {printf $2}')" ;;
                    "IRIX") cores="$(sysconf NPROC_ONLN)"
                esac
            fi

            cpu_usage="$(ps aux | awk 'BEGIN {sum=0} {sum+=$3}; END {print sum}')"
            cpu_usage="$((${cpu_usage/\.*} / ${cores:-1}))"
        ;;
    esac

    # Print the bar.
    case "$cpu_display" in
        "bar") cpu_usage="$(bar "$cpu_usage" 100)" ;;
        "infobar") cpu_usage="${cpu_usage}% $(bar "$cpu_usage" 100)" ;;
        "barinfo") cpu_usage="$(bar "$cpu_usage" 100)${info_color} ${cpu_usage}%" ;;
        *) cpu_usage="${cpu_usage}%" ;;
    esac
}

get_gpu() {
    case "$os" in
        "Linux")
            # Read GPUs into array.
            IFS=$'\n'
            gpus=($(lspci -mm | awk -F '\\"|\\" \\"|\\(' \
                                       '/"Display|"3D|"VGA/ {a[$0] = $3 " " $4} END{for(i in a)
                                        {if(!seen[a[i]]++) print a[i]}}'))
            IFS="$old_ifs"

            # Number the GPUs if more than one exists.
            ((${#gpus[@]} > 1)) && gpu_num=1

            for gpu in "${gpus[@]}"; do
                # GPU shorthand tests.
                [[ "$gpu_type" == "dedicated" && "$gpu" =~ (i|I)ntel ]] ||\
                [[ "$gpu_type" == "integrated" && ! "$gpu" =~ (i|I)ntel ]] && \
                    { unset -v gpu; continue; }

                case "$gpu" in
                    *"advanced"*)
                        gpu="${gpu/'[AMD/ATI]' }"
                        gpu="${gpu/'[AMD]' }"
                        gpu="${gpu/OEM }"
                        gpu="${gpu/Advanced Micro Devices, Inc.}"
                        gpu="${gpu/ \/ *}"
                        gpu="${gpu/*\[}"
                        gpu="${gpu/\]*}"
                        gpu="AMD $gpu"
                    ;;

                    *"nvidia"*)
                        gpu="${gpu/*\[}"
                        gpu="${gpu/\]*}"
                        gpu="NVIDIA $gpu"
                    ;;

                    *"intel"*)
                        gpu="$(glxinfo | grep "Device:.*Intel")"
                        gpu="${gpu/*Intel/Intel}"
                        gpu="${gpu/'(R)'}"
                        gpu="${gpu/ \(*}"

                        [[ -z "$(trim "$gpu")" ]] && gpu="Intel Integrated Graphics"
                    ;;

                    *"virtualbox"*)
                        gpu="VirtualBox Graphics Adapter"
                    ;;
                esac

                if [[ "$gpu_brand" == "off" ]]; then
                    gpu="${gpu/AMD }"
                    gpu="${gpu/NVIDIA }"
                    gpu="${gpu/Intel }"
                fi

                prin "${subtitle:+${subtitle}${gpu_name}}" "$gpu"
                ((++gpu_num))
            done

            return
        ;;

        "Mac OS X")
            if [[ -f "${cache_dir}/neofetch/gpu" ]]; then
                source "${cache_dir}/neofetch/gpu"

            else
                gpu="$(system_profiler SPDisplaysDataType |\
                       awk -F': ' '/^\ *Chipset Model:/ {printf $2 ", "}')"
                gpu="${gpu//'/ $'}"
                gpu="${gpu%,*}"

                cache "gpu" "$gpu"
            fi
        ;;

        "iPhone OS")
            case "$machine_arch" in
                "iPhone1,"[1-2]) gpu="PowerVR MBX Lite 3D" ;;
                "iPhone5,"[1-4]) gpu="PowerVR SGX543MP3" ;;
                "iPhone8,"[1-4]) gpu="PowerVR GT7600" ;;
                "iPad3,"[1-3]) gpu="PowerVR SGX534MP4" ;;
                "iPad3,"[4-6]) gpu="PowerVR SGX554MP4" ;;
                "iPad5,"[3-4]) gpu="PowerVR GXA6850" ;;
                "iPad6,"[3-8]) gpu="PowerVR 7XT" ;;

                "iPhone2,1" | "iPhone3,"[1-3] | "iPod3,1" | "iPod4,1" | "iPad1,1")
                    gpu="PowerVR SGX535"
                ;;

                "iPhone4,1" | "iPad2,"[1-7] | "iPod5,1")
                    gpu="PowerVR SGX543MP2"
                ;;

                "iPhone6,"[1-2] | "iPad4,"[1-9])
                    gpu="PowerVR G6430"
                ;;

                "iPhone7,"[1-2] | "iPod7,1" | "iPad5,"[1-2])
                    gpu="PowerVR GX6450"
                ;;

                "iPod1,1" | "iPod2,1")
                    gpu="PowerVR MBX Lite"
                ;;
            esac
        ;;

        "Windows")
            gpu="$(wmic path Win32_VideoController get caption)"
            gpu="${gpu//Caption}"
        ;;

        "Haiku")
            gpu="$(listdev | grep -A2 -F 'device Display controller' |\
                   awk -F':' '/device beef/ {print $2}')"
        ;;

        *)
            case "$kernel_name" in
                "FreeBSD"* | "DragonFly"*)
                    gpu="$(pciconf -lv | grep -B 4 -F "VGA" | grep -F "device")"
                    gpu="${gpu/*device*= }"
                    gpu="$(trim_quotes "$gpu")"
                ;;

                *)
                    gpu="$(glxinfo | grep -F 'OpenGL renderer string')"
                    gpu="${gpu/'OpenGL renderer string: '}"
                ;;
            esac
        ;;
    esac

    if [[ "$gpu_brand" == "off" ]]; then
        gpu="${gpu/AMD}"
        gpu="${gpu/NVIDIA}"
        gpu="${gpu/Intel}"
    fi
}

get_memory() {
    case "$os" in
        "Linux" | "Windows")
            # MemUsed = Memtotal + Shmem - MemFree - Buffers - Cached - SReclaimable
            # Source: https://github.com/KittyKatt/screenFetch/issues/386#issuecomment-249312716
            while IFS=":" read -r a b; do
                case "$a" in
                    "MemTotal") mem_used="$((mem_used+=${b/kB}))"; mem_total="${b/kB}" ;;
                    "Shmem") mem_used="$((mem_used+=${b/kB}))"  ;;
                    "MemFree" | "Buffers" | "Cached" | "SReclaimable")
                        mem_used="$((mem_used-=${b/kB}))"
                    ;;
                esac
            done < /proc/meminfo

            mem_used="$((mem_used / 1024))"
            mem_total="$((mem_total / 1024))"
        ;;

        "Mac OS X" | "iPhone OS")
            mem_total="$(($(sysctl -n hw.memsize) / 1024 / 1024))"
            mem_wired="$(vm_stat | awk '/wired/ { print $4 }')"
            mem_active="$(vm_stat | awk '/active / { printf $3 }')"
            mem_compressed="$(vm_stat | awk '/occupied/ { printf $5 }')"
            mem_used="$(((${mem_wired//.} + ${mem_active//.} + ${mem_compressed//.}) * 4 / 1024))"
        ;;

        "BSD" | "MINIX")
            # Mem total.
            case "$kernel_name" in
                "NetBSD"*) mem_total="$(($(sysctl -n hw.physmem64) / 1024 / 1024))" ;;
                *) mem_total="$(($(sysctl -n hw.physmem) / 1024 / 1024))" ;;
            esac

            # Mem free.
            case "$kernel_name" in
                "NetBSD"*)
                    mem_free="$(($(awk -F ':|kB' '/MemFree:/ {printf $2}' /proc/meminfo) / 1024))"
                ;;

                "FreeBSD"* | "DragonFly"*)
                    hw_pagesize="$(sysctl -n hw.pagesize)"
                    mem_inactive="$(($(sysctl -n vm.stats.vm.v_inactive_count) * hw_pagesize))"
                    mem_unused="$(($(sysctl -n vm.stats.vm.v_free_count) * hw_pagesize))"
                    mem_cache="$(($(sysctl -n vm.stats.vm.v_cache_count) * hw_pagesize))"
                    mem_free="$(((mem_inactive + mem_unused + mem_cache) / 1024 / 1024))"
                ;;

                "MINIX")
                    mem_free="$(top -d 1 | awk -F ',' '/^Memory:/ {print $2}')"
                    mem_free="${mem_free/M Free}"
                ;;

                "OpenBSD"*) ;;
                *) mem_free="$(($(vmstat | awk 'END{printf $5}') / 1024))" ;;
            esac

            # Mem used.
            case "$kernel_name" in
                "OpenBSD"*) mem_used="$(($(vmstat | awk 'END{printf $4}') / 1024))" ;;
                *) mem_used="$((mem_total - mem_free))" ;;
            esac
        ;;

        "Solaris")
            mem_total="$(prtconf | awk '/Memory/ {print $3}')"
            mem_free="$(($(vmstat | awk 'NR==3{printf $5}') / 1024))"
            mem_used="$((mem_total - mem_free))"
        ;;

        "Haiku")
            mem_total="$(($(sysinfo -mem | awk -F '\\/ |)' '{print $2; exit}') / 1024 / 1024))"
            mem_used="$(sysinfo -mem | awk -F '\\/|)' '{print $2; exit}')"
            mem_used="$((${mem_used/max} / 1024 / 1024))"
        ;;

        "AIX")
            mem_stat=($(svmon -G -O unit=MB))
            mem_total="${mem_stat[11]/.*}"
            mem_free="${mem_stat[16]/.*}"
            mem_used="$((mem_total - mem_free))"
            mem_label="MB"
        ;;

        "IRIX")
            mem_stat=($(pmem | head -1))
            mem_total="$((mem_stat[3] / 1024))"
            mem_free="$((mem_stat[5] / 1024))"
            mem_used="$((mem_total - mem_free))"
        ;;
    esac
    memory="${mem_used}${mem_label:-MiB} / ${mem_total}${mem_label:-MiB}"

    # Bars.
    case "$memory_display" in
        "bar") memory="$(bar "${mem_used}" "${mem_total}")" ;;
        "infobar") memory="${memory} $(bar "${mem_used}" "${mem_total}")" ;;
        "barinfo") memory="$(bar "${mem_used}" "${mem_total}")${info_color} ${memory}" ;;
    esac
}

get_song() {
    player="$(ps x | awk '!(/ awk|Helper|Cache|ibus|indicator/) && /mpd|mopidy|cmus|mocp|spotify|\
                          Google Play|iTunes.app|rhythmbox|banshee|amarok|deadbeef|audacious|\
                          xmms2d|gnome-music|lollypop|clementine|pragha|exaile|juk|bluemindo|\
                          guayadeque|yarock|qmmp|quodlibet|deepin-music|tomahawk|pogo/
                          {printf $5 " " $6; exit}')"

    get_song_dbus() {
        # Multiple players use an almost identical dbus command to get the information.
        # This function saves us using the same command throughout the function.
        song="$(\
            dbus-send --print-reply --dest=org.mpris.MediaPlayer2."${1}" /org/mpris/MediaPlayer2 \
            org.freedesktop.DBus.Properties.Get string:'org.mpris.MediaPlayer2.Player' \
            string:'Metadata' |\
            awk -F 'string "' '/string|array/ {printf "%s",$2; next}{print ""}' |\
            awk -F '"' '/artist/ {a=$2} /title/ {t=$2} END{print a " - " t}'
        )"
    }

    case "${player/*\/}" in
        "mpd"* | "mopidy"*) song="$(mpc current)" ;;
        "mocp"*)         song="$(mocp -Q "%artist - %song")" ;;
        "google play"*)  song="$(gpmdp-remote current)" ;;
        "rhythmbox"*)    song="$(rhythmbox-client --print-playing)" ;;
        "deadbeef"*)     song="$(deadbeef --nowplaying-tf  '%artist% - %title%')" ;;
        "xmms2d"*)       song="$(xmms2 current -f '${artist} - ${title}')" ;;
        "qmmp"*)         song="$(qmmp --nowplaying '%p - %t')" ;;
        "gnome-music"*)  get_song_dbus "GnomeMusic" ;;
        "lollypop"*)     get_song_dbus "Lollypop" ;;
        "clementine"*)   get_song_dbus "clementine" ;;
        "juk"*)          get_song_dbus "juk" ;;
        "bluemindo"*)    get_song_dbus "Bluemindo" ;;
        "guayadeque"*)   get_song_dbus "guayadeque" ;;
        "yarock"*)       get_song_dbus "yarock" ;;
        "deepin-music"*) get_song_dbus "deepinmusic" ;;
        "tomahawk"*)     get_song_dbus "tomahawk" ;;

        "audacious"*)
            song="$(audtool current-song)"

            # Remove Album from 'Artist - Album - Title'
            song="${song/-* -/-}"

            [[ -z "$song" ]] && get_song_dbus "audacious"
        ;;

        "cmus"*)
            song="$(cmus-remote -Q | awk '/tag artist/ {$1=$2=""; print; print " - "}\
                                          /tag title/ {$1=$2=""; print}')"
        ;;

        "spotify"*)
            case "$os" in
                "Linux") get_song_dbus "spotify" ;;

                "Mac OS X")
                    song="$(osascript -e 'tell application "Spotify" to artist of current track as \
                                          string & " - " & name of current track as string')"
                ;;
            esac
        ;;

        "itunes"*)
            song="$(osascript -e 'tell application "iTunes" to artist of current track as \
                                  string & " - " & name of current track as string')"
        ;;

        "banshee"*)
            song="$(banshee --query-artist --query-title |\
                    awk -F':' '/^artist/ {a=$2} /^title/ {t=$2} END{print a " - " t}')"
        ;;

        "amarok"*)
            song="$(qdbus org.kde.amarok /Player GetMetadata |\
                    awk -F':' '/^artist/ {a=$2} /^title/ {t=$2} END{print a " - " t}')"
        ;;

        "pragha"*)
            song="$(pragha -c | awk -F':' '/^artist/ {a=$2} /^title/ {t=$2} END{print a " - " t}')"
        ;;

        "exaile"*)
            song="$(dbus-send --print-reply --dest=org.exaile.Exaile  /org/exaile/Exaile \
                    org.exaile.Exaile.Query | awk -F':|,' '{if ($6 && $4) printf $6 " -" $4}')"
        ;;

        "quodlibet"*)
            song="$(dbus-send --print-reply --dest=net.sacredchao.QuodLibet \
                    /net/sacredchao/QuodLibet net.sacredchao.QuodLibet.CurrentSong |\
                    awk -F'"' '/artist/ {getline; a=$2} \
                               /title/ {getline; t=$2} END{print a " - " t}')"
        ;;

        "pogo"*)
            song="$(dbus-send --print-reply --dest=org.mpris.pogo /Player \
                    org.freedesktop.MediaPlayer.GetMetadata |
                    awk -F'"' '/string "artist"/ {getline; a=$2} /string "title"/ {getline; t=$2} \
                               END{print a " - " t}')"
        ;;

        *) mpc >/dev/null 2>&1 && song="$(mpc current)" ;;
    esac

    [[ "$(trim "$song")" == "-" ]] && unset -v song

    # Display Artist and Title on separate lines.
    if [[ "$song_shorthand" == "on" && "$song" ]]; then
        artist="${song/ -*}"
        song="${song/*-}"

        if [[ "$song" != "$artist" ]]; then
            prin "Artist" "$artist"
            prin "Song" "$song"
        else
            prin "$subtitle" "$song"
        fi
    fi
}

get_resolution() {
    case "$os" in
        "Mac OS X")
            if type -p screenresolution >/dev/null; then
                resolution="$(screenresolution get 2>&1 | awk '/Display/ {printf $6 "Hz, "}')"
                resolution="${resolution//x??@/ @ }"

            else
                resolution="$(system_profiler SPDisplaysDataType |\
                              awk '/Resolution:/ {printf $2"x"$4" @ "$6"Hz, "}')"
            fi

            scale_factor="$(PlistBuddy -c "Print DisplayAnyUserSets:0:0:Resolution" \
                            /Library/Preferences/com.apple.windowserver.plist)"

            # If no refresh rate is empty.
            [[ "$resolution" == *"@ Hz"* ]] && \
                resolution="${resolution//@ Hz}"

            ((${scale_factor%.*} == 2)) && \
                resolution="${resolution// @/@2x @}"

            if [[ "$refresh_rate" == "off" ]]; then
                resolution="${resolution// @ [0-9][0-9]Hz}"
                resolution="${resolution// @ [0-9][0-9][0-9]Hz}"
            fi

            [[ "$resolution" == *"0Hz"* ]] && \
                resolution="${resolution// @ 0Hz}"
        ;;

        "Windows")
            local width=""
            width="$(wmic path Win32_VideoController get CurrentHorizontalResolution)"
            width="${width//CurrentHorizontalResolution/}"

            local height=""
            height="$(wmic path Win32_VideoController get CurrentVerticalResolution)"
            height="${height//CurrentVerticalResolution/}"

            [[ "$(trim "$width")" ]] && resolution="${width//[[:space:]]}x${height//[[:space:]]}"
        ;;

        "Haiku")
            resolution="$(screenmode | awk -F ' |, ' '{printf $2 "x" $3 " @ " $6 $7}')"

            [[ "$refresh_rate" == "off" ]] && resolution="${resolution/ @*}"
        ;;

        *)
            if type -p xrandr >/dev/null; then
                case "$refresh_rate" in
                    "on")
                        resolution="$(xrandr --nograb --current |\
                                      awk 'match($0,/[0-9]*\.[0-9]*\*/) {printf $1 " @ "\
                                           substr($0,RSTART,RLENGTH) "Hz, "}')"
                    ;;

                    "off")
                        resolution="$(xrandr --nograb --current |\
                                      awk -F 'connected |\\+' '/ connected/ {printf $2 ", "}')"
                        resolution="${resolution/primary }"
                    ;;
                esac
                resolution="${resolution//\*}"

            elif type -p xdpyinfo >/dev/null; then
                resolution="$(xdpyinfo | awk '/dimensions:/ {printf $2}')"
            fi
        ;;
    esac

    resolution="${resolution%,*}"
}

get_style() {
    # Fix weird output when the function is run multiple times.
    unset gtk2_theme gtk3_theme theme path

    if [[ -n "$DISPLAY" && "$os" != "Mac OS X" ]]; then
        # Get DE if user has disabled the function.
        ((de_run != 1)) && get_de

        # Check for DE Theme.
        case "$de" in
            "KDE"*)
                kde_config_dir

                if [[ -f "${kde_config_dir}/kdeglobals" ]]; then
                    kde_config_file="${kde_config_dir}/kdeglobals"

                    theme="$(grep "^${kde}" "$kde_config_file")"
                    theme="${theme/${kde}*=}"
                    theme="$(uppercase "$theme")"

                    gtk_shorthand="on"
                else
                    err "Theme: KDE config files not found, skipping."
                fi
                return
            ;;

            *"Cinnamon"*)
                if type -p gsettings >/dev/null; then
                    gtk3_theme="$(gsettings get org.cinnamon.desktop.interface "$gsettings")"
                    gtk2_theme="$gtk3_theme"
                fi
            ;;

            "Gnome"* | "Unity"* | "Budgie"*)
                if type -p gsettings >/dev/null; then
                    gtk3_theme="$(gsettings get org.gnome.desktop.interface "$gsettings")"
                    gtk2_theme="$gtk3_theme"

                elif type -p gconftool-2 >/dev/null; then
                    gtk2_theme="$(gconftool-2 -g /desktop/gnome/interface/"$gconf")"
                fi
            ;;

            "Mate"*)
                gtk3_theme="$(gsettings get org.mate.interface "$gsettings")"
                gtk2_theme="$gtk3_theme"
            ;;

            "Xfce"*)
                type -p xfconf-query >/dev/null && \
                    gtk2_theme="$(xfconf-query -c xsettings -p "$xfconf")"
            ;;
        esac

        # Check for general GTK2 Theme.
        if [[ -z "$gtk2_theme" ]]; then
            if [[ -f "${GTK2_RC_FILES:-${HOME}/.gtkrc-2.0}" ]]; then
                gtk2_theme="$(grep "^[^#]*${name}" "${GTK2_RC_FILES:-${HOME}/.gtkrc-2.0}")"

            elif [[ -f "/usr/share/gtk-2.0/gtkrc" ]]; then
                gtk2_theme="$(grep "^[^#]*${name}" /usr/share/gtk-2.0/gtkrc)"

            elif [[ -f "/etc/gtk-2.0/gtkrc" ]]; then
                gtk2_theme="$(grep "^[^#]*${name}" /etc/gtk-2.0/gtkrc)"
            fi

            gtk2_theme="${gtk2_theme/${name}*=}"
        fi

        # Check for general GTK3 Theme.
        if [[ -z "$gtk3_theme" ]]; then
            if [[ -f "${XDG_CONFIG_HOME}/gtk-3.0/settings.ini" ]]; then
                gtk3_theme="$(grep "^[^#]*$name" "${XDG_CONFIG_HOME}/gtk-3.0/settings.ini")"

            elif type -p gsettings >/dev/null; then
                gtk3_theme="$(gsettings get org.gnome.desktop.interface "$gsettings")"

            elif [[ -f "/usr/share/gtk-3.0/settings.ini" ]]; then
                gtk3_theme="$(grep "^[^#]*$name" /usr/share/gtk-3.0/settings.ini)"

            elif [[ -f "/etc/gtk-3.0/settings.ini" ]]; then
                gtk3_theme="$(grep "^[^#]*$name" /etc/gtk-3.0/settings.ini)"
            fi

            gtk3_theme="${gtk3_theme/${name}*=}"
        fi

        # Trim whitespace.
        gtk2_theme="$(trim "$gtk2_theme")"
        gtk3_theme="$(trim "$gtk3_theme")"

        # Remove quotes.
        gtk2_theme="$(trim_quotes "$gtk2_theme")"
        gtk3_theme="$(trim_quotes "$gtk3_theme")"

        # Uppercase the first letter of each GTK theme.
        gtk2_theme="$(uppercase "$gtk2_theme")"
        gtk3_theme="$(uppercase "$gtk3_theme")"

        # Toggle visibility of GTK themes.
        [[ "$gtk2" == "off" ]] && unset gtk2_theme
        [[ "$gtk3" == "off" ]] && unset gtk3_theme

        # Format the string based on which themes exist.
        if  [[ "$gtk2_theme" && "$gtk2_theme" == "$gtk3_theme" ]]; then
            gtk3_theme+=" [GTK2/3]"
            unset gtk2_theme

        elif [[ "$gtk2_theme" && "$gtk3_theme" ]]; then
            gtk2_theme+=" [GTK2], "
            gtk3_theme+=" [GTK3] "

        else
            [[ "$gtk2_theme" ]] && gtk2_theme+=" [GTK2] "
            [[ "$gtk3_theme" ]] && gtk3_theme+=" [GTK3] "
        fi

        # Final string.
        theme="${gtk2_theme}${gtk3_theme}"

        # Make the output shorter by removing "[GTKX]" from the string.
        if [[ "$gtk_shorthand" == "on" ]]; then
            theme="${theme// '[GTK'[0-9]']'}"
            theme="${theme/ '[GTK2/3]'}"
        fi
    fi
}

get_theme() {
    name="gtk-theme-name"
    gsettings="gtk-theme"
    gconf="gtk_theme"
    xfconf="/Net/ThemeName"
    kde="Name"

    get_style
}

get_icons() {
    name="gtk-icon-theme-name"
    gsettings="icon-theme"
    gconf="icon_theme"
    xfconf="/Net/IconThemeName"
    kde="Theme"

    get_style
    icons="$theme"
}

get_font() {
    name="gtk-font-name"
    gsettings="font-name"
    gconf="font_theme"
    xfconf="/Gtk/FontName"
    kde="font"

    get_style
    font="$theme"
}

get_term() {
    # If function was run, stop here.
    ((term_run == 1)) && return

    # Workaround for macOS systems that
    # don't support the block below.
    case "$TERM_PROGRAM" in
        "iTerm.app") term="iTerm2" ;;
        "Terminal.app") term="Apple Terminal" ;;
        "Hyper") term="HyperTerm" ;;
        *) term="${TERM_PROGRAM/\.app}" ;;
    esac

    # Check $PPID for terminal emulator.
    while [[ -z "$term" ]]; do
        if [[ "$SSH_CONNECTION" ]]; then
            term="$SSH_TTY"; break
        else
            parent="$(get_ppid "$parent")"
            [[ -z "$parent" ]] && break
            name="$(get_process_name "$parent")"
            case "${name// }" in
                "${SHELL/*\/}" | *"sh" | "tmux"* | "screen" | "su"*) ;;
                "login"* | *"Login"* | "init" | "(init)") term="$(tty)" ;;
                "ruby" | "1" | "systemd" | "sshd"* | "python"* | "USER"*"PID"* | "kdeinit"*)
                    break
                ;;
                "gnome-terminal-") term="gnome-terminal" ;;
                *"nvim") term="Neovim Terminal" ;;
                *"NeoVimServer"*) term="VimR Terminal" ;;
                *) term="${name##*/}" ;;
            esac
        fi
    done

    # Log that the function was run.
    term_run=1
}

get_term_font() {
    ((term_run != 1)) && get_term

    case "$term" in
        "alacritty"*)
            term_font="$(awk -F ':|#' '/normal:/ {getline; print}' \
                         "${XDG_CONFIG_HOME}/alacritty/alacritty.yml")"
            term_font="${term_font/*family:}"
            term_font="${term_font/$'\n'*}"
            term_font="${term_font/\#*}"
        ;;

        "Apple_Terminal")
            term_font="$(osascript -e 'tell application "Terminal" to \
                                       font name of window frontmost')"
        ;;

        "iTerm2")
            # Unfortunately the profile name is not unique, but it seems to be the only thing
            # that identifies an active profile. There is the "id of current session of current win-
            # dow" though, but that does not match to a guid in the plist.
            # So, be warned, collisions may occur!
            # See: https://groups.google.com/forum/#!topic/iterm2-discuss/0tO3xZ4Zlwg
            local current_profile_name profiles_count profile_name diff_font none_ascii

            current_profile_name="$(osascript -e 'tell application "iTerm2" to profile name \
                                                  of current session of current window')"

            # Warning: Dynamic profiles are not taken into account here!
            # https://www.iterm2.com/documentation-dynamic-profiles.html
            font_file="${HOME}/Library/Preferences/com.googlecode.iterm2.plist"

            # Count Guids in "New Bookmarks"; they should be unique
            profiles_count="$(PlistBuddy -c "Print :New\ Bookmarks:" "$font_file" | grep -c "Guid")"

            for ((i=0; i<=profiles_count; i++)); do
                profile_name="$(PlistBuddy -c "Print :New\ Bookmarks:${i}:Name:" "$font_file")"

                if [[ "$profile_name" == "$current_profile_name" ]]; then
                    # "Normal Font"
                    term_font="$(PlistBuddy -c "Print :New\ Bookmarks:${i}:Normal\ Font:" \
                                 "$font_file")"

                    # Font for non-ascii characters
                    # Only check for a different non-ascii font, if the user checked
                    # the "use a different font for non-ascii text" switch.
                    diff_font="$(PlistBuddy -c "Print :New\ Bookmarks:${i}:Use\ Non-ASCII\ Font:" \
                                 "$font_file")"

                    if [[ "$diff_font" == "true" ]]; then
                        non_ascii="$(PlistBuddy -c "Print :New\ Bookmarks:${i}:Non\ Ascii\ Font:" \
                                     "$font_file")"

                        [[ "$term_font" != "$non_ascii" ]] && \
                            term_font="$term_font (normal) / $non_ascii (non-ascii)"
                    fi
                fi
            done
        ;;

        "deepin-terminal"*)
            term_font="$(awk -F '=' '/font=/ {a=$2} /font_size/ {b=$2} END{print a " " b}' \
                         "${XDG_CONFIG_HOME}/deepin/deepin-terminal/config.conf")"
        ;;

        "Hyper"*)
            term_font="$(awk -F':|,' '/fontFamily/ {print $2; exit}' "${HOME}/.hyper.js")"
            term_font="$(trim_quotes "$term_font")"
        ;;

        "konsole"*)
            # Get Process ID of current konsole window / tab
            child="$(get_ppid "$$")"

            konsole_instances=($(qdbus | grep 'org.kde.konsole'))

            for i in "${konsole_instances[@]}"; do
                konsole_sessions=($(qdbus "${i}" | grep '/Sessions/'))
                for session in "${konsole_sessions[@]}"; do
                    if ((child == "$(qdbus "${i}" "${session}" processId)")); then
                        profile="$(qdbus "${i}" "${session}" environment |\
                                   awk -F '=' '/KONSOLE_PROFILE_NAME/ {print $2}')"
                        break
                    fi
                done
                [[ "$profile" ]] && break
            done

            # We could have two profile files for the same profile name, take first match
            profile_filename="$(grep -l "Name=${profile}" "${HOME}"/.local/share/konsole/*.profile)"
            profile_filename="${profile_filename/$'\n'*}"
            [[ "$profile_filename" ]] && \
                term_font="$(awk -F '=|,' '/Font=/ {print $2 " " $3}' "$profile_filename")"
        ;;

        "lxterminal"*)
            term_font="$(awk -F '=' '/fontname=/ {print $2; exit}' \
                         "${XDG_CONFIG_HOME}/lxterminal/lxterminal.conf")"
        ;;

        "mate-terminal")
            # To get the actual config we have to create a temporarily file with the
            # --save-config option.
            mateterm_config="/tmp/mateterm.cfg"

            # Ensure /tmp exists and we do not overwrite anything.
            if [[ -d /tmp && ! -f "$mateterm_config" ]]; then
                mate-terminal --save-config="$mateterm_config"

                role="$(xprop -id "${WINDOWID}" WM_WINDOW_ROLE)"
                role="${role##* }"
                role="${role//\"}"

                profile="$(awk -F '=' -v r="$role" \
                           '$0~r {getline; if(/Maximized/) getline; \
                            if(/Fullscreen/) getline; id=$2"]"} \
                            $0~id {if(id) {getline; print $2; exit}}' "$mateterm_config")"

                rm -f "$mateterm_config"

                mate_get() {
                   gsettings get org.mate.terminal.profile:\
                   /org/mate/terminal/profiles/"$1"/ "$2"
                }

                if [[ "$(mate_get "$profile" "use-system-font")" == "true" ]]; then
                    term_font="$(gsettings get org.mate.interface monospace-font-name)"
                else
                    term_font="$(mate_get "$profile" "font")"
                fi
                term_font="$(trim_quotes "$term_font")"
            fi
        ;;

        "mintty")
            term_font="$(awk -F '=' '!/^($|#)/ && /Font/ {printf $2; exit}' "${HOME}/.minttyrc")"
        ;;

        "pantheon"*)
            term_font="$(gsettings get org.pantheon.terminal.settings font)"

            [[ -z "${term_font//\'}" ]] && \
                term_font="$(gsettings get org.gnome.desktop.interface monospace-font-name)"

            term_font="$(trim_quotes "$term_font")"
        ;;

        "sakura"*)
            term_font="$(awk -F '=' '/^font=/ {print $2; exit}' \
                         "${XDG_CONFIG_HOME}/sakura/sakura.conf")"
        ;;

        "terminology")
            term_font="$(strings "${XDG_CONFIG_HOME}/terminology/config/standard/base.cfg" |\
                         awk '/^font\.name$/{print a}{a=$0}')"
            term_font="${term_font/.pcf}"
            term_font="${term_font/:*}"
        ;;

        "termite")
            [[ -f "${XDG_CONFIG_HOME}/termite/config" ]] && \
                termite_config="${XDG_CONFIG_HOME}/termite/config"

            term_font="$(awk -F '= ' '/\[options\]/ {opt=1} /^\s*font/ {if(opt==1) a=$2; opt=0} \
                                      END{print a}' "/etc/xdg/termite/config" "$termite_config")"
        ;;

        "urxvt" | "urxvtd" | "rxvt-unicode" | "xterm")
            term_font="$(grep -i -F "${term/d}*font" < <(xrdb -query))"
            term_font="${term_font/*font:}"
            term_font="$(trim "$term_font")"

            # Xresources has two different font formats, this checks which
            # one is in use and formats it accordingly.
            case "$term_font" in
                *"xft:"*)
                    term_font="${term_font/xft:}"
                    term_font="${term_font/:*}"
                ;;

                "-"*) term_font="$(awk -F '\\-' '{printf $3}' <<< "$term_font")" ;;
            esac
        ;;

        "xfce4-terminal")
            term_font="$(awk -F '=' '/^FontName/ {a=$2} /^FontUseSystem=TRUE/ {a=$0} END{print a}' \
                         "${XDG_CONFIG_HOME}/xfce4/terminal/terminalrc")"

            if [[ "$term_font" == "FontUseSystem=TRUE" ]]; then
                term_font="$(gsettings get org.gnome.desktop.interface monospace-font-name)"
                term_font="$(trim_quotes "$term_font")"
            fi

            # Default fallback font hardcoded in terminal-preferences.c
            [[ -z "$term_font" ]] && term_font="Monospace 12"
        ;;
    esac
}

get_disk() {
    type -p df >/dev/null 2>&1 ||\
        { err "Disk requires 'df' to function. Install 'df' to get disk info."; return; }

    # Get "df" version.
    df_version="$(df --version 2>&1)"
    case "$df_version" in
        *"blocks"*) # Haiku
            err "Your version of df cannot be used due to the non-standard flags"
            return
        ;;
        *"IMitv"*) df_flags=(-P -g) ;; # AIX
        *"befhikm"*) df_flags=(-P -k) ;; # IRIX
        *) df_flags=(-P -h) ;;
    esac

    # Create an array called 'disks' where each element is a separate line from
    # df's output. We then unset the first element which removes the column titles.
    IFS=$'\n'
    disks=($(df "${df_flags[@]}" "${disk_show[@]:-/}"))
    unset 'disks[0]'
    IFS="$old_ifs"

    # Stop here if 'df' fails to print disk info.
    if [[ -z "${disks[*]}" ]]; then
        err "Disk: df failed to print the disks, make sure the disk_show array is set properly."
        return
    fi

    for disk in "${disks[@]}"; do
        # Create a second array and make each element split at whitespace this time.
        disk_info=($disk)
        disk_perc="${disk_info[4]/'%'}"

        case "$df_version" in
            *"befhikm"*)
                disk="$((disk_info[2]/1024/1024))G / $((disk_info[1]/1024/1024))G (${disk_perc}%)"
            ;;
            *) disk="${disk_info[2]/i} / ${disk_info[1]/i} (${disk_perc}%)" ;;
        esac

        # Subtitle.
        case "$disk_subtitle" in
            "name") disk_sub="${disk_info[0]}" ;;
            "dir")
                disk_sub="${disk_info[5]/*\/}"
                [[ -z "$disk_sub" ]] && disk_sub="${disk_info[5]}"
            ;;
            *) disk_sub="${disk_info[5]}" ;;
        esac

        # Bar.
        case "$disk_display" in
            "bar") disk="$(bar "$disk_perc" "100")" ;;
            "infobar") disk+=" $(bar "$disk_perc" "100")" ;;
            "barinfo") disk="$(bar "$disk_perc" "100")${info_color} $disk" ;;
            "perc") disk="${disk_perc}% $(bar "$disk_perc" "100")" ;;
        esac

        # Append '(disk mount point)' to the subtitle.
        if [[ -z "$subtitle" ]]; then
            prin "${disk_sub}" "$disk"
        else
            prin "${subtitle} (${disk_sub})" "$disk"
        fi
    done
}

get_battery() {
    case "$os" in
        "Linux")
            # We use 'prin' here so that we can do multi battery support
            # with a single battery per line.
            for bat in "/sys/class/power_supply/"{BAT,axp288_fuel_gauge}*; do
                capacity="$(< "${bat}/capacity")"
                status="$(< "${bat}/status")"

                if [[ "$capacity" ]]; then
                    battery="${capacity}% [${status}]"

                    case "$battery_display" in
                        "bar") battery="$(bar "$capacity" 100)" ;;
                        "infobar") battery+=" $(bar "$capacity" 100)" ;;
                        "barinfo") battery="$(bar "$capacity" 100)${info_color} ${battery}" ;;
                    esac

                    bat="${bat/*axp288_fuel_gauge}"
                    prin "${subtitle:+${subtitle}${bat: -1}}" "$battery"
                fi
            done
            return
        ;;

        "BSD")
            case "$kernel_name" in
                "FreeBSD"* | "DragonFly"*)
                    battery="$(acpiconf -i 0 | awk -F ':\t' '/Remaining capacity/ {print $2}')"
                    battery_state="$(acpiconf -i 0 | awk -F ':\t\t\t' '/State/ {print $2}')"
                ;;

                "NetBSD"*)
                    battery="$(envstat | awk '\\(|\\)' '/charge:/ {print $2}')"
                    battery="${battery/\.*/%}"
                ;;

                "OpenBSD"* | "Bitrig"*)
                    battery0full="$(sysctl -n hw.sensors.acpibat0.watthour0)"
                    battery0full="${battery0full/ Wh*}"

                    battery0now="$(sysctl -n hw.sensors.acpibat0.watthour3)"
                    battery0now="${battery0now/ Wh*}"

                    [[ "$battery0full" ]] && \
                    battery="$((100 * ${battery0now/\.} / ${battery0full/\.}))%"
                ;;
            esac
        ;;

        "Mac OS X")
            battery="$(pmset -g batt | grep -o '[0-9]*%')"
            state="$(pmset -g batt | awk '/;/ {print $4}')"
            [[ "$state" == "charging;" ]] && battery_state="charging"
        ;;

        "Windows")
            battery="$(wmic Path Win32_Battery get EstimatedChargeRemaining)"
            battery="${battery/EstimatedChargeRemaining}"
            [[ "$(trim "$battery")" ]] && battery="%"
        ;;

        "Haiku")
            battery0full="$(awk -F '[^0-9]*' 'NR==2 {print $4}' /dev/power/acpi_battery/0)"
            battery0now="$(awk -F '[^0-9]*' 'NR==5 {print $4}' /dev/power/acpi_battery/0)"
            battery="$((battery0full * 100 / battery0now))%"
        ;;
    esac

    [[ "$battery_state" ]] && battery+=" Charging"

    case "$battery_display" in
        "bar") battery="$(bar "${battery/'%'*}" 100)" ;;
        "infobar") battery="${battery} $(bar "${battery/'%'*}" 100)" ;;
        "barinfo") battery="$(bar "${battery/'%'*}" 100)${info_color} ${battery}" ;;
    esac
}

get_local_ip() {
    case "$os" in
        "Linux" | "BSD" | "Solaris" | "AIX" | "IRIX")
            local_ip="$(ip route get 1 | awk -F'src' '{print $2; exit}')"
            local_ip="${local_ip/uid*}"
            [[ -z "$local_ip" ]] && local_ip="$(ifconfig -a | awk '/broadcast/ {print $2; exit}')"
        ;;

        "MINIX")
            local_ip="$(ifconfig | awk '{printf $3; exit}')"
        ;;

        "Mac OS X" | "iPhone OS")
            local_ip="$(ipconfig getifaddr en0)"
            [[ -z "$local_ip" ]] && local_ip="$(ipconfig getifaddr en1)"
        ;;

        "Windows")
            local_ip="$(ipconfig | awk -F ': ' '/IPv4 Address/ {printf $2 ", "}')"
            local_ip="${local_ip%\,*}"
        ;;

        "Haiku")
            local_ip="$(ifconfig | awk -F ': ' '/Bcast/ {print $2}')"
            local_ip="${local_ip/', Bcast'}"
        ;;
    esac
}

get_public_ip() {
    if type -p dig >/dev/null; then
        public_ip="$(dig +time=1 +tries=1 +short myip.opendns.com @resolver1.opendns.com)"
       [[ "$public_ip" =~ ^\; ]] && unset public_ip
    fi

    if [[ -z "$public_ip" ]] && type -p curl >/dev/null; then
        public_ip="$(curl --max-time 10 -w '\n' "$public_ip_host")"
    fi

    if [[ -z "$public_ip" ]] && type -p wget >/dev/null; then
        public_ip="$(wget -T 10 -qO- "$public_ip_host")"
    fi
}

get_users() {
    users="$(who | awk '!seen[$1]++ {printf $1 ", "}')"
    users="${users%\,*}"
}

get_install_date() {
    case "$os" in
        "Linux" | "iPhone OS") install_file="/lost+found" ;;
        "Mac OS X") install_file="/var/log/install.log" ;;
        "Solaris") install_file="/var/sadm/system/logs/install_log" ;;
        "Windows")
            case "$kernel_name" in
                "CYGWIN"*) install_file="/cygdrive/c/Windows/explorer.exe" ;;
                "MSYS"* | "MINGW"*) install_file="/c/Windows/explorer.exe" ;;
            esac
        ;;
        "Haiku") install_file="/boot" ;;
        "BSD" | "MINIX" | "IRIX")
            case "$kernel_name" in
                "FreeBSD") install_file="/etc/hostid" ;;
                "NetBSD" | "DragonFly"*) install_file="/etc/defaults/rc.conf" ;;
                *) install_file="/" ;;
            esac
        ;;
        "AIX") install_file="/var/adm/ras/bosinstlog" ;;
    esac

    ls_prog="$(ls --version 2>&1)"
    case "$ls_prog" in
        *"BusyBox"*)
            install_date="$(ls -tdce "$install_file" | awk '{printf $10 " " $7 " " $8 " " $9}')"
        ;;

        *"crtime"*) # xpg4 (Solaris)
            install_date="$(ls -tdcE "$install_file" | awk '{printf $6 " " $7}')"
        ;;

        *"ACFHLRSZ"*) # Toybox
            install_date="$(ls -dl "$install_file" | awk '{printf $6 " " $7}')"
        ;;

        *"GNU coreutils"*)
            install_date="$(ls -tcd --full-time "$install_file" | awk '{printf $6 " " $7}')"
        ;;

        *"ACFHLNRS"* | *"RadC1xmnlog"*) # AIX ls / IRIX ls
            err "Install Date doesn't work because your 'ls' doesn't support full date/time."
            return
        ;;

        *) install_date="$(ls -dlctT "$install_file" | awk '{printf $9 " " $6 " "$7 " " $8}')" ;;
    esac

    install_date="${install_date//-/ }"
    install_date="${install_date%:*}"
    install_date=($install_date)
    install_date="$(convert_time "${install_date[@]}")"
}

get_locale() {
    locale="$sys_locale"
}

get_cols() {
    if [[ "$color_blocks" == "on" ]]; then
        # Convert the width to space chars.
        printf -v block_width "%${block_width}s"

        # Set variables.
        start="${block_range[0]}"
        end="${block_range[1]}"

        # Generate the string.
        for ((start; start<=end; start++)); do
            case "$start" in
                [0-6]) blocks+="${reset}\033[3${start}m\033[4${start}m${block_width}" ;;
                7) blocks+="${reset}\033[3${start}m\033[4${start}m${block_width}" ;;
                *) blocks2+="\033[38;5;${start}m\033[48;5;${start}m${block_width}" ;;
            esac
        done

        # Convert height into spaces.
        printf -v block_spaces "%${block_height}s"

        # Convert the spaces into rows of blocks.
        [[ "$blocks" ]] &&  cols+="${block_spaces// /${blocks}${reset}nl}"
        [[ "$blocks2" ]] && cols+="${block_spaces// /${blocks2}${reset}nl}"

        # Add newlines to the string.
        cols="${cols%%'nl'}"
        cols="${cols//nl/\\n\\033[${text_padding}C${zws}}"

        # Add block height to info height.
        info_height="$((info_height+=block_height+2))"

        printf "%b\n" "\033[${text_padding}C${zws}${cols}"
    fi

    unset -v blocks blocks2 cols

    # Tell info() that we printed manually.
    prin=1
}

# IMAGES

image_backend() {
    if [[ ! "$image_backend" =~ ^(off|ascii)$ ]]; then
        if ! type -p convert >/dev/null 2>&1; then
            image_backend="ascii"
            err "Image: Imagemagick not found, falling back to ascii mode."
        fi
    fi

    case "${image_backend:-off}" in
        "ascii") get_ascii ;;
        "off") image_backend="off" ;;

        "caca" | "catimg" | "jp2a" | "iterm2" | "termpix" | "tycat" | "w3m" | "sixel")
            get_image_source

            if [[ ! -f "$image" ]]; then
                to_ascii "Image: '$image_source' doesn't exist, falling back to ascii mode."
                return
            fi

            get_term_size

            if [[ "$term_width" ]] && ((term_width >= 1)); then
                clear
            else
                to_ascii "Image: Failed to find terminal window size."
                err "Image: Check the 'Images in the terminal' wiki page for more info,"
                return
            fi

            get_image_size
            make_thumbnail
            display_image
        ;;

        *)
            err "Image: Unknown image backend specified '$image_backend'."
            err "Image: Valid backends are: 'ascii', 'caca', 'catimg', 'jp2a', 'iterm2',
                                            'off', 'sixel', 'termpix', 'tycat', 'w3m')"
            err "Image: Falling back to ascii mode."
            get_ascii
        ;;
    esac

    # Set cursor position next image/ascii.
    [[ "$image_backend" != "off" ]] && printf "%b" "\033[${lines:-0}A\033[9999999D"
}

get_ascii() {
    if [[ ! -f "$image_source" ||
          "$image_source" =~ ^(auto|ascii)$ ||
          "$image_source" =~ \.(png|jpg|jpe|jpeg|gif)$ ]]; then

        # Fallback to distro ascii mode if custom ascii isn't found.
        [[ ! "$image_source" =~ ^(auto|ascii)$ ]] && \
            err "Ascii: Ascii file not found, using distro ascii."

        # Fallback to distro ascii mode if source is an image.
        [[ "$image_source" =~ \.(png|jpg|jpe|jpeg|gif)$ ]] && \
            err "Image: Source is image file but ascii backend was selected. Using distro ascii."

        if [[ -d "ASCIIDIR" ]]; then
            ascii_dir="ASCIIDIR"
        else
            [[ -z "$script_dir" ]] && script_dir="$(get_full_path "$0")"
            ascii_dir="${script_dir%/*}/ascii/distro"
        fi

        image_source="${ascii_dir}/${ascii_file}"

        # Fallback to no ascii mode if distro ascii isn't found.
        [[ ! -f "$image_source" ]] && \
            { to_off "Ascii: Failed to find distro ascii, falling back to no ascii mode."; return; }
    fi

    # Set locale to get correct padding.
    export LC_ALL="$sys_locale"

    # Turn file into variable.
    while IFS=$'\n' read -r line; do
        print+="$line \n"

        # Calculate size of ascii file in line length / line count.
        line="${line//\$\{??\}}"
        line="${line//\\\\/\\}"
        ((${#line} > ascii_length)) && ascii_length="${#line}"
        ((++lines))
    done < "$image_source"

    # Colors.
    print="${print//'${c1}'/$c1}"
    print="${print//'${c2}'/$c2}"
    print="${print//'${c3}'/$c3}"
    print="${print//'${c4}'/$c4}"
    print="${print//'${c5}'/$c5}"
    print="${print//'${c6}'/$c6}"

    # Overwrite padding if ascii_length_force is set.
    [[ "$ascii_length_force" ]] && ascii_length="$ascii_length_force"

    text_padding="$((ascii_length + gap))"
    printf "%b" "$print"
    export LC_ALL=C
}

get_image_source() {
    case "$image_source" in
        "auto" | "wall" | "wallpaper")
            get_wallpaper
        ;;

        *)
            # Get the absolute path.
            image_source="$(get_full_path "$image_source")"

            if [[ -d "$image_source" ]]; then
                shopt -s nullglob
                files=("${image_source%/}"/*.{png,jpg,jpeg,jpe,gif,svg})
                shopt -u nullglob
                image="${files[RANDOM % ${#files[@]}]}"

            else
                image="$image_source"
            fi
        ;;
    esac

    err "Image: Using image '$image'"
}

get_wallpaper() {
    case "$os" in
        "Mac OS X")
            image="$(osascript -e 'tell application "System Events" to picture of current desktop')"
        ;;

        "Windows")
            case "$distro" in
                "Windows XP")
                    case "$kernel_name" in
                        "CYGWIN"*) image="/cygdrive/c/Documents and Settings/${USER}" ;;
                        "MSYS2"* | "MINGW*")  image="/c/Documents and Settings/${USER}" ;;
                    esac
                    image+="/Local Settings/Application Data/Microsoft"
                    image+="/Wallpaper1.bmp"
                ;;

                "Windows"*)
                    image="$APPDATA/Microsoft/Windows/Themes"
                    image+="/TranscodedWallpaper.jpg"
                ;;
            esac
        ;;

        *)
            # Get DE if user has disabled the function.
            ((de_run != 1)) && get_de

            case "$de" in
                "MATE"*) image="$(gsettings get org.mate.background picture-filename)" ;;
                "Xfce"*)
                    image="$(xfconf-query -c xfce4-desktop -p \
                             "/backdrop/screen0/monitor0/workspace0/last-image")"
                ;;

                "Cinnamon"*)
                    image="$(gsettings get org.cinnamon.desktop.background picture-uri)"
                    image="$(decode_url "$image")"
                ;;

                *)
                    if type -p feh >/dev/null && [[ -f "${HOME}/.fehbg" ]]; then
                        image="$(awk -F\' '/feh/ {printf $2}' "${HOME}/.fehbg")"

                    elif type -p nitrogen >/dev/null; then
                        image="$(awk -F'=' '/file/ {printf $2;exit;}' \
                                 "${XDG_CONFIG_HOME}/nitrogen/bg-saved.cfg")"

                    else
                        image="$(gsettings get org.gnome.desktop.background picture-uri)"
                        image="$(decode_url "$image")"
                    fi
                ;;
            esac

            # Strip un-needed info from the path.
            image="${image/'file://'}"
            image="$(trim_quotes "$image")"
        ;;
    esac

    # If image is an xml file, don't use it.
    [[ "${image/*\./}" == "xml" ]] && image=""
}

get_w3m_img_path() {
    # Find w3m-img path.
    if [[ -x "/usr/lib/w3m/w3mimgdisplay" ]]; then
        w3m_img_path="/usr/lib/w3m/w3mimgdisplay"

    elif [[ -x "/usr/libexec/w3m/w3mimgdisplay" ]]; then
        w3m_img_path="/usr/libexec/w3m/w3mimgdisplay"

    elif [[ -x "/usr/lib64/w3m/w3mimgdisplay" ]]; then
        w3m_img_path="/usr/lib64/w3m/w3mimgdisplay"

    elif [[ -x  "/usr/libexec64/w3m/w3mimgdisplay" ]]; then
        w3m_img_path="/usr/libexec64/w3m/w3mimgdisplay"

    elif [[ -x "/usr/local/libexec/w3m/w3mimgdisplay" ]]; then
        w3m_img_path="/usr/local/libexec/w3m/w3mimgdisplay"

    elif [[ -x "$HOME/.nix-profile/libexec/w3m/w3mimgdisplay" ]]; then
        w3m_img_path="$HOME/.nix-profile/libexec/w3m/w3mimgdisplay"

    else
        err "Image: w3m-img wasn't found on your system"
    fi
}

get_term_size() {
    # This functions gets the current window size in
    # pixels.
    #
    # We first try to use the escape sequence "\044[14t"
    # to get the terminal window size in pixels. If this
    # fails we then fallback to using "xdotool" or other
    # programs.

    # Tmux has a special way of reading escape sequences
    # so we have to use a slightly different sequence to
    # get the terminal size.
    if [[ -n "$TMUX" ]]; then
        printf "%b" "\033Ptmux;\033\033[14t\033\033[c\033\\"
        read_flags=(-d c)

    elif [[ "$image_backend" == "tycat" ]]; then
        printf "%b" "\033}qs\000"

    else
        printf "%b" "\033[14t\033[c"
        read_flags=(-d c)
    fi

    # The escape codes above print the desired output as
    # user input so we have to use read to store the out
    # -put as a variable.
    IFS=";" read -s -t 1 "${read_flags[@]}" -r -a term_size

    # Split the string into height/width.
    if [[ "$image_backend" == "tycat" ]]; then
        term_width="$((term_size[2] * term_size[0]))"
        term_height="$((term_size[3] * term_size[1]))"

    else
        term_height="${term_size[1]}"
        term_width="${term_size[2]/t*}"
    fi

    # Get terminal width/height if \033[14t is unsupported.
    if [[ -z "$term_width" ]] || (( "$term_width" < 50 )); then
        if type -p xdotool >/dev/null 2>&1; then
            current_window="$(xdotool getactivewindow)"
            source <(xdotool getwindowgeometry --shell "$current_window")
            term_height="$HEIGHT"
            term_width="$WIDTH"

        elif type -p xwininfo >/dev/null 2>&1; then
            # Get the focused window's ID.
            if type -p xdpyinfo >/dev/null 2>&1; then
                current_window="$(xdpyinfo | grep -E -o "focus:.*0x[0-9a-f]+")"
                current_window="${current_window/*window }"
            elif type -p xprop >/dev/null 2>&1; then
                current_window="$(xprop -root _NET_ACTIVE_WINDOW)"
                current_window="${current_window##* }"
            fi

            # If the ID was found get the window size.
            if [[ "$current_window" ]]; then
                term_size="$(xwininfo -id "$current_window" |\
                             awk -F ': ' '/Width|Height/ {printf $2 " "}')"
                term_width="${term_size/ *}"
                term_height="${term_size/${term_width}}"
            else
                term_width=0
            fi
        else
            term_width=0
        fi
    fi
}

get_image_size() {
    # This functions determines the size to make
    # the thumbnail image.

    # Get terminal lines and columns.
    term_blocks="$(stty size)"
    columns="${term_blocks/* }"
    lines="${term_blocks/ *}"

    # Calculate font size.
    font_width="$((term_width / columns))"
    font_height="$((term_height / lines))"

    case "$image_size" in
        "auto")
            image_size="$((columns * font_width / 2))"
            term_height="$((term_height - term_height / 4))"

            ((term_height < image_size)) && \
                image_size="$term_height"
        ;;

        *"%")
            percent="${image_size/\%}"
            image_size="$((percent * term_width / 100))"

            (((percent * term_height / 50) < image_size)) && \
                image_size="$((percent * term_height / 100))"
        ;;

        "none")
            # Get image size so that we can do a better crop.
            size="$(identify -format "%w %h" "$image")"
            width="${size%% *}"
            height="${size##* }"
            crop_mode="none"
        ;;

        *) image_size="${image_size/px}" ;;
    esac

    width="${width:-$image_size}"
    height="${height:-$image_size}"

    text_padding="$((width / font_width + gap + xoffset/font_width))"
}

make_thumbnail() {
    # Name the thumbnail using variables so we can
    # use it later.
    image_name="$crop_mode-$crop_offset-$width-$height-${image//'/'/_}"

    # Handle file extensions.
    case "${image##*.}" in
        "eps"|"pdf"|"svg"|"gif"|"png")
            image_name+=".png" ;;
        *)  image_name+=".jpg" ;;
    esac

    # Create the thumbnail dir if it doesn't exist.
    mkdir -p "$thumbnail_dir"

    # Check to see if the thumbnail exists before we do any cropping.
    if [[ ! -f "$thumbnail_dir/$image_name" ]]; then
        # Get image size so that we can do a better crop.
        if [[ -z "$size" ]]; then
            size="$(identify -format "%w %h" "$image")"
            og_width="${size%% *}"
            og_height="${size##* }"

            # This checks to see if height is greater than width
            # so we can do a better crop of portrait images.
            size="$og_height"
            ((og_height > og_width)) && size="$og_width"
        fi

        case "$crop_mode" in
            "fit")
                c="$(convert "$image" \
                    -colorspace srgb \
                    -format "%[pixel:p{0,0}]" info:)"

                convert \
                    -background none \
                    "$image" \
                    -trim +repage \
                    -gravity south \
                    -background "$c" \
                    -extent "$size"x"$size" \
                    -scale "$width"x"$height" \
                    "$thumbnail_dir/$image_name"
            ;;

            "fill")
                convert \
                    -background none \
                    "$image" \
                    -trim +repage \
                    -scale "$width"x"$height"^ \
                    -extent "$width"x"$height" \
                    "$thumbnail_dir/$image_name"
            ;;

            "none") cp "$image" "$thumbnail_dir/$image_name" ;;
            *)
                convert \
                    -background none \
                    "$image" \
                    -gravity "$crop_offset" \
                    -crop "$size"x"$size"+0+0 \
                    -quality 95 \
                    -scale "$width"x"$height" \
                    "$thumbnail_dir/$image_name"
            ;;
        esac
    fi

    # The final image.
    image="$thumbnail_dir/$image_name"
}

display_image() {
    case "$image_backend" in
        "caca")
            img2txt -W "$((width / font_width)))" \
                    -H "$((height / font_height))" \
                    --gamma=0.6 "$image" ||\
                to_off "Image: libcaca failed to display the image."
        ;;

        "catimg")
            catimg -w "$((width * 2 / font_width))" -r 0 "$image" ||\
                to_off "Image: catimg failed to display the image."
        ;;

        "jp2a")
            jp2a --width="$((width / font_width))" --colors "$image" ||\
                to_off "Image: jp2a failed to display the image."
        ;;

        "sixel")
            img2sixel -w "$width" "$image" || to_off "Image: libsixel failed to display the image."
        ;;

        "termpix")
            termpix --width "$((width / font_width))" "$image" ||\
                to_off "Image: termpix failed to display the image."
        ;;

        "iterm2")
            image="$(base64 < "$image")"
            iterm_cmd="\033]1337;File=width=${width}px;height=${height}px;inline=1:${image}"

            # Tmux requires an additional escape sequence for this to work.
            [[ -n "$TMUX" ]] && iterm_cmd="\033Ptmux;\033${iterm_cmd}\033\\"

            printf "%b\a\n" "$iterm_cmd"
        ;;

        "tycat")
            tycat "$image" ||\
                to_off "Image: tycat failed to display the image."
        ;;

        "w3m")
            get_w3m_img_path

            # Add a tiny delay to fix issues with images not
            # appearing in specific terminal emulators.
            sleep 0.05
            printf "%b\n" "0;1;$xoffset;$yoffset;$width;$height;;;;;$image\n4;\n3;" |\
            "${w3m_img_path:-false}" -bg "$background_color" >/dev/null 2>&1 ||\
                to_off "Image: w3m-img failed to display the image."

            zws="\xE2\x80\x8B\x20"
        ;;
    esac
}

to_ascii() {
    # Log the error.
    err "$1"

    # This function makes neofetch fallback to ascii mode.
    image_backend="ascii"

    # Print the ascii art.
    get_ascii

    # Set cursor position next image/ascii.
    printf "%b" "\033[${lines:-0}A\033[9999999D"
}

to_off() {
    # This function makes neofetch fallback to off mode.
    err "$1"
    image_backend="off"
    text_padding=
}

# SCREENSHOT

take_scrot() {
    scrot_program "${scrot_dir}${scrot_name}"

    err "Scrot: Saved screenshot as: ${scrot_dir}${scrot_name}"

    [[ "$scrot_upload" == "on" ]] && scrot_upload
}

scrot_upload() {
    if ! type -p curl >/dev/null 2>&1; then
        printf "%s\n" "[!] Install curl to upload images"
        return
    fi

    image_file="${scrot_dir}${scrot_name}"

    # Print a message letting the user know we're uploading
    # the screenshot.
    printf "%s\r" "Uploading scrot"
    sleep .2
    printf "%s\r" "Uploading scrot."
    sleep .2
    printf "%s\r" "Uploading scrot.."
    sleep .2
    printf "%s\r" "Uploading scrot..."

    case "$image_host" in
        "teknik")
            image_url="$(curl -sf -F file="@${image_file};type=image/png" \
                         "https://api.teknik.io/v1/Upload")"
            image_url="$(awk -F 'url:|,' '{printf $2}' <<< "${image_url//\"}")"
        ;;

        "imgur")
            image_url="$(curl -sH "Authorization: Client-ID 0e8b44d15e9fc95" \
                         -F image="@${image_file}" "https://api.imgur.com/3/upload")"
            image_url="$(awk -F 'id:|,' '{printf $2}' <<< "${image_url//\"}")"
            [[ "$image_url" ]] && image_url="https://i.imgur.com/${image_url}.png"
        ;;
    esac

    printf "%s\n" "${image_url:-'[!] Image failed to upload'}"
}

scrot_args() {
    scrot="on"

    if [[ "$2" =~ \.(png|jpg|jpe|jpeg|gif)$ ]]; then
        scrot_name="${2##*/}"
        scrot_dir="${2/$scrot_name}"

    elif [[ -d "$2" ]]; then
        scrot_dir="$2"
    else
        scrot_dir="${PWD:+${PWD}/}"
    fi
}

scrot_program() {
    # Detect screenshot program.
    #
    # We first check to see if an X server is running before
    # falling back to OS specific screenshot tools.
    if [[ -n "$DISPLAY" ]]; then
        if [[ "$scrot_cmd" != "auto" ]] && type -p "$scrot_cmd" >/dev/null; then
            scrot_program=("$scrot_cmd")

        elif type -p maim >/dev/null; then
            scrot_program=(maim)

        elif type -p scrot >/dev/null; then
            scrot_program=(scrot)

        elif type -p import >/dev/null && [[ "$os" != "Mac OS X" ]]; then
            scrot_program=(import -window root)

        elif type -p imlib2_grab >/dev/null; then
            scrot_program=(imlib2_grab)

        elif type -p gnome-screenshot >/dev/null; then
            scrot_program=(gnome-screenshot -f)

        else
            err "Scrot: No screen capture tool found."
            return
        fi
    else
        case "$os" in
            "Mac OS X") scrot_program=(screencapture -S) ;;
            "Haiku") scrot_program=(screenshot -s) ;;
        esac
    fi

    # Print a message letting the user know we're taking
    # a screenshot.
    printf "%s\r" "Taking scrot"
    sleep .2
    printf "%s\r" "Taking scrot."
    sleep .2
    printf "%s\r" "Taking scrot.."
    sleep .2
    printf "%s\r" "Taking scrot..."

    # Take the scrot.
    "${scrot_program[@]}" "$1"

    err "Scrot: Screen captured using ${scrot_program[0]}"
}

# TEXT FORMATTING

info() {
    # Save subtitle value.
    [[ "$2" ]] && subtitle="$1"

    # Make sure that $prin is unset.
    unset -v prin

    # Call the function.
    "get_${2:-$1}"

    # If the get_func function called 'prin' directly, stop here.
    [[ "$prin" ]] && return

    # Update the variable.
    output="$(trim "${!2:-${!1}}")"

    if [[ "$2" && "${output// }" ]]; then
        prin "$1" "$output"

    elif [[ "${output// }" ]]; then
        prin "$output"

    else
        err "Info: Couldn't detect ${1}."
    fi

    unset -v subtitle
}

prin() {
    # If $2 doesn't exist we format $1 as info.
    if [[ "$(trim "$1")" && "$2" ]]; then
        string="${1}${2:+: $2}"
    else
        string="${2:-$1}"
        local subtitle_color="$info_color"
    fi
    string="$(trim "${string//$'\033[0m'}")"

    # Log length if it doesn't exist.
    if [[ -z "$length" ]]; then
        length="$(strip_sequences "$string")"
        length="${#length}"
    fi

    # Format the output.
    string="${string/:/${reset}${colon_color}:${info_color}}"
    string="${subtitle_color}${bold}${string}"

    # Print the info.
    printf "%b\n" "${text_padding:+\033[${text_padding}C}${zws}${string}${reset}"

    # Calculate info height.
    ((++info_height))

    # Log that prin was used.
    prin=1
}

get_underline() {
    if [[ "$underline_enabled" == "on" ]]; then
        printf -v underline "%${length}s"
<<<<<<< HEAD
        printf "%b%b\n" "${text_padding:+\033[${text_padding}C}${zws}${underline_color}" \
                        "${underline// /$underline_char}${reset} "
=======
        printf "%b\n" "${text_padding:+\033[${text_padding}C}${zws}${underline_color}${underline// /$underline_char}${reset}"
>>>>>>> ab3633ab
        unset -v length
    fi
    prin=1
}

get_line_break() {
    # Print it directly.
    printf "%b\n" "${zws}"

    # Calculate info height.
    ((++info_height))
    line_breaks+="\n"

    # Tell info() that we printed manually.
    prin=1
}

get_bold() {
    case "$ascii_bold" in
        "on") ascii_bold="\033[1m" ;;
        "off") ascii_bold="" ;;
    esac

    case "$bold" in
        "on") bold="\033[1m" ;;
        "off") bold="" ;;
    esac
}

trim() {
    # When a string is passed to "echo" all trailing and leading
    # whitespace is removed and inside the string multiple spaces are
    # condensed into single spaces.
    #
    # The "set -f/+f" is here so that "echo" doesn't cause any expansion
    # of special characters.
    #
    # The whitespace trim doesn't work with multiline strings so we use
    # "${1//[[:space:]]/ }" to remove newlines before we trim the whitespace.

    set -f
    # shellcheck disable=2086
    builtin echo -E ${1//[[:space:]]/ }
    set +f
}

trim_quotes() {
    trim_output="${1//\'}"
    trim_output="${trim_output//\"}"
    printf "%s" "$trim_output"
}

strip_sequences() {
    strip="${1//$'\033['3[0-9]m}"
    strip="${strip//$'\033['38\;5\;[0-9]m}"
    strip="${strip//$'\033['38\;5\;[0-9][0-9]m}"
    strip="${strip//$'\033['38\;5\;[0-9][0-9][0-9]m}"

    printf "%s\n" "$strip"
}

uppercase() {
    ((bash_version >= 4)) && printf "%s" "${1^}"
}

# COLORS

get_distro_colors() {
    # This function sets the text colors according
    # to your OS/Distro's logo colors.
    #
    # $ascii_distro is the same as $distro.
    case "$ascii_distro" in
        "AIX"*)
            set_colors 2 7
            ascii_file="aix"
        ;;

        "alpine_small")
            set_colors 4 7
            ascii_file="alpine_small"
        ;;

        "Alpine"*)
            set_colors 4 5 7 6
            ascii_file="alpine"
        ;;

        "Amazon"*)
            set_colors 3 7
            ascii_file="amazon"
        ;;

        "Android"*)
            set_colors 2 7
            ascii_file="android"
            ascii_length_force=19
        ;;

        "Antergos"*)
            set_colors 4 6
            ascii_file="antergos"
        ;;

        "antiX"*)
            set_colors 1 7 3
            ascii_file="antix"
        ;;

        "AOSC"*)
            set_colors 4 7 1
            ascii_file="aosc"
        ;;

        "Apricity"*)
            set_colors 4 7 1
            ascii_file="apricity"
        ;;

        "arch_small")
            set_colors 6 7 1
            ascii_file="arch_small"
        ;;

        "arch_old")
            set_colors 6 7 1
            ascii_file="arch_old"
        ;;

        "ArchBox"*)
            set_colors 2 7 1
            ascii_file="archbox"
        ;;

        "ARCHlabs"*)
            set_colors 6 6 7 1
            ascii_file="archlabs"
        ;;

        *"XFerience"*)
            set_colors 6 6 7 1
            ascii_file="arch_xferience"
        ;;

        "Arch"*)
            set_colors 6 6 7 1
            ascii_file="arch"
        ;;

        "Arya"*)
            set_colors 2 1
            ascii_file="arya"
        ;;

        "Bitrig"*)
            set_colors 2 7
            ascii_file="bitrig"
        ;;

        "BLAG"*)
            set_colors 5 7
            ascii_file="blag"
        ;;

        "BlankOn"*)
            set_colors 1 7 3
            ascii_file="blankon"
        ;;

       "BSD")
            set_colors 1 7 4 3 6
            ascii_file="bsd"
        ;;

        "BunsenLabs"*)
            set_colors fg 7
            ascii_file="bunsenlabs"
        ;;

        "CentOS"*)
            set_colors 3 2 4 5 7
            ascii_file="centos"
        ;;

        "Chakra"*)
            set_colors 4 5 7 6
            ascii_file="chakra"
        ;;

        "ChaletOS"*)
            set_colors 4 7 1
            ascii_file="chaletos"
        ;;

        "Chapeau"*)
            set_colors 2 7
            ascii_file="chapeau"
        ;;

        "Chrom"*)
            set_colors 2 1 3 4 7
            ascii_file="chrome"
        ;;

        "Clover"*)
            set_colors 2 6
            ascii_file="cloveros"
        ;;

        "crux_small")
            set_colors 4 5 7 6
            ascii_file="crux_small"
        ;;

        "CRUX"*)
            set_colors 4 5 7 6
            ascii_file="crux"
        ;;

        "debian_small")
            set_colors 1 7 3
            ascii_file="debian_small"
        ;;

        "Debian"*)
            set_colors 1 7 3
            ascii_file="debian"
        ;;

        "Deepin"*)
            set_colors 2 7
            ascii_file="deepin"
        ;;

        "DesaOS")
            set_colors 2 7
            ascii_file="desaos"
        ;;

        "Devuan"*)
            set_colors 5 7
            ascii_file="devuan"
        ;;

        "DracOS"*)
            set_colors 1 7 3
            ascii_file="dracos"
        ;;

        "DragonFly"*)
            set_colors 1 7 3
            ascii_file="dragonflybsd"
        ;;

        "Elementary"*)
            set_colors 4 7 1
            ascii_file="elementary"
        ;;

        "Endless"*)
            set_colors 1 7
            ascii_file="endless"
        ;;

        "Exherbo"*)
            set_colors 4 7 1
            ascii_file="exherbo"
        ;;

        "Fedora"* | "RFRemix"*)
            set_colors 4 7 1
            ascii_file="fedora"
        ;;

        "freebsd_small")
            set_colors 1 7 3
            ascii_file="freebsd_small"
        ;;

        "FreeBSD"*)
            set_colors 1 7 3
            ascii_file="freebsd"
        ;;

        "Frugalware"*)
            set_colors 4 7 1
            ascii_file="frugalware"
        ;;

        "Funtoo"*)
            set_colors 5 7
            ascii_file="funtoo"
        ;;

        "GalliumOS"*)
            set_colors 4 7 1
            ascii_file="galliumos"
        ;;

        "gentoo_small")
            set_colors 5 7
            ascii_file="gentoo_small"
        ;;

        "Gentoo"*)
            set_colors 5 7
            ascii_file="gentoo"
        ;;

        "gNewSense"*)
            set_colors 4 5 7 6
            ascii_file="gnewsense"
        ;;

        "GNU")
            set_colors fg 7
            ascii_file="gnu"
        ;;

        "GoboLinux"*)
            set_colors 5 4 6 2
            ascii_file="gobolinux"
        ;;

        "Grombyang"*)
            set_colors 4 2 1
            ascii_file="grombyang"
        ;;

        "GuixSD"*)
            set_colors 3 7 6 1 8
            ascii_file="guixsd"
        ;;

        "Haiku"*)
            set_colors 2 8
            ascii_file="haiku"
        ;;

        "Kali"*)
            set_colors 4 8
            ascii_file="kali"
        ;;

        "KaOS"*)
            set_colors 4 7 1
            ascii_file="kaos"
        ;;

        "KDE"*)
            set_colors 2 7
            ascii_file="kde"
        ;;

        "Kogaion"*)
            set_colors 4 7 1
            ascii_file="kogaion"
        ;;

        "Korora"*)
            set_colors 4 7 1
            ascii_file="korora"
        ;;

        "KSLinux"*)
            set_colors 4 7 1
            ascii_file="kslinux"
        ;;

        "Kubuntu"*)
            set_colors 4 7 1
            ascii_file="kubuntu"
        ;;

        "Linux")
            set_colors fg 8 3
            ascii_file="linux"
        ;;

        "LMDE"*)
            set_colors 2 7
            ascii_file="lmde"
        ;;

        "Lubuntu"*)
            set_colors 4 7 1
            ascii_file="lubuntu"
        ;;

        "mac"*"_small")
            set_colors 2 3 1 5 4
            ascii_file="mac_small"
        ;;

        "mac" | "Darwin")
            set_colors 2 3 1 1 5 4
            ascii_file="mac"
        ;;

        "Mageia"*)
            set_colors 6 7
            ascii_file="mageia"
        ;;

        "Manjaro"*)
            set_colors 2 7
            ascii_file="manjaro"
        ;;

        "Maui"*)
            set_colors 6 7
            ascii_file="maui"
        ;;

        "Mer"*)
            set_colors 4 7 1
            ascii_file="mer"
        ;;

        "Minix"*)
            set_colors 1 7 3
            ascii_file="minix"
        ;;

        "Linux Mint"* | "LinuxMint"*)
            set_colors 2 7
            ascii_file="mint"
        ;;

        "MX"*)
            set_colors 4 6 7
            ascii_file="mx"
        ;;

        "NetBSD"*)
            set_colors 5 7
            ascii_file="netbsd"
        ;;

        "Netrunner"*)
            set_colors 4 7 1
            ascii_file="netrunner"
        ;;

        "Nitrux"*)
            set_colors 4
            ascii_file="nitrux"
        ;;

        "nixos_small")
            set_colors 4 6
            ascii_file="nixos_small"
        ;;

        "NixOS"*)
            set_colors 4 6
            ascii_file="nixos"
        ;;

        "OBRevenge"*)
            set_colors 1 7 3
            ascii_file="obrevenge"
        ;;

        "openbsd_small")
            set_colors 3 7 6 1 8
            ascii_file="openbsd_small"
        ;;

        "OpenBSD"*)
            set_colors 3 7 6 1 8
            ascii_file="openbsd"
        ;;

        "OpenIndiana"*)
            set_colors 4 7 1
            ascii_file="openindiana"
        ;;

        "OpenMandriva"*)
            set_colors 4 3
            ascii_file="openmandriva"
        ;;

        "OpenWrt"*)
            set_colors 4 7 1
            ascii_file="openwrt"
        ;;

        "Open Source Media Center"* | "osmc")
            set_colors 4 7 1
            ascii_file="osmc"
        ;;

        "Oracle"*)
            set_colors 1 7 3
            ascii_file="oracle"
        ;;

        "PacBSD"*)
            set_colors 1 7 3
            ascii_file="pacbsd"
        ;;

        "Parabola"*)
            set_colors 5 7
            ascii_file="parabola"
        ;;

        "Pardus"*)
            set_colors 3 7 6 1 8
            ascii_file="pardus"
        ;;

        "Parrot"*)
            set_colors 6 7
            ascii_file="parrot"
        ;;

        "Parsix"*)
            set_colors 3 1 7 8
            ascii_file="parsix"
        ;;

        "PCBSD"* | "TrueOS"*)
            set_colors 1 7 3
            ascii_file="trueos"
        ;;

        "PCLinuxOS"*)
            set_colors 4 7 1
            ascii_file="pclinuxos"
        ;;

        "Peppermint"*)
            set_colors 1 7 3
            ascii_file="peppermint"
        ;;

        "Porteus"*)
            set_colors 6 7
            ascii_file="porteus"
        ;;

        "Puppy"* | "Quirky Werewolf"* | "Precise Puppy"*)
            set_colors 4 7
            ascii_file="puppy"
        ;;

        "Qubes"*)
            set_colors 4 5 7 6
            ascii_file="qubes"
        ;;

        "Raspbian"*)
            set_colors 2 1
            ascii_file="raspbian"
        ;;

        "Red Star"* | "Redstar"*)
            set_colors 1 7 3
            ascii_file="redstar"
        ;;

        "Redhat"* | "Red Hat"* | "rhel"*)
            set_colors 1 7 3
            ascii_file="redhat"
        ;;

        "Rosa"*)
            set_colors 4 7 1
            ascii_file="rosa"
        ;;

        "sabotage"*)
            set_colors 4 7 1
            ascii_file="sabotage"
        ;;

        "Sabayon"*)
            set_colors 4 7 1
            ascii_file="sabayon"
        ;;

        "SailfishOS"*)
            set_colors 4 5 7 6
            ascii_file="sailfishos"
        ;;

        "SalentOS"*)
            set_colors 2 1 3 7
            ascii_file="salentos"
        ;;

        "Scientific"*)
            set_colors 4 7 1
            ascii_file="scientific"
        ;;

        "Slackware"*)
            set_colors 4 7 1
            ascii_file="slackware"
        ;;

        "SliTaz"*)
            set_colors 3 3
            ascii_file="slitaz"
        ;;

        "SmartOS"*)
            set_colors 6 7
            ascii_file="smartos"
        ;;

        "Solus"*)
            set_colors 4 7 1
            ascii_file="solus"
        ;;

        "Source Mage"*)
            set_colors 4 7 1
            ascii_file="source_mage"
        ;;

        "Sparky"*)
            set_colors 1 7
            ascii_file="sparky"
        ;;

        "SteamOS"*)
            set_colors 5 7
            ascii_file="steamos"
        ;;

        "SunOS" | "Solaris")
            set_colors 3 7
            ascii_file="solaris"
        ;;

        "openSUSE"* | "open SUSE"* | "SUSE"*)
            set_colors 2 7
            ascii_file="suse"
        ;;

        "SwagArch"*)
            set_colors 4 7 1
            ascii_file="swagarch"
        ;;

        "Tails"*)
            set_colors 5 7
            ascii_file="tails"
        ;;

        "Trisquel"*)
            set_colors 4 6
            ascii_file="trisquel"
        ;;

        "Ubuntu-Budgie"*)
            set_colors 4 7 1
            ascii_file="ubuntu-budgie"
        ;;

        "Ubuntu-GNOME"*)
            set_colors 4 5 7 6
            ascii_file="ubuntu-gnome"
        ;;

        "Ubuntu-MATE"*)
            set_colors 2 7
            ascii_file="ubuntu-mate"
        ;;

        "ubuntu_old")
            set_colors 1 7 3
            ascii_file="ubuntu_old"
        ;;

        "Ubuntu-Studio")
            set_colors 6 7
            ascii_file="ubuntu-studio"
        ;;

        "Ubuntu"*)
            set_colors 1 7 3
            ascii_file="ubuntu"
        ;;

        "void_small")
            set_colors 2 8
            ascii_file="void_small"
        ;;

        "Void"*)
            set_colors 2 8
            ascii_file="void"
        ;;

        *"[Windows 10]"* | *"on Windows 10"* | "Windows 8"* |\
        "Windows 10"* | "windows10" | "windows8" )
            set_colors 6 7
            ascii_file="windows10"
        ;;

        "Windows"*)
            set_colors 1 2 4 3
            ascii_file="windows"
        ;;

        "Xubuntu"*)
            set_colors 4 7 1
            ascii_file="xubuntu"
        ;;

        "Zorin"*)
            set_colors 4 6
            ascii_file="zorin"
        ;;

        *)
            case "$kernel_name" in
                *"BSD")
                    set_colors 1 7 4 3 6
                    ascii_file="bsd"
                ;;

                "Darwin")
                    set_colors 2 3 1 1 5 4
                    ascii_file="mac"
                ;;

                "GNU"*)
                    set_colors fg 7
                    ascii_file="gnu"
                ;;

                "Linux")
                    set_colors fg 8 3
                    ascii_file="linux"
                ;;

                "SunOS")
                    set_colors 3 7
                    ascii_file="solaris"
                ;;

                "IRIX"*)
                    set_colors 4 7
                    ascii_file="irix"
                ;;
            esac
        ;;
    esac

    # Overwrite distro colors if '$ascii_colors' doesn't
    # equal 'distro'.
    if [[ "${ascii_colors[0]}" != "distro" ]]; then
        color_text="off"
        set_colors "${ascii_colors[@]}"
    fi
}

set_colors() {
    c1="$(color "$1")${ascii_bold}"
    c2="$(color "$2")${ascii_bold}"
    c3="$(color "$3")${ascii_bold}"
    c4="$(color "$4")${ascii_bold}"
    c5="$(color "$5")${ascii_bold}"
    c6="$(color "$6")${ascii_bold}"

    [[ "$color_text" != "off" ]] && set_text_colors "$@"
}

set_text_colors() {
    if [[ "${colors[0]}" == "distro" ]]; then
        title_color="$(color "$1")"
        at_color="$reset"
        underline_color="$reset"
        subtitle_color="$(color "$2")"
        colon_color="$reset"
        info_color="$reset"

        # If the ascii art uses 8 as a color, make the text the fg.
        ((${1:-1} == 8)) && title_color="$reset"
        ((${2:-7} == 8)) && subtitle_color="$reset"

        # If the second color is white use the first for the subtitle.
        ((${2:-7} == 7)) && subtitle_color="$(color "$1")"
        ((${1:-1} == 7)) && title_color="$reset"
    else
        title_color="$(color "${colors[0]}")"
        at_color="$(color "${colors[1]}")"
        underline_color="$(color "${colors[2]}")"
        subtitle_color="$(color "${colors[3]}")"
        colon_color="$(color "${colors[4]}")"
        info_color="$(color "${colors[5]}")"
    fi

    # Bar colors.
    if [[ "$bar_color_elapsed" == "distro" ]]; then
        bar_color_elapsed="$(color fg)"
    else
        bar_color_elapsed="$(color "$bar_color_elapsed")"
    fi

    case "$bar_color_total $1" in
        "distro "[736]) bar_color_total="$(color "$1")" ;;
        "distro "[0-9]) bar_color_total="$(color "$2")" ;;
        *) bar_color_total="$(color "$bar_color_total")" ;;
    esac
}

color() {
    case "$1" in
        [0-6]) printf "%b" "${reset}\033[3${1}m" ;;
        7 | "fg") printf "%b" "\033[37m${reset}" ;;
        *) printf "%b" "\033[38;5;${1}m" ;;
    esac
}

# OTHER

stdout() {
    image_backend="off"
    unset subtitle_color
    unset colon_color
    unset info_color
    unset underline_color
    unset bold
    unset title_color
    unset at_color
    unset text_padding
    unset zws
    unset reset
    unset color_blocks
    unset get_line_break
}

err() {
    err+="$(color 1)[!]\033[0m $1\n"
}

get_full_path() {
    # This function finds the absolute path from a relative one.
    # For example "Pictures/Wallpapers" --> "/home/dylan/Pictures/Wallpapers"

    # If the file exists in the current directory, stop here.
    [[ -f "${PWD}/${1/*\/}" ]] && { printf "%s\n" "${PWD}/${1/*\/}"; return; }

    if ! cd "${1%/*}"; then
        err "Error: Directory '${1%/*}' doesn't exist or is inaccessible"
        err "       Check that the directory exists or try another directory."
        exit 1
    fi

    local full_dir="${1##*/}"

    # Iterate down a (possible) chain of symlinks.
    while [[ -L "$full_dir" ]]; do
        full_dir="$(readlink "$full_dir")"
        cd "${full_dir%/*}" || exit
        full_dir="${full_dir##*/}"
    done

    # Final directory.
    full_dir="$(pwd -P)/${1/*\/}"

    [[ -e "$full_dir" ]] && printf "%s\n" "$full_dir"
}

get_default_config() {
    if [[ -f "CONFDIR/config.conf" ]]; then
        default_config="CONFDIR/config.conf"

    else
        [[ -z "$script_dir" ]] && script_dir="$(get_full_path "$0")"
        default_config="${script_dir%/*}/config/config.conf"
    fi

    if source "$default_config"; then
        err "Config: Sourced default config. (${default_config})"
    else
        err "Config: Default config not found, continuing..."
    fi
}

get_user_config() {
    # Check $config_file.
    if [[ -f "$config_file" ]]; then
        source "$config_file"
        err "Config: Sourced user config.    (${config_file})"
        old_options
        return
    fi
    mkdir -p "${XDG_CONFIG_HOME}/neofetch/"

    # Check ${XDG_CONFIG_HOME}/neofetch and create the
    # dir/files if they don't exist.
    if [[ -f "${XDG_CONFIG_HOME}/neofetch/config" ]]; then
        config_file="${XDG_CONFIG_HOME}/neofetch/config"

    elif [[ -f "${XDG_CONFIG_HOME}/neofetch/config.conf" ]]; then
        config_file="${XDG_CONFIG_HOME}/neofetch/config.conf"

    elif [[ -f "CONFDIR/config.conf" ]]; then
        cp "CONFDIR/config.conf" "${XDG_CONFIG_HOME}/neofetch"
        config_file="${XDG_CONFIG_HOME}/neofetch/config.conf"

    else
        [[ -z "$script_dir" ]] && script_dir="$(get_full_path "$0")"

        cp "${script_dir%/*}/config/config.conf" "${XDG_CONFIG_HOME}/neofetch"
        config_file="${XDG_CONFIG_HOME}/neofetch/config.conf"
    fi

    source "$config_file"
    err "Config: Sourced user config.    (${config_file})"
    old_options
}

bar() {
    # Get the values.
    elapsed="$(($1 * bar_length / $2))"

    # Create the bar with spaces.
    printf -v prog  "%${elapsed}s"
    printf -v total "%$((bar_length - elapsed))s"

    # Set the colors and swap the spaces for $bar_char_.
    bar+="${bar_color_elapsed}${prog// /${bar_char_elapsed}}"
    bar+="${bar_color_total}${total// /${bar_char_total}}"

    # Borders.
    [[ "$bar_border" == "on" ]] && \
        bar="$(color fg)[${bar}$(color fg)]"

    printf "%b" "${bar}${info_color}"
}

cache() {
    if [[ "$2" ]]; then
        mkdir -p "${cache_dir}/neofetch"
        printf "%s" "${1/*-}=\"$2\"" > "${cache_dir}/neofetch/${1/*-}"
    fi
}

get_cache_dir() {
    case "$os" in
        "Mac OS X") cache_dir="/Library/Caches" ;;
        *) cache_dir="/tmp" ;;
    esac
}

kde_config_dir() {
    # If the user is using KDE get the KDE
    # configuration directory.
    if [[ "$kde_config_dir" ]]; then
        return

    elif type -p kf5-config >/dev/null 2>&1; then
        kde_config_dir="$(kf5-config --path config)"

    elif type -p kde4-config >/dev/null 2>&1; then
        kde_config_dir="$(kde4-config --path config)"

    elif type -p kde-config >/dev/null 2>&1; then
        kde_config_dir="$(kde-config --path config)"

    elif [[ -d "${HOME}/.kde4" ]]; then
        kde_config_dir="${HOME}/.kde4/share/config"

    elif [[ -d "${HOME}/.kde3" ]]; then
        kde_config_dir="${HOME}/.kde3/share/config"
    fi

    kde_config_dir="${kde_config_dir/$'/:'*}"
}

get_term_padding() {
    # Terminal info.
    #
    # Parse terminal config files to get
    # info about padding. Due to how w3m-img
    # works padding around the terminal throws
    # off the cursor placement calculation in
    # specific terminals.
    #
    # Note: This issue only seems to affect
    # URxvt.
    ((term_run != 1)) && get_term

    case "$term" in
        "URxvt"*)
            border="$(xrdb -query | awk -F ':' '/^(URxvt|\*).internalBorder/ {printf $2; exit}')"
        ;;
    esac
}

dynamic_prompt() {
    case "$image_backend" in
        "ascii") printf "\n" ;;
        "off") return ;;
        *)
            get_term_padding
            lines="$(((border + height + yoffset) / font_height))"
            image_prompt="on"
        ;;
    esac

    # If the info is higher than the ascii/image place the prompt
    # based on the info height instead of the ascii/image height.
    if ((lines < info_height)); then
        [[ "$image_prompt" ]] && printf "\n"
        return
    else
        [[ "$image_prompt" ]] && printf "%b\n" "$line_breaks"
        lines="$((lines - info_height))"
    fi

    # Print a newline if color blocks are disabled.
    [[ -z "$block_spaces" ]] && printf "\n"

    # Set the prompt location.
    ((lines > 0)) && printf "%b" "\033[${lines}B"
}

old_functions() {
    # Deprecated functions.
    # Neofetch 2.0 changed the names of a few variables.
    # This function adds backwards compatibility for the
    # old variable names.
    if type printinfo >/dev/null 2>&1; then
        print_info() { printinfo ; }
        get_wmtheme() { get_wm_theme; wmtheme="$wm_theme"; }
        get_termfont() { get_term_font; termfont="$term_font"; }
        get_localip() { get_local_ip; localip="$local_ip"; }
        get_publicip() { get_public_ip; publicip="$public_ip"; }
        get_linebreak() { get_line_break; linebreak="$line_break"; }
    fi

    get_birthday() { get_install_date; birthday="$install_date"; }
}

old_options() {
    [[ -n "$osx_buildversion" ]] && \
        err "Config: \$osx_buildversion is deprecated, use \$distro_shorthand instead."
    [[ -n "$osx_codename" ]] && \
        err "Config: \$osx_codename is deprecated, use \$distro_shorthand instead."
    [[ "$cpu_cores" == "on" ]] && \
        err "Config: cpu_cores='on' is deprecated, use cpu_cores='logical|physical|off' instead."
    [[ -n "$image" ]] && \
        { err "Config: \$image is deprecated, use \$image_source instead."; image_source="$image"; }

    # All progress_ variables were changed to bar_.
    [[ -n "$progress_char" ]] && \
        err "Config: \$progress_char is deprecated, use \$bar_char_{elapsed,total} instead."
    [[ -n "$progress_border" ]] && \
        { err "Config: \$progress_border is deprecated, use \$bar_border instead."; \
          bar_border="$progress_border"; }
    [[ -n "$progress_length" ]] && \
        { err "Config: \$progress_length is deprecated, use \$bar_length instead."; \
          bar_length="$progress_length"; }
    [[ -n "$progress_color_elapsed" ]] && \
        { err "Config: \$progress_color_elapsed is deprecated, use \$bar_color_elapsed instead."; \
          bar_color_elapsed="$progress_color_elapsed"; }
    [[ -n "$progress_color_total" ]] && \
        { err "Config: \$progress_color_total is deprecated, use \$bar_color_total instead."; \
          bar_color_total="$progress_color_total"; }

    # All cpufreq values were changed in 3.0.
    [[ "$speed_type" == "current" ]] && \
        err "Config: speed_type='current' is deprecated, use speed_type='scaling_cur_freq' instead."
    [[ "$speed_type" == "min" ]] && \
        err "Config: speed_type='min' is deprecated, use speed_type='scaling_min_freq' instead."
    [[ "$speed_type" == "max" ]] && \
        err "Config: speed_type='max' is deprecated, use speed_type='scaling_max_freq' instead."
    [[ "$speed_type" == "bios" ]] && \
        err "Config: speed_type='bios' is deprecated, use speed_type='bios_limit' instead."

    # Ascii_logo_size was removed in 3.0.
    [[ "$ascii_logo_size" ]] && \
        err "Config: ascii_logo_size is deprecated, use ascii_distro='{distro}_small' instead."

    # $start and $end were replaced with ${block_range[@]} in 3.0.
    [[ "$start" && "$end" ]] && \
        { err "Config: \$start and \$end are deprecated, use block_range=(0 7) instead."; \
          block_range=("$start" "$end"); }

    # Fahrenheit support was added to CPU so the options were changed.
    [[ "$cpu_temp" == "on" ]] && \
        { err "Config: cpu_temp='on' is deprecated, use cpu_temp='C' or 'F' instead.";
          cpu_temp="C"; }

    # Birthday was renamed to Install Date in 3.0
    [[ -n "$birthday_time" ]] && \
        { err "Config: \$birthday_time is deprecated, use \3install_time instead."; \
          install_time="$birthday_time"; }

    # Scrot dir was removed in 3.1.0.
    [[ -n "$scrot_dir" ]] && scrot_dir=

    # cpu_shorthand was deprecated in 3.3.0
    [[ -n "$cpu_shorthand" ]] && \
        { err "Config: \$cpu_shorthand is deprecated, use \$cpu_brand, \$cpu_cores, and
            \$cpu_speed instead."; }
}

cache_uname() {
    # Cache the output of uname so we don't
    # have to spawn it multiple times.
    uname=($(uname -sr))

    kernel_name="${uname[0]}"
    kernel_version="${uname[1]}"
}

convert_time() {
    # Convert ls timestamp to 'Tue 06 Dec 2016 4:58 PM' format.
    year="$1"
    day="${3#0}"

    # Split time into hours/minutes.
    hour="${4/:*}"
    min="${4/${hour}}"

    # Get month. (Month code is used for day of week)
    # Due to different versions of 'ls', the month can be 1, 01 or Jan.
    case "$2" in
        1  | 01 | "Jan") month="Jan"; month_code=0 ;;
        2  | 02 | "Feb") month="Feb"; month_code=3 ;;
        3  | 03 | "Mar") month="Mar"; month_code=3 ;;
        4  | 04 | "Apr") month="Apr"; month_code=6 ;;
        5  | 05 | "May") month="May"; month_code=1 ;;
        6  | 06 | "Jun") month="Jun"; month_code=4 ;;
        7  | 07 | "Jul") month="Jul"; month_code=6 ;;
        8  | 08 | "Aug") month="Aug"; month_code=2 ;;
        9  | 09 | "Sep") month="Sep"; month_code=5 ;;
        10      | "Oct") month="Oct"; month_code=0 ;;
        11      | "Nov") month="Nov"; month_code=3 ;;
        12      | "Dec") month="Dec"; month_code=5 ;;
    esac

    # Get leap year.
    # Source: http://stackoverflow.com/questions/725098/leap-year-calculation
    [[ "$((year % 4))" == 0 && "$((year % 100))" != 0 || "$((year % 400))" == 0 ]] && \
    [[ "$month" =~ (Jan|Feb) ]] && \
        leap_code=1

    # Calculate day of week.
    # Source: http://blog.artofmemory.com/how-to-calculate-the-day-of-the-week-4203.html
    year_code="$((${year/??} + (${year/??} / 4) % 7))"
    week_day="$(((year_code + month_code + 6 + day - leap_code) % 7))"

    case "$week_day" in
        0) week_day="Sun" ;;
        1) week_day="Mon" ;;
        2) week_day="Tue" ;;
        3) week_day="Wed" ;;
        4) week_day="Thu" ;;
        5) week_day="Fri" ;;
        6) week_day="Sat" ;;
    esac

    # Convert 24 hour time to 12 hour time + AM/PM.
    case "$install_time_format" in
        "12h")
            case "$hour" in
                [0-9] | 0[0-9] | 1[0-1]) time="${hour/00/12}${min} AM" ;;
                *) time="$((hour - 12))${min} PM" ;;
            esac
        ;;
        *) time="$4" ;;
    esac

    # Toggle showing the time.
    [[ "$install_time" == "off" ]] && unset time

    # Print the install date.
    printf "%s" "$week_day $day $month $year $time"
}

get_ppid() {
    # Get parent process ID of PID.
    case "$os" in
        "Windows")
            ppid="$(ps -p "${1:-$PPID}" | awk '{printf $2}')"
            ppid="${ppid/'PPID'}"
        ;;

        "Linux")
            ppid="$(grep -i -F "PPid:" "/proc/${1:-$PPID}/status")"
            ppid="$(trim "${ppid/PPid:}")"
        ;;

        *)
            ppid="$(ps -p "${1:-$PPID}" -o ppid=)"
        ;;
    esac

    printf "%s" "$ppid"
}

get_process_name() {
    # Get PID name.
    case "$os" in
        "Windows")
            name="$(ps -p "${1:-$PPID}" | awk '{printf $8}')"
            name="${name/'COMMAND'}"
            name="${name/*\/}"
        ;;

        "Linux")
            name="$(< "/proc/${1:-$PPID}/comm")"
        ;;

        *)
            name="$(ps -p "${1:-$PPID}" -o comm=)"
        ;;
    esac

    printf "%s" "$name"
}

decode_url() {
    decode="${1//+/ }"
    printf "%b" "${decode//%/\\x}"
}

# FINISH UP

usage() { printf "%s" "\
Usage: neofetch --option \"value\" --option \"value\"

Neofetch is a CLI system information tool written in BASH. Neofetch
displays information about your system next to an image, your OS logo,
or any ASCII file of your choice.

NOTE: Every launch flag has a config option.

Options:

INFO:
    --disable infoname          Allows you to disable an info line from appearing
                                in the output.

                                NOTE: You can supply multiple args. eg. 'neofetch --disable cpu gpu'

    --os_arch on/off            Hide/Show OS architecture.
    --speed_type type           Change the type of cpu speed to display.
                                Possible values: current, min, max, bios,
                                scaling_current, scaling_min, scaling_max

                                NOTE: This only supports Linux with cpufreq.

    --speed_shorthand on/off    Whether or not to show decimals in CPU speed.

                                NOTE: This flag is not supported in systems with CPU speed less than
                                1 GHz.

    --cpu_brand on/off          Enable/Disable CPU brand in output.
    --cpu_cores type            Whether or not to display the number of CPU cores
                                Possible values: logical, physical, off

                                NOTE: 'physical' doesn't work on BSD.

    --cpu_speed on/off          Hide/Show cpu speed.
    --cpu_temp C/F/off          Hide/Show cpu temperature.

                                NOTE: This only works on Linux and BSD.

                                NOTE: For FreeBSD and NetBSD-based systems, you need to enable
                                coretemp kernel module. This only supports newer Intel processors.

    --distro_shorthand on/off   Shorten the output of distro (tiny, on, off)

                                NOTE: This option won't work in Windows (Cygwin)

    --kernel_shorthand on/off   Shorten the output of kernel

                                NOTE: This option won't work in BSDs (except PacBSD and PC-BSD)

    --uptime_shorthand on/off   Shorten the output of uptime (tiny, on, off)
    --refresh_rate on/off       Whether to display the refresh rate of each monitor
                                Unsupported on Windows
    --gpu_brand on/off          Enable/Disable GPU brand in output. (AMD/NVIDIA/Intel)
    --gpu_type type             Which GPU to display. (all, dedicated, integrated)

                                NOTE: This only supports Linux.

    --gtk_shorthand on/off      Shorten output of gtk theme/icons
    --gtk2 on/off               Enable/Disable gtk2 theme/font/icons output
    --gtk3 on/off               Enable/Disable gtk3 theme/font/icons output
    --shell_path on/off         Enable/Disable showing \$SHELL path
    --shell_version on/off      Enable/Disable showing \$SHELL version
    --disk_show value           Which disks to display.
                                Possible values: '/', '/dev/sdXX', '/path/to/mount point'

                                NOTE: Multiple values can be given. (--disk_show '/' '/dev/sdc1')

    --disk_subtitle type        What information to append to the Disk subtitle.
                                Takes: name, mount, dir

                                'name' shows the disk's name (sda1, sda2, etc)

                                'mount' shows the disk's mount point (/, /mnt/Local Disk, etc)

                                'dir' shows the basename of the disks's path. (/, Local Disk, etc)

    --ip_host url               URL to query for public IP
    --song_shorthand on/off     Print the Artist/Title on separate lines
    --install_time on/off       Enable/Disable showing the time in Install Date output.
    --install_time_format 12h/24h
                                Set time format in Install Date to be 12 hour or 24 hour.

TEXT FORMATTING:
    --colors x x x x x x        Changes the text colors in this order:
                                title, @, underline, subtitle, colon, info
    --underline on/off          Enable/Disable the underline.
    --underline_char char       Character to use when underlining title
    --bold on/off               Enable/Disable bold text

COLOR BLOCKS:
    --color_blocks on/off       Enable/Disable the color blocks
    --block_width num           Width of color blocks in spaces
    --block_height num          Height of color blocks in lines
    --block_range num num       Range of colors to print as blocks

BARS:
    --bar_char 'elapsed char' 'total char'
                                Characters to use when drawing bars.
    --bar_border on/off         Whether or not to surround the bar with '[]'
    --bar_length num            Length in spaces to make the bars.
    --bar_colors num num        Colors to make the bar.
                                Set in this order: elapsed, total
    --cpu_display mode          Bar mode.
                                Possible values: bar, infobar, barinfo, off
    --memory_display mode       Bar mode.
                                Possible values: bar, infobar, barinfo, off
    --battery_display mode      Bar mode.
                                Possible values: bar, infobar, barinfo, off
    --disk_display mode         Bar mode.
                                Possible values: bar, infobar, barinfo, off

IMAGE BACKEND:
    --backend backend           Which image backend to use.
                                Possible values: 'ascii', 'caca', 'catimg', 'jp2a', 'iterm2', 'off',
                                'sixel', 'tycat', 'w3m'
    --source source             Which image or ascii file to use.
                                Possible values: 'auto', 'ascii', 'wallpaper', '/path/to/img',
                                '/path/to/ascii', '/path/to/dir/'
    --ascii source              Shortcut to use 'ascii' backend.
    --caca source               Shortcut to use 'caca' backend.
    --catimg source             Shortcut to use 'catimg' backend.
    --iterm2 source             Shortcut to use 'iterm2' backend.
    --jp2a source               Shortcut to use 'jp2a' backend.
    --sixel source              Shortcut to use 'sixel' backend.
    --termpix source            Shortcut to use 'termpix' backend.
    --tycat source              Shortcut to use 'tycat' backend.
    --w3m source                Shortcut to use 'w3m' backend.
    --off                       Shortcut to use 'off' backend.

    NOTE: 'source; can be any of the following: 'auto', 'ascii', 'wallpaper', '/path/to/img',
    '/path/to/ascii', '/path/to/dir/'

ASCII:
    --ascii_colors x x x x x x  Colors to print the ascii art
    --ascii_distro distro       Which Distro's ascii art to print

                                NOTE: Arch and Ubuntu have 'old' logo variants.

                                NOTE: Use 'arch_old' or 'ubuntu_old' to use the old logos.

                                NOTE: Ubuntu has flavor variants.

                                NOTE: Change this to 'Lubuntu', 'Xubuntu', 'Ubuntu-GNOME',
                                'Ubuntu-Studio' or 'Ubuntu-Budgie' to use the flavors.

                                NOTE: Alpine, Arch, CRUX, Debian, Gentoo, FreeBSD, Mac, NixOS,
                                OpenBSD, and Void have a smaller logo variant.

                                NOTE: Use '{distro name}_small' to use the small variants.

    --ascii_bold on/off         Whether or not to bold the ascii logo.
    -L, --logo                  Hide the info text and only show the ascii logo.

                                Possible values: bar, infobar, barinfo, off

IMAGE:
    --loop                      Redraw the image constantly until Ctrl+C is used. This fixes issues
                                in some terminals emulators when using image mode.
    --size 00px | --size 00%    How to size the image.
                                Possible values: auto, 00px, 00%, none
    --crop_mode mode            Which crop mode to use
                                Takes the values: normal, fit, fill
    --crop_offset value         Change the crop offset for normal mode.
                                Possible values: northwest, north, northeast,
                                west, center, east, southwest, south, southeast

    --xoffset px                How close the image will be to the left edge of the
                                window. This only works with w3m.
    --yoffset px                How close the image will be to the top edge of the
                                window. This only works with w3m.
    --bg_color color            Background color to display behind transparent image.
                                This only works with w3m.
    --gap num                   Gap between image and text.

                                NOTE: --gap can take a negative value which will move the text
                                closer to the left side.

    --clean                     Delete cached files and thumbnails.

SCREENSHOT:
    -s, --scrot /path/to/img    Take a screenshot, if path is left empty the screen-
                                shot function will use \$scrot_dir and \$scrot_name.
    -su, --upload /path/to/img  Same as --scrot but uploads the scrot to a website.
    --image_host imgur/teknik   Website to upload scrots to.
    --scrot_cmd cmd             Screenshot program to launch

OTHER:
    --config /path/to/config    Specify a path to a custom config file
    --config none               Launch the script without a config file
    --stdout                    Turn off all colors and disables any ASCII/image backend.
    --help                      Print this text and exit
    --version                   Show neofetch version
    -v                          Display error messages.
    -vv                         Display a verbose log for error reporting.

DEVELOPER:
    --gen-man                   Generate a manpage for Neofetch in your PWD. (Requires GNU help2man)


Report bugs to https://github.com/dylanaraps/neofetch/issues

"
exit 1
}

version() { printf "%s" "\
Neofetch $version

Copyright (c) 2016-2017 Dylan Araps

Permission is hereby granted, free of charge, to any person obtaining a copy
of this software and associated documentation files (the 'Software'), to deal
in the Software without restriction, including without limitation the rights
to use, copy, modify, merge, publish, distribute, sublicense, and/or sell
copies of the Software, and to permit persons to whom the Software is
furnished to do so, subject to the following conditions:

The above copyright notice and this permission notice shall be included in all
copies or substantial portions of the Software.

THE SOFTWARE IS PROVIDED 'AS IS', WITHOUT WARRANTY OF ANY KIND, EXPRESS OR
IMPLIED, INCLUDING BUT NOT LIMITED TO THE WARRANTIES OF MERCHANTABILITY,
FITNESS FOR A PARTICULAR PURPOSE AND NONINFRINGEMENT. IN NO EVENT SHALL THE
AUTHORS OR COPYRIGHT HOLDERS BE LIABLE FOR ANY CLAIM, DAMAGES OR OTHER
LIABILITY, WHETHER IN AN ACTION OF CONTRACT, TORT OR OTHERWISE, ARISING FROM,
OUT OF OR IN CONNECTION WITH THE SOFTWARE OR THE USE OR OTHER DEALINGS IN THE
SOFTWARE.

Written by Dylan Araps with help from the following people:

https://github.com/dylanaraps/neofetch/contributors

"
exit 1
}

get_args() {
    # Check the commandline flags early for '--config'.
    [[ "$*" != *--config* ]] && get_user_config

    while [[ "$1" ]]; do
        case "$1" in
            # Info
            "--os_arch") os_arch="$2" ;;
            "--cpu_cores") cpu_cores="$2" ;;
            "--cpu_speed") cpu_speed="$2" ;;
            "--speed_type") speed_type="$2" ;;
            "--speed_shorthand") speed_shorthand="$2" ;;
            "--distro_shorthand") distro_shorthand="$2" ;;
            "--kernel_shorthand") kernel_shorthand="$2" ;;
            "--uptime_shorthand") uptime_shorthand="$2" ;;
            "--cpu_brand") cpu_brand="$2" ;;
            "--gpu_brand") gpu_brand="$2" ;;
            "--gpu_type") gpu_type="$2" ;;
            "--refresh_rate") refresh_rate="$2" ;;
            "--gtk_shorthand") gtk_shorthand="$2" ;;
            "--gtk2") gtk2="$2" ;;
            "--gtk3") gtk3="$2" ;;
            "--shell_path") shell_path="$2" ;;
            "--shell_version") shell_version="$2" ;;
            "--ip_host") public_ip_host="$2" ;;
            "--song_shorthand") song_shorthand="$2" ;;
            "--install_time") install_time="$2" ;;
            "--install_time_format") install_time_format="$2" ;;
            "--cpu_temp")
                cpu_temp="$2"
                [[ "$cpu_temp" == "on" ]] && cpu_temp="C"
            ;;

            "--disk_subtitle") disk_subtitle="$2" ;;
            "--disk_show")
                unset disk_show
                for arg in "$@"; do
                    case "$arg" in
                        "--disk_show") ;;
                        "-"*) break ;;
                        *) disk_show+=($arg)
                    esac
                done
            ;;

            "--disable")
                for func in "$@"; do
                    case "$func" in
                        "--disable") continue ;;
                        "-"*) break ;;
                        *)
                            ((bash_version >= 4)) && func="${func,,}"
                            unset -f "get_$func"
                        ;;
                    esac
                done
            ;;

            # Text Colors
            "--colors")
                unset colors
                for arg in "$2" "$3" "$4" "$5" "$6" "$7"; do
                    case "$arg" in
                        "-"*) break ;;
                        *) colors+=($arg)
                    esac
                done
                colors+=(7 7 7 7 7 7)
            ;;

            # Text Formatting
            "--underline") underline_enabled="$2" ;;
            "--underline_char") underline_char="$2" ;;
            "--bold") bold="$2" ;;

            # Color Blocks
            "--color_blocks") color_blocks="$2" ;;
            "--block_range") block_range=("$2" "$3") ;;
            "--block_width") block_width="$2" ;;
            "--block_height") block_height="$2" ;;

            # Bars
            "--bar_char")
                bar_char_elapsed="$2"
                bar_char_total="$3"
            ;;

            "--bar_border") bar_border="$2" ;;
            "--bar_length") bar_length="$2" ;;
            "--bar_colors")
                bar_color_elapsed="$2"
                bar_color_total="$3"
            ;;

            "--cpu_display") cpu_display="$2" ;;
            "--memory_display") memory_display="$2" ;;
            "--battery_display") battery_display="$2" ;;
            "--disk_display") disk_display="$2" ;;

            # Image backend
            "--backend") image_backend="$2" ;;
            "--source") image_source="$2" ;;
            "--ascii" | "--caca" | "--catimg" | "--jp2a" | "--iterm2" | "--off" | "--sixel" |\
            "--termpix" | "--tycat" | "--w3m")
                image_backend="${1/--}"
                case "$2" in
                    "-"* | "") ;;
                    *) image_source="$2" ;;
                esac
            ;;

            # Image options
            "--loop") image_loop="on" ;;
            "--image_size" | "--size") image_size="$2" ;;
            "--crop_mode") crop_mode="$2" ;;
            "--crop_offset") crop_offset="$2" ;;
            "--xoffset") xoffset="$2" ;;
            "--yoffset") yoffset="$2" ;;
            "--background_color" | "--bg_color") background_color="$2" ;;
            "--gap") gap="$2" ;;
            "--clean")
                [[ -d "$thumbnail_dir" ]] && rm -rf "$thumbnail_dir"
                rm -rf "/Library/Caches/neofetch/"
                rm -rf "/tmp/neofetch/"
                exit
            ;;

            "--ascii_colors")
                unset ascii_colors
                for arg in "$2" "$3" "$4" "$5" "$6" "$7"; do
                    case "$arg" in
                        "-"*) break ;;
                        *) ascii_colors+=($arg)
                    esac
                done
                ascii_colors+=(7 7 7 7 7 7)
            ;;

            "--ascii_distro")
                image_backend="ascii"
                ascii_distro="$2"
                case "$2" in "-"* | "") ascii_distro="$distro" ;; esac
            ;;

            "--ascii_bold") ascii_bold="$2" ;;
            "--logo" | "-L")
                image_backend="ascii"
                print_info() { info line_break; }
            ;;

            # Screenshot
            "--scrot" | "-s")
                scrot_args "$@"
            ;;
            "--upload" | "-su")
                scrot_upload="on"
                scrot_args "$@"
            ;;

            "--image_host") image_host="$2" ;;
            "--scrot_cmd") scrot_cmd="$2" ;;

            # Other
            "--config")
                case "$2" in
                    "none" | "off" | "") ;;
                    *)
                        config_file="$(get_full_path "$2")"
                        get_user_config
                    ;;
                esac
            ;;
            "--stdout") stdout="on" ;;
            "-v") verbose="on" ;;
            "-vv") set -x; verbose="on" ;;
            "--help") usage ;;
            "--version") version ;;
            "--gen-man")
                help2man -n "A fast, highly customizable system info script" \
                          -N ./neofetch -o neofetch.1
                exit 1
            ;;
        esac

        shift
    done
}

main() {
    cache_uname
    get_os
    get_default_config
    get_args "$@"
    [[ "$verbose" != "on" ]] && exec 2>/dev/null
    get_distro
    get_bold
    get_distro_colors
    [[ "$stdout" == "on" ]] && stdout

    # Minix doesn't support these sequences.
    if [[ "$TERM" != "minix" && "$stdout" != "on" ]]; then
        # If the script exits for any reason, unhide the cursor.
        trap 'printf "\033[?25h\033[?7h"' EXIT

        # Hide the cursor and disable line wrap.
        printf "\033[?25l\033[?7l"
    fi

    image_backend
    old_functions
    get_cache_dir
    print_info
    dynamic_prompt

    # w3m-img: Draw the image a second time to fix
    # rendering issues in specific terminal emulators.
    [[ "$image_backend" == *w3m* ]] && display_image

    # Take a screenshot.
    [[ "$scrot" == "on" ]] && take_scrot

    # Show error messages.
    [[ "$verbose" == "on" ]] && printf "%b" "$err" >&2

    # If `--loop` was used, constantly redraw the image.
    while [[ "$image_loop" == "on" && "$image_backend" == "w3m" ]]; do display_image; sleep 1s; done

    return 0
}

main "$@"<|MERGE_RESOLUTION|>--- conflicted
+++ resolved
@@ -2948,12 +2948,8 @@
 get_underline() {
     if [[ "$underline_enabled" == "on" ]]; then
         printf -v underline "%${length}s"
-<<<<<<< HEAD
         printf "%b%b\n" "${text_padding:+\033[${text_padding}C}${zws}${underline_color}" \
-                        "${underline// /$underline_char}${reset} "
-=======
-        printf "%b\n" "${text_padding:+\033[${text_padding}C}${zws}${underline_color}${underline// /$underline_char}${reset}"
->>>>>>> ab3633ab
+                        "${underline// /$underline_char}${reset}"
         unset -v length
     fi
     prin=1
