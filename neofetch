--- conflicted
+++ resolved
@@ -1786,7 +1786,6 @@
             has alps       && tot alps showinstalled
             has butch      && tot butch list
             has swupd      && tot swupd bundle-list --quiet
-<<<<<<< HEAD
             has pisi       && tot pisi li
             has pacstall   && tot pacstall -L
             has bulge      && tot bulge list
@@ -1798,9 +1797,6 @@
             else
                 has rpm && tot rpm -qa
             fi
-=======
-            has dpkg       && pkgs_h=5 tot dpkg --list
->>>>>>> e68bb3dd
 
             # 'mine' conflicts with minesweeper games.
             [[ -f /etc/SDE-VERSION ]] &&
