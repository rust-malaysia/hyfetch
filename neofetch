--- conflicted
+++ resolved
@@ -3440,7 +3440,6 @@
     [[ "$TERM" == "tw52" || "$TERM" == "tw100" ]] && term="TosWin2"
     [[ "$SSH_CONNECTION" ]] && term="$SSH_TTY"
     [[ "$WT_SESSION" ]]     && term="Windows Terminal"
-    [[ "$TERMUX_VERSION" ]] && term="Termux $TERMUX_VERSION"
 
     # Check $PPID for terminal emulator.
     while [[ -z "$term" ]]; do
@@ -3481,13 +3480,11 @@
         esac
     done
 
-<<<<<<< HEAD
     [[ $FIG_TERM == "1" ]] && term="$term + Fig"
-=======
+    
     # Termux sets TERMUX_VERSION. Put this after the PPID check because this is
     # also set if using a terminal on an X server.
     [[ -z "$term" && "$TERMUX_VERSION" ]] && term="Termux ${TERMUX_VERSION}"
->>>>>>> c4630ee2
 
     # Log that the function was run.
     term_run=1
