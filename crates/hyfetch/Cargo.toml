--- conflicted
+++ resolved
@@ -24,13 +24,10 @@
 tracing = { workspace = true, features = ["attributes", "std"] }
 tracing-subscriber = { workspace = true, features = ["ansi", "fmt", "smallvec", "std", "tracing-log"] }
 termion = "*"
-<<<<<<< HEAD
 regex.workspace = true
-=======
 which = "6.0.1"
 shlex = "1.3.0"
 tempfile = "3.10.1"
->>>>>>> 094c7b3d
 
 [build-dependencies]
 indexmap = { workspace = true, features = ["std"] }
